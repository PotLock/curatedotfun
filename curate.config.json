{
  "global": {
    "botId": "curatedotfun",
    "defaultStatus": "pending",
    "maxSubmissionsPerUser": 100,
    "blacklist": {
      "twitter": []
    }
  },
  "plugins": {
    "@curatedotfun/telegram": {
      "type": "distributor",
      "url": "https://unpkg.com/@curatedotfun/telegram@latest/dist/remoteEntry.js"
    },
    "@curatedotfun/notion": {
      "type": "distributor",
      "url": "https://unpkg.com/@curatedotfun/notion@latest/dist/remoteEntry.js"
    },
    "@curatedotfun/simple-transform": {
      "type": "transformer",
      "url": "https://unpkg.com/@curatedotfun/simple-transform@latest/dist/remoteEntry.js"
    },
    "@curatedotfun/object-transform": {
      "type": "transformer",
      "url": "https://unpkg.com/@curatedotfun/object-transform@latest/dist/remoteEntry.js"
    },
    "@curatedotfun/ai-transform": {
      "type": "transformer",
      "url": "https://unpkg.com/@curatedotfun/ai-transform@latest/dist/remoteEntry.js"
    }
  },
  "feeds": [
    {
      "id": "grants",
      "name": "Crypto Grant Wire",
      "description": "Blockchain grant updates",
      "moderation": {
        "approvers": {
          "twitter": [
            "plugrel",
            "sejal_rekhan",
            "arlery",
            "karmahq_",
            "sovereignsignal",
            "owocki",
            "civilmonkey",
            "TheDevanshMehta",
            "potlock_",
            "bbeats1",
            "elliot_braem"
          ]
        }
      },
      "outputs": {
        "stream": {
          "enabled": true,
          "transform": [
            {
              "plugin": "@curatedotfun/object-transform",
              "config": {
                "mappings": {
                  "source": "https://x.com/{{username}}/status/{{tweetId}}",
                  "content": "{{content}}",
                  "author": "{{username}}",
                  "notes": "{{curator.notes}}",
                  "submittedAt": "{{submittedAt}}"
                }
              }
            },
            {
              "plugin": "@curatedotfun/ai-transform",
              "config": {
                "prompt": "Summarize the content into a concise news flash, incorporating relevant details from the curator's notes. Maintain a neutral, third-person tone. Mention the author if relevant, or simply convey the information.",
                "apiKey": "{OPENROUTER_API_KEY}",
                "schema": {
                  "title": {
                    "type": "string",
                    "description": "Title derived from summary of content"
                  },
                  "summary": {
                    "type": "string",
                    "description": "Summary of content influenced by curator notes"
                  }
                }
              }
            }
          ],
          "distribute": [
            {
              "transform": [
                {
                  "plugin": "@curatedotfun/object-transform",
                  "config": {
                    "mappings": {
                      "tweetId": "{{title}}",
                      "userId": "{{source}}",
                      "submittedAt": "{{submittedAt}}"
                    }
                  }
                }
              ],
              "plugin": "@curatedotfun/notion",
              "config": {
                "token": "{CRYPTOGRANTWIRE_NOTION_TOKEN}",
                "databaseId": "191000c0d5908055bdb7d6ec9bef599c",
                "aiToken": "{OPENROUTER_API_KEY}"
              }
            }
          ]
        },
        "recap": {
          "enabled": false
        }
      }
    },
    {
      "id": "ethereum",
      "name": "This Week in Ethereum",
      "description": "Ethereum ecosystem updates",
      "moderation": {
        "approvers": {
          "twitter": [
            "owocki",
            "TrustlessState",
            "sassal0x",
            "laurashin",
            "evan_van_ness",
            "plugrel",
            "potlock",
            "potlock_intern",
            "abcoathup"
          ]
        }
      },
      "outputs": {
        "stream": {
          "enabled": true,
          "transform": [
            {
              "plugin": "@curatedotfun/object-transform",
              "config": {
                "mappings": {
                  "source": "https://x.com/{{username}}/status/{{tweetId}}",
                  "content": "{{content}}",
                  "author": "{{username}}",
                  "notes": "{{curator.notes}}",
                  "submittedAt": "{{submittedAt}}"
                }
              }
            },
            {
              "plugin": "@curatedotfun/ai-transform",
              "config": {
                "prompt": "Summarize the content into a concise news flash, incorporating relevant details from the curator's notes. Maintain a neutral, third-person tone. Mention the author if relevant, or simply convey the information.",
                "apiKey": "{OPENROUTER_API_KEY}",
                "schema": {
                  "title": {
                    "type": "string",
                    "description": "Title derived from summary of content"
                  },
                  "summary": {
                    "type": "string",
                    "description": "Summary of content influenced by curator notes"
                  }
                }
              }
            }
          ],
          "distribute": [
            {
              "transform": [
                {
                  "plugin": "@curatedotfun/simple-transform",
                  "config": {
                    "template": "🔷 Ethereum: *{{title}}*\n\n{{summary}}\n\n👤 Source [@{{author}}](https://x.com/{{author}})_\n🔗 [Read More](<{{source}}>)"
                  }
                }
              ],
              "plugin": "@curatedotfun/telegram",
              "config": {
                "botToken": "{TELEGRAM_BOT_TOKEN}",
<<<<<<< HEAD
                "channelId": "@ethagain"
=======
                "channelId": "@EthAgain"
>>>>>>> dd2ced50
              }
            }
          ]
        }
      }
    },
    {
      "id": "near",
      "name": "NEARWEEK",
      "description": "NEAR Protocol updates",
      "moderation": {
        "approvers": {
          "twitter": [
            "GUS_DAO",
            "quadron3stat3",
            "plugrel",
            "jarednotjerry",
            "ThePiVortex",
            "ilblackdragon",
            "elliot_braem",
            "jwaup",
            "Cameron_Dennis_",
            "cuongdc_real",
            "NEARQuant",
            "potlock_",
            "_fiatisabubble",
            "David___Mo",
            "slimedrgn",
            "potlock_intern",
            "ai_x_crypto"
          ]
        }
      },
      "outputs": {
        "stream": {
          "enabled": true,
<<<<<<< HEAD
          "transform": [
            {
              "plugin": "@curatedotfun/object-transform",
              "config": {
                "mappings": {
                  "source": "https://x.com/{{username}}/status/{{tweetId}}",
                  "content": "{{content}}",
                  "author": "{{username}}",
                  "notes": "{{curator.notes}}",
                  "submittedAt": "{{submittedAt}}"
                }
              }
            },
            {
              "plugin": "@curatedotfun/ai-transform",
              "config": {
                "prompt": "Summarize the content into a concise news flash, incorporating relevant details from the curator's notes. Maintain a neutral, third-person tone. Mention the author if relevant, or simply convey the information.",
                "apiKey": "{OPENROUTER_API_KEY}",
                "schema": {
                  "title": {
                    "type": "string",
                    "description": "Title derived from summary of content"
                  },
                  "summary": {
                    "type": "string",
                    "description": "Summary of content influenced by curator notes"
                  }
                }
              }
=======
          "transform": {
            "plugin": "@curatedotfun/simple-transform",
            "config": {
              "format": "NEAR: {CONTENT}\n\n{CURATOR_NOTES}\n\n🔗 Source: https://x.com/x/status/{SUBMISSION_ID}\n"
>>>>>>> dd2ced50
            }
          ],
          "distribute": [
            {
              "transform": [
                {
                  "plugin": "@curatedotfun/simple-transform",
                  "config": {
                    "template": "🔥 NEAR: *{{title}}*\n\n{{summary}}\n\n👤 Source [@{{author}}](https://x.com/{{author}})_\n🔗 [Read More](<{{source}}>)"
                  }
                }
              ],
              "plugin": "@curatedotfun/telegram",
              "config": {
                "botToken": "{TELEGRAM_BOT_TOKEN}",
                "channelId": "-1002472938420",
                "messageThreadId": "8"
              }
            }
          ]
        }
      }
    },
    {
      "id": "nouns",
      "name": "NounsDAO",
      "description": "All noun-ish updates",
      "moderation": {
        "approvers": {
          "twitter": [
            "cryptoseneca",
            "punk4156",
            "russlive215",
            "toady_hawk",
            "matyETH",
            "ProfWerder",
            "benbodhi",
            "BigTrav205",
            "willyogo",
            "carlosjmelgar",
            "plugrel",
            "potlock_intern",
            "JackWyldes"
          ]
        }
      },
      "outputs": {
        "stream": {
          "enabled": false
        }
      }
    },
    {
      "id": "ai3",
      "name": "AI x Crypto News",
      "description": "AI and blockchain intersection",
      "moderation": {
        "approvers": {
          "twitter": ["plugrel", "Cameron_Dennis_", "potlock_intern", "dabit3"]
        }
      },
      "outputs": {
        "stream": {
          "enabled": true,
          "transform": [
            {
              "plugin": "@curatedotfun/object-transform",
              "config": {
                "mappings": {
                  "source": "https://x.com/{{username}}/status/{{tweetId}}",
                  "content": "{{content}}",
                  "author": "{{username}}",
                  "notes": "{{curator.notes}}",
                  "submittedAt": "{{submittedAt}}"
                }
              }
            },
            {
              "plugin": "@curatedotfun/ai-transform",
              "config": {
                "prompt": "Summarize the content into a concise news flash, incorporating relevant details from the curator's notes. Maintain a neutral, third-person tone. Mention the author if relevant, or simply convey the information.",
                "apiKey": "{OPENROUTER_API_KEY}",
                "schema": {
                  "title": {
                    "type": "string",
                    "description": "Title derived from summary of content"
                  },
                  "summary": {
                    "type": "string",
                    "description": "Summary of content influenced by curator notes"
                  }
                }
              }
            }
          ],
          "distribute": [
            {
              "transform": [
                {
                  "plugin": "@curatedotfun/simple-transform",
                  "config": {
                    "template": "🧠 AI3: *{{title}}*\n\n{{summary}}\n\n👤 Source [@{{author}}](https://x.com/{{author}})_\n🔗 [Read More](<{{source}}>)"
                  }
                }
              ],
              "plugin": "@curatedotfun/telegram",
              "config": {
                "botToken": "{TELEGRAM_BOT_TOKEN}",
                "channelId": "-1002472938420",
                "messageThreadId": "6"
              }
            }
          ]
        }
      }
    },
    {
      "id": "ai",
      "name": "AI News",
      "description": "AI updates",
      "moderation": {
        "approvers": {
          "twitter": ["Cameron_Dennis_", "potlock_intern", "plugrel"]
        }
      },
      "outputs": {
        "stream": {
          "enabled": true,
          "transform": [
            {
              "plugin": "@curatedotfun/object-transform",
              "config": {
                "mappings": {
                  "source": "https://x.com/{{username}}/status/{{tweetId}}",
                  "content": "{{content}}",
                  "author": "{{username}}",
                  "notes": "{{curator.notes}}",
                  "submittedAt": "{{submittedAt}}"
                }
              }
            },
            {
              "plugin": "@curatedotfun/ai-transform",
              "config": {
                "prompt": "Summarize the content into a concise news flash, incorporating relevant details from the curator's notes. Maintain a neutral, third-person tone. Mention the author if relevant, or simply convey the information.",
                "apiKey": "{OPENROUTER_API_KEY}",
                "schema": {
                  "title": {
                    "type": "string",
                    "description": "Title derived from summary of content"
                  },
                  "summary": {
                    "type": "string",
                    "description": "Summary of content influenced by curator notes"
                  }
                }
              }
            }
          ],
          "distribute": [
            {
              "transform": [
                {
                  "plugin": "@curatedotfun/simple-transform",
                  "config": {
                    "template": "🤖 AI: *{{title}}*\n\n{{summary}}\n\n👤 Source [@{{author}}](https://x.com/{{author}})_\n🔗 [Read More](<{{source}}>)"
                  }
                }
              ],
              "plugin": "@curatedotfun/telegram",
              "config": {
                "botToken": "{TELEGRAM_BOT_TOKEN}",
                "channelId": "-1002472938420",
                "messageThreadId": "5"
              }
            }
          ]
        }
      }
    },
    {
      "id": "crypto",
      "name": "Crypto News",
      "description": "General crypto updates",
      "moderation": {
        "approvers": {
          "twitter": ["potlock_intern", "plugrel"]
        }
      },
      "outputs": {
        "stream": {
          "enabled": false
        }
      }
    },
    {
      "id": "publicgoods",
      "name": "Public Goods FM",
      "description": "Public goods focus",
      "moderation": {
        "approvers": {
          "twitter": [
            "plugrel",
            "owocki",
            "TheDevanshMehta",
            "niddhi",
            "potlock_",
            "potlock_intern",
            "publicgoodsfm",
            "sejal_rekhan"
          ]
        }
      },
      "outputs": {
        "stream": {
          "enabled": false
        }
      }
    },
    {
      "id": "refi",
      "name": "REFI DAO",
      "description": "Regenerative Finance updates",
      "moderation": {
        "approvers": {
          "twitter": [
            "TrinityMorphy",
            "TerezaBizkova",
            "ReFiMedellin",
            "ReFiDAOist",
            "MontyMerlin",
            "checkfit",
            "civilmonkey",
            "potlock_",
            "plutgrel",
            "NewsRefi",
            "potlock_intern",
            "PaulBurg_"
          ]
        }
      },
      "outputs": {
        "stream": {
          "enabled": true,
          "distribute": [
            {
              "plugin": "@curatedotfun/telegram",
              "config": {
                "botToken": "{TELEGRAM_BOT_TOKEN}",
                "channelId": "-1002472938420",
                "messageThreadId": "10"
              }
            }
          ]
        }
      }
    },
    {
      "id": "DeSci",
      "name": "DeSci World",
      "description": "Decentralized Science updates",
      "moderation": {
        "approvers": {
          "twitter": [
            "JelaniC3",
            "jb87ua",
            "paulkhls",
            "0xDeSci",
            "potlock_intern",
            "DeSciWorld"
          ]
        }
      },
      "outputs": {
        "stream": {
          "enabled": true,
          "distribute": [
            {
              "plugin": "@curatedotfun/telegram",
              "config": {
                "botToken": "{TELEGRAM_BOT_TOKEN}",
                "channelId": "-1002472938420",
                "messageThreadId": "9"
              }
            }
          ]
        }
      }
    },
    {
      "id": "networkstate",
      "name": "Network State News",
      "description": "Network states & intentional communities",
      "moderation": {
        "approvers": {
          "twitter": [
            "alyriadefi",
            "balajis",
            "noahchonlee",
            "JanineLeger",
            "timourxyz",
            "JoinEdgeCity",
            "shanhaiwoo",
            "potlock_",
            "plugrel",
            "potlock_intern",
            "SocialLayer_im"
          ]
        }
      },
      "outputs": {
        "stream": {
          "enabled": false
        }
      }
    },
    {
      "id": "solana",
      "name": "SOL-WEEK",
      "description": "Solana ecosystem updates",
      "moderation": {
        "approvers": {
          "twitter": [
            "plugrel",
            "0xMert_",
            "rajgokal",
            "aeyakovenko",
            "therealchaseeb",
            "Austin_Federa",
            "potlock_intern",
            "KyleSamani"
          ]
        }
      },
      "outputs": {
        "stream": {
          "enabled": true,
          "transform": [
            {
              "plugin": "@curatedotfun/object-transform",
              "config": {
                "mappings": {
                  "source": "https://x.com/{{username}}/status/{{tweetId}}",
                  "content": "{{content}}",
                  "author": "{{username}}",
                  "notes": "{{curator.notes}}",
                  "submittedAt": "{{submittedAt}}"
                }
              }
            },
            {
              "plugin": "@curatedotfun/ai-transform",
              "config": {
                "prompt": "Summarize the content into a concise news flash, incorporating relevant details from the curator's notes. Maintain a neutral, third-person tone. Mention the author if relevant, or simply convey the information.",
                "apiKey": "{OPENROUTER_API_KEY}",
                "schema": {
                  "title": {
                    "type": "string",
                    "description": "Title derived from summary of content"
                  },
                  "summary": {
                    "type": "string",
                    "description": "Summary of content influenced by curator notes"
                  }
                }
              }
            }
          ],
          "distribute": [
            {
              "transform": [
                {
                  "plugin": "@curatedotfun/simple-transform",
                  "config": {
                    "template": "⚡ Solana: *{{title}}*\n\n{{summary}}\n\n👤 Source [@{{author}}](https://x.com/{{author}})_\n🔗 [Read More](<{{source}}>)"
                  }
                }
              ],
              "plugin": "@curatedotfun/telegram",
              "config": {
                "botToken": "{TELEGRAM_BOT_TOKEN}",
<<<<<<< HEAD
                "channelId": "@solana_digest"
=======
                "channelId": "@Solana_Digest"
>>>>>>> dd2ced50
              }
            }
          ]
        },
        "recap": {
          "enabled": false
        }
      }
    },
    {
      "id": "eigen",
      "name": "Eigen Ecosystem",
      "description": "Eigen Layer Ecosystem News",
      "moderation": {
        "approvers": {
          "twitter": [
            "dabit3",
            "buildoneigen",
            "tracheopteryx",
            "mraltantutar",
            "0xkydo",
            "sreeramkannan",
            "soubhik_deb",
            "satyaki44",
            "0xcoordinated",
            "0xMustafa_eth",
            "0xpratik",
            "0xNFTy",
            "potlock_intern",
            "plugrel"
          ]
        }
      },
      "outputs": {
        "stream": {
          "enabled": true,
          "transform": {
            "plugin": "@curatedotfun/simple-transform",
            "config": {
              "format": "⚡ Eigen News: {CONTENT}\n\n{CURATOR_NOTES}\n\n🔗 Source: https://x.com/x/status/{SUBMISSION_ID}\n"
            }
          },
          "distribute": [
            {
              "plugin": "@curatedotfun/telegram",
              "config": {
                "botToken": "{TELEGRAM_BOT_TOKEN}",
                "channelId": "@EigenNews"
              }
            }
          ]
        }
      }
    },
    {
      "id": "DAO",
      "name": "DAO Latest",
      "description": "All things DAO, DAO News, DAO product updates, thought leadership governance updates etc.",
      "moderation": {
        "approvers": {
          "twitter": [
            "tracheopteryx",
            "owocki",
            "PuncarH2D",
            "feemschats",
            "BryanPetes",
            "jwaup",
            "potlock_intern",
            "plugrel"
          ]
        }
      },
      "outputs": {
        "stream": {
          "enabled": true,
          "distribute": [
            {
              "plugin": "@curatedotfun/telegram",
              "config": {
                "botToken": "{TELEGRAM_BOT_TOKEN}",
                "channelId": "-1002472938420",
                "messageThreadId": "108"
              }
            }
          ]
        }
      }
    },
    {
      "id": "chainabstraction",
      "name": "Chain Abstraction",
      "description": "Chain Abstraction ecosystem updates.",
      "moderation": {
        "approvers": {
          "twitter": [
            "GUS_DAO",
            "quadron3stat3",
            "jarednotjerry",
            "elliot_braem",
            "Cameron_Dennis_",
            "cuongdc_real",
            "NEARQuant",
            "potlock_intern",
            "_fiatisabubble",
            "plugrel"
          ]
        }
      },
      "outputs": {
        "stream": {
          "enabled": false
        }
      }
    },
    {
      "id": "morph",
      "name": "Morph Ecosystem",
      "description": "Morph L2 Ecosystem news",
      "moderation": {
        "approvers": {
          "twitter": [
            "azeemk_",
            "cecilia_hsueh",
            "LxKus",
            "cryptogodfatha",
            "potlock_intern",
            "plugrel"
          ]
        }
      },
      "outputs": {
        "stream": {
          "enabled": false
        }
      }
    },
    {
      "id": "berachain",
      "name": "Berachain Ecosystem",
      "description": "Berachain Ecosystem news",
      "moderation": {
        "approvers": {
          "twitter": [
            "camiinthisthang",
            "BeraMVP",
            "SmokeyTheBera",
            "buildabera",
            "whoiskevin",
            "_ianchain",
            "itsdevbear",
            "homme0x",
            "FWCrypto_",
            "dablackbera",
            "the_honeycast",
            "pandaberaa",
            "scaaaht",
            "0xHunterBera",
            "ellaqiang9",
            "potlock_intern",
            "plugrel"
          ]
        }
      },
      "outputs": {
        "stream": {
          "enabled": false
        }
      }
    },
    {
      "id": "celo",
      "name": "CELO Ecosystem",
      "description": "CELO L2 Ecosystem news",
      "moderation": {
        "approvers": {
          "twitter": [
            "Celo",
            "marek_",
            "sodofi_",
            "RegenRene",
            "naumannazim",
            "CeloDevs",
            "CeloDaily",
            "Celo_Col",
            "joan_drb",
            "LuukDAO",
            "KohCelo",
            "potlock_intern",
            "CeloAfricaDao",
            "plugrel"
          ]
        }
      },
      "outputs": {
        "stream": {
          "enabled": false
        }
      }
    },
    {
      "id": "cryptofundraise",
      "name": "Web3 Fundraising",
      "description": "Fundraising announcements",
      "moderation": {
        "approvers": {
          "twitter": ["plugrel"]
        }
      },
      "outputs": {
        "stream": {
          "enabled": true,
<<<<<<< HEAD
          "transform": [
            {
              "plugin": "@curatedotfun/object-transform",
              "config": {
                "mappings": {
                  "source": "https://x.com/{{username}}/status/{{tweetId}}",
                  "content": "{{content}}",
                  "author": "{{username}}",
                  "notes": "{{curator.notes}}",
                  "submittedAt": "{{submittedAt}}"
                }
              }
            },
            {
              "plugin": "@curatedotfun/ai-transform",
              "config": {
                "prompt": "Summarize the content into a concise news flash, incorporating relevant details from the curator's notes. Maintain a neutral, third-person tone. Mention the author if relevant, or simply convey the information.",
                "apiKey": "{OPENROUTER_API_KEY}",
                "schema": {
                  "title": {
                    "type": "string",
                    "description": "Title derived from summary of content"
                  },
                  "summary": {
                    "type": "string",
                    "description": "Summary of content influenced by curator notes"
                  }
                }
              }
=======
          "transform": {
            "plugin": "@curatedotfun/simple-transform",
            "config": {
              "format": "💰 FUNDRAISE: {CONTENT}\n\n{CURATOR_NOTES}\n\n📌 source: https://x.com/x/status/{SUBMISSION_ID}\n"
>>>>>>> dd2ced50
            }
          ],
          "distribute": [
            {
              "transform": [
                {
                  "plugin": "@curatedotfun/simple-transform",
                  "config": {
                    "template": "💰 New Crypto Fundraise 💸: *{{title}}*\n\n{{summary}}\n\n👤 Source [@{{author}}](https://x.com/{{author}})_\n🔗 [Read More](<{{source}}>)"
                  }
                }
              ],
              "plugin": "@curatedotfun/telegram",
              "config": {
                "botToken": "{TELEGRAM_BOT_TOKEN}",
                "channelId": "@cryptofundraises"
              }
            }
          ]
        }
      }
    },
    {
      "id": "usa",
      "name": "American Crypto",
      "description": "$TRUMP ecosystem and American first crypto",
      "moderation": {
        "approvers": {
          "twitter": ["plugrel", "0xAmerican", "potlock_intern", "potlock_"]
        }
      },
      "outputs": {
        "stream": {
          "enabled": true,
          "transform": [
            {
              "plugin": "@curatedotfun/object-transform",
              "config": {
                "mappings": {
                  "source": "https://x.com/{{username}}/status/{{tweetId}}",
                  "content": "{{content}}",
                  "author": "{{username}}",
                  "notes": "{{curator.notes}}",
                  "submittedAt": "{{submittedAt}}"
                }
              }
            },
            {
              "plugin": "@curatedotfun/ai-transform",
              "config": {
                "prompt": "Summarize the content into a concise news flash, incorporating relevant details from the curator's notes. Maintain a neutral, third-person tone. Mention the author if relevant, or simply convey the information.",
                "apiKey": "{OPENROUTER_API_KEY}",
                "schema": {
                  "title": {
                    "type": "string",
                    "description": "Title derived from summary of content"
                  },
                  "summary": {
                    "type": "string",
                    "description": "Summary of content influenced by curator notes"
                  }
                }
              }
            }
          ],
          "distribute": [
            {
              "transform": [
                {
                  "plugin": "@curatedotfun/simple-transform",
                  "config": {
                    "template": "🇺🇸 USA: *{{title}}*\n\n{{summary}}\n\n👤 Source [@{{author}}](https://x.com/{{author}})_\n🔗 [Read More](<{{source}}>)"
                  }
                }
              ],
              "plugin": "@curatedotfun/telegram",
              "config": {
                "botToken": "{TELEGRAM_BOT_TOKEN}",
                "channelId": "@americancryptofoundation"
              }
            }
          ]
        }
      }
    },
    {
      "id": "eliza",
      "name": "Eliza OS",
      "description": "Updates around eliza OS",
      "moderation": {
        "approvers": {
          "twitter": ["shawmakesmagic", "potlock_intern", "plugrel"]
        }
      },
      "outputs": {
        "stream": {
          "enabled": false
        }
      }
    },
    {
      "id": "stellar",
      "name": "Stellar",
      "description": "Updates around Stellar ecosystem, Soroban, & more",
      "moderation": {
        "approvers": {
          "twitter": [
            "anke_g_liu",
            "kalepail",
            "DenelleDixon",
            "potlock_intern",
            "plugrel"
          ]
        }
      },
      "outputs": {
        "stream": {
          "enabled": false
        }
      }
    },
    {
      "id": "shippost",
      "name": "Shippost",
      "description": "Regular web3 builder demos",
      "moderation": {
        "approvers": {
          "twitter": [
            "elliot_braem",
            "ilblackdragon",
            "David___Mo",
            "potlock_intern",
            "plugrel"
          ]
        }
      },
      "outputs": {
        "stream": {
          "enabled": true,
<<<<<<< HEAD
          "transform": [
            {
              "plugin": "@curatedotfun/object-transform",
              "config": {
                "mappings": {
                  "source": "https://x.com/{{username}}/status/{{tweetId}}",
                  "content": "{{content}}",
                  "author": "{{username}}",
                  "notes": "{{curator.notes}}",
                  "submittedAt": "{{submittedAt}}"
                }
              }
            },
            {
              "plugin": "@curatedotfun/ai-transform",
              "config": {
                "prompt": "Summarize the content into a concise news flash, incorporating relevant details from the curator's notes. Maintain a neutral, third-person tone. Mention the author if relevant, or simply convey the information.",
                "apiKey": "{OPENROUTER_API_KEY}",
                "schema": {
                  "title": {
                    "type": "string",
                    "description": "Title derived from summary of content"
                  },
                  "summary": {
                    "type": "string",
                    "description": "Summary of content influenced by curator notes"
                  }
                }
              }
=======
          "transform": {
            "plugin": "@curatedotfun/simple-transform",
            "config": {
              "format": "🚢 ShippostL {CONTENT}\n\n{CURATOR_NOTES}\n\n📌 source: https://x.com/x/status/{SUBMISSION_ID}\n"
>>>>>>> dd2ced50
            }
          ],
          "distribute": [
            {
              "transform": [
                {
                  "plugin": "@curatedotfun/simple-transform",
                  "config": {
                    "template": "🚢 Shippost: *{{title}}*\n\n{{summary}}\n\n👤 Source [@{{author}}](https://x.com/{{author}})_\n🔗 [Read More](<{{source}}>)"
                  }
                }
              ],
              "plugin": "@curatedotfun/telegram",
              "config": {
                "botToken": "{TELEGRAM_BOT_TOKEN}",
                "channelId": "-1001941128087",
                "messageThreadId": "11535"
              }
            }
          ]
        }
      }
    },
    {
      "id": "ripple",
      "name": "Ripple",
      "description": "Updates around Ripple ecosystem, XRP, & more",
      "moderation": {
        "approvers": {
          "twitter": [
            "bgarlinghouse",
            "JoelKatz",
            "RuleXRP",
            "XRPcryptowolf",
            "AlexCobb_",
            "potlock_intern",
            "plugrel"
          ]
        }
      },
      "outputs": {
        "stream": {
          "enabled": false
        }
      }
    },
    {
      "id": "icp",
      "name": "ICP",
      "description": "Updates around Internet Computer / Dfinity ecosystem",
      "moderation": {
        "approvers": {
          "twitter": ["ICPHUBS", "potlock_intern", "plugrel"]
        }
      },
      "outputs": {
        "stream": {
          "enabled": false
        }
      }
    },
    {
      "id": "sui",
      "name": "Sui",
      "description": "Updates around Sui ecosystem & more",
      "moderation": {
        "approvers": {
          "twitter": [
            "SuiNetwork",
            "markoggwp",
            "lexiwangler",
            "web3crusadr",
            "b1ackd0g",
            "EmanAbio",
            "EvanWeb3",
            "kostascrypto",
            "potlock_intern",
            "plugrel",
            "Amadop3_"
          ]
        }
      },
      "outputs": {
        "stream": {
          "enabled": true,
<<<<<<< HEAD
          "transform": [
            {
              "plugin": "@curatedotfun/object-transform",
              "config": {
                "mappings": {
                  "source": "https://x.com/{{username}}/status/{{tweetId}}",
                  "content": "{{content}}",
                  "author": "{{username}}",
                  "notes": "{{curator.notes}}",
                  "submittedAt": "{{submittedAt}}"
                }
              }
            },
            {
              "plugin": "@curatedotfun/ai-transform",
              "config": {
                "prompt": "Summarize the content into a concise news flash, incorporating relevant details from the curator's notes. Maintain a neutral, third-person tone. Mention the author if relevant, or simply convey the information.",
                "apiKey": "{OPENROUTER_API_KEY}",
                "schema": {
                  "title": {
                    "type": "string",
                    "description": "Title derived from summary of content"
                  },
                  "summary": {
                    "type": "string",
                    "description": "Summary of content influenced by curator notes"
                  }
                }
              }
            }
          ],
          "distribute": [
            {
              "transform": [
                {
                  "plugin": "@curatedotfun/simple-transform",
                  "config": {
                    "template": "🌊 Sui: *{{title}}*\n\n{{summary}}\n\n👤 Source [@{{author}}](https://x.com/{{author}})_\n🔗 [Read More](<{{source}}>)"
                  }
                }
              ],
              "plugin": "@curatedotfun/telegram",
              "config": {
                "botToken": "{TELEGRAM_BOT_TOKEN}",
                "channelId": "@daily_sui"
=======
          "transform": {
            "plugin": "@curatedotfun/simple-transform",
            "config": {
              "format": "⚡ Daily Sui: {CONTENT}\n\n{CURATOR_NOTES}\n\n🔗 Source: https://x.com/x/status/{SUBMISSION_ID}\n"
            }
          },
          "distribute": [
            {
              "plugin": "@curatedotfun/telegram",
              "config": {
                "botToken": "{TELEGRAM_BOT_TOKEN}",
                "channelId": "@Daily_Sui"
>>>>>>> dd2ced50
              }
            }
          ]
        }
      }
    },
    {
      "id": "hyperliquid",
      "name": "Hyperliquid",
      "description": "Updates around Hyperliquid ecosystem & more",
      "moderation": {
        "approvers": {
          "twitter": [
            "HyperFND",
            "stevenyuntcap",
            "henrik",
            "Sakrexer",
            "potlock_intern",
            "plugrel"
          ]
        }
      },
      "outputs": {
        "stream": {
          "enabled": false
        }
      }
    },
    {
      "id": "aptos",
      "name": "Aptos",
      "description": "Updates around Aptos ecosystem & more",
      "moderation": {
        "approvers": {
          "twitter": [
            "Aptos",
            "stalesamy",
            "moshaikhs",
            "alex_aptos",
            "lornyelle",
            "Gemswizzard",
            "christie__0",
            "0xaptosj",
            "AptosCollective",
            "0xlightmark",
            "0xSushiKev",
            "potlock_intern",
            "plugrel"
          ]
        }
      },
      "outputs": {
        "stream": {
          "enabled": false
        }
      }
    },
    {
      "id": "pudgy",
      "name": "Pudgy Penguins",
      "description": "Updates around Pudgy Penguins ecosystem & more",
      "moderation": {
        "approvers": {
          "twitter": [
            "pudgypenguins",
            "LucaNetz",
            "JoeyMooose",
            "Berko_Crypto",
            "slushygmi",
            "MetaGandhi_",
            "PudgyRitesh",
            "ppmctweets",
            "potlock_intern",
            "plugrel"
          ]
        }
      },
      "outputs": {
        "stream": {
          "enabled": false
        }
      }
    },
    {
      "id": "avalanche",
      "name": "Avalanche",
      "description": "Updates around Avalanche ecosystem & more",
      "moderation": {
        "approvers": {
          "twitter": [
            "luigidemeo",
            "John1wu",
            "AVAXDaily",
            "GamingOnAvax",
            "frostLedger",
            "potlock_intern",
            "plugrel"
          ]
        }
      },
      "outputs": {
        "stream": {
          "enabled": false
        }
      }
    },
    {
      "id": "base",
      "name": "Base",
      "description": "Updates around Base ecosystem & more",
      "moderation": {
        "approvers": {
          "twitter": [
            "gozdeaksay",
            "CryptoStatuette",
            "nameisnaemis",
            "EvSlatts",
            "jessepollak",
            "kunal_modi",
            "potlock_intern",
            "plugrel"
          ]
        }
      },
      "outputs": {
        "stream": {
          "enabled": false
        }
      }
    },
     {
      "id": "monad",
      "name": "Monad",
      "description": "News about Monad Ecoystem",
      "moderation": {
        "approvers": {
          "twitter": ["plugrel", "potlock_intern"]
        }
      },
      "outputs": {
        "stream": {
          "enabled": false
        }
      }
    },
         {
      "id": "story",
      "name": "Story",
      "description": "News about Story Protocol Ecoystem",
      "moderation": {
        "approvers": {
          "twitter": ["plugrel", "potlock_intern"]
        }
      },
      "outputs": {
        "stream": {
          "enabled": false
        }
      }
    },
         {
      "id": "arbitrum",
      "name": "arbitrum",
      "description": "News about Atrbitrum Ecoystem",
      "moderation": {
        "approvers": {
          "twitter": ["plugrel", "potlock_intern"]
        }
      },
      "outputs": {
        "stream": {
          "enabled": false
        }
      }
    },
   {
      "id": "stablecoins",
      "name": "Stablecoins",
      "description": "News about the Stablecoins Ecoystem",
      "moderation": {
        "approvers": {
          "twitter": ["plugrel", "potlock_intern"]
        }
      },
      "outputs": {
        "stream": {
          "enabled": false
        }
      }
    },
   {
      "id": "polkadot",
      "name": "polkadot",
      "description": "News about Polkadot Ecoystem",
      "moderation": {
        "approvers": {
          "twitter": ["plugrel", "potlock_intern"]
        }
      },
      "outputs": {
        "stream": {
          "enabled": false
        }
      }
    },
     {
      "id": "cardano",
      "name": "cardano",
      "description": "News about Cardano Ecoystem",
      "moderation": {
        "approvers": {
          "twitter": ["plugrel", "potlock_intern"]
        }
      },
      "outputs": {
        "stream": {
          "enabled": false
        }
      }
    },
             {
      "id": "arbitrum",
      "name": "arbitrum",
      "description": "News about Arbitrum Ecoystem",
      "moderation": {
        "approvers": {
          "twitter": ["plugrel", "potlock_intern"]
        }
      },
      "outputs": {
        "stream": {
          "enabled": false
        }
      }
    },
   {
      "id": "polygon",
      "name": "Polygon",
      "description": "News about Polygon Ecoystem",
      "moderation": {
        "approvers": {
          "twitter": ["plugrel", "potlock_intern"]
        }
      },
      "outputs": {
        "stream": {
          "enabled": false
        }
      }
    },
   {
      "id": "unc",
      "name": "Unc",
      "description": "Unc.fun meme curation mechanisms for the YNs",
      "moderation": {
        "approvers": {
          "twitter": ["plugrel", "potlock_intern", "russlive215"]
        }
      },
      "outputs": {
        "stream": {
          "enabled": false
        }
      }
    },
    
    {
      "id": "bitcoin",
      "name": "Bitcoin News",
      "description": "News about Bitcoin, Bitcoin devs, scaling, integrations, adoptions.",
      "moderation": {
        "approvers": {
          "twitter": ["Blaze0x1", "plugrel", "potlock_intern", "aescobarindo"]
        }
      },
      "outputs": {
        "stream": {
          "enabled": false
        }
      }
    }
  ]
}<|MERGE_RESOLUTION|>--- conflicted
+++ resolved
@@ -179,11 +179,7 @@
               "plugin": "@curatedotfun/telegram",
               "config": {
                 "botToken": "{TELEGRAM_BOT_TOKEN}",
-<<<<<<< HEAD
                 "channelId": "@ethagain"
-=======
-                "channelId": "@EthAgain"
->>>>>>> dd2ced50
               }
             }
           ]
@@ -220,7 +216,6 @@
       "outputs": {
         "stream": {
           "enabled": true,
-<<<<<<< HEAD
           "transform": [
             {
               "plugin": "@curatedotfun/object-transform",
@@ -250,12 +245,6 @@
                   }
                 }
               }
-=======
-          "transform": {
-            "plugin": "@curatedotfun/simple-transform",
-            "config": {
-              "format": "NEAR: {CONTENT}\n\n{CURATOR_NOTES}\n\n🔗 Source: https://x.com/x/status/{SUBMISSION_ID}\n"
->>>>>>> dd2ced50
             }
           ],
           "distribute": [
@@ -637,11 +626,7 @@
               "plugin": "@curatedotfun/telegram",
               "config": {
                 "botToken": "{TELEGRAM_BOT_TOKEN}",
-<<<<<<< HEAD
                 "channelId": "@solana_digest"
-=======
-                "channelId": "@Solana_Digest"
->>>>>>> dd2ced50
               }
             }
           ]
@@ -853,7 +838,6 @@
       "outputs": {
         "stream": {
           "enabled": true,
-<<<<<<< HEAD
           "transform": [
             {
               "plugin": "@curatedotfun/object-transform",
@@ -883,12 +867,6 @@
                   }
                 }
               }
-=======
-          "transform": {
-            "plugin": "@curatedotfun/simple-transform",
-            "config": {
-              "format": "💰 FUNDRAISE: {CONTENT}\n\n{CURATOR_NOTES}\n\n📌 source: https://x.com/x/status/{SUBMISSION_ID}\n"
->>>>>>> dd2ced50
             }
           ],
           "distribute": [
@@ -1028,7 +1006,6 @@
       "outputs": {
         "stream": {
           "enabled": true,
-<<<<<<< HEAD
           "transform": [
             {
               "plugin": "@curatedotfun/object-transform",
@@ -1058,12 +1035,6 @@
                   }
                 }
               }
-=======
-          "transform": {
-            "plugin": "@curatedotfun/simple-transform",
-            "config": {
-              "format": "🚢 ShippostL {CONTENT}\n\n{CURATOR_NOTES}\n\n📌 source: https://x.com/x/status/{SUBMISSION_ID}\n"
->>>>>>> dd2ced50
             }
           ],
           "distribute": [
@@ -1149,7 +1120,6 @@
       "outputs": {
         "stream": {
           "enabled": true,
-<<<<<<< HEAD
           "transform": [
             {
               "plugin": "@curatedotfun/object-transform",
@@ -1195,20 +1165,6 @@
               "config": {
                 "botToken": "{TELEGRAM_BOT_TOKEN}",
                 "channelId": "@daily_sui"
-=======
-          "transform": {
-            "plugin": "@curatedotfun/simple-transform",
-            "config": {
-              "format": "⚡ Daily Sui: {CONTENT}\n\n{CURATOR_NOTES}\n\n🔗 Source: https://x.com/x/status/{SUBMISSION_ID}\n"
-            }
-          },
-          "distribute": [
-            {
-              "plugin": "@curatedotfun/telegram",
-              "config": {
-                "botToken": "{TELEGRAM_BOT_TOKEN}",
-                "channelId": "@Daily_Sui"
->>>>>>> dd2ced50
               }
             }
           ]

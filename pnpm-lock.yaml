--- conflicted
+++ resolved
@@ -119,21 +119,13 @@
     devDependencies:
       '@module-federation/node':
         specifier: ^2.6.30
-<<<<<<< HEAD
-        version: 2.6.33(@rspack/core@1.2.8(@swc/helpers@0.5.17))(react-dom@18.3.1(react@18.3.1))(react@18.3.1)(typescript@5.8.3)(webpack@5.99.7(esbuild@0.25.5))
-=======
         version: 2.6.33(@rspack/core@1.2.8(@swc/helpers@0.5.17))(react-dom@18.3.1(react@18.3.1))(react@18.3.1)(typescript@5.8.3)(webpack@5.99.7)
->>>>>>> 8bc02136
       '@rspack/binding':
         specifier: 1.2.8
         version: 1.2.8
       '@rspack/cli':
         specifier: 1.2.8
-<<<<<<< HEAD
-        version: 1.2.8(@rspack/core@1.2.8(@swc/helpers@0.5.17))(@types/express@4.17.21)(webpack@5.99.7(esbuild@0.25.5))
-=======
         version: 1.2.8(@rspack/core@1.2.8(@swc/helpers@0.5.17))(@types/express@4.17.22)(webpack@5.99.7)
->>>>>>> 8bc02136
       '@rspack/core':
         specifier: 1.2.8
         version: 1.2.8(@swc/helpers@0.5.17)
@@ -411,11 +403,7 @@
     devDependencies:
       '@rspack/cli':
         specifier: 1.2.8
-<<<<<<< HEAD
-        version: 1.2.8(@rspack/core@1.2.8(@swc/helpers@0.5.17))(@types/express@4.17.22)(webpack@5.99.7)
-=======
         version: 1.2.8(@rspack/core@1.2.8(@swc/helpers@0.5.17))(@types/express@4.17.21)(webpack@5.99.7(esbuild@0.25.5))
->>>>>>> 8bc02136
       '@rspack/core':
         specifier: 1.2.8
         version: 1.2.8(@swc/helpers@0.5.17)
@@ -437,12 +425,9 @@
       pg:
         specifier: ^8.15.6
         version: 8.15.6
-<<<<<<< HEAD
-=======
       pg-connection-string:
         specifier: ^2.9.0
         version: 2.9.0
->>>>>>> 8bc02136
       typescript:
         specifier: ^5.8.3
         version: 5.8.3
@@ -7093,11 +7078,7 @@
       - supports-color
       - utf-8-validate
 
-<<<<<<< HEAD
-  '@module-federation/enhanced@0.11.4(@rspack/core@1.2.8(@swc/helpers@0.5.17))(react-dom@18.3.1(react@18.3.1))(react@18.3.1)(typescript@5.8.3)(webpack@5.99.7(esbuild@0.25.5))':
-=======
   '@module-federation/enhanced@0.11.4(@rspack/core@1.2.8(@swc/helpers@0.5.17))(react-dom@18.3.1(react@18.3.1))(react@18.3.1)(typescript@5.8.3)(webpack@5.99.7)':
->>>>>>> 8bc02136
     dependencies:
       '@module-federation/bridge-react-webpack-plugin': 0.11.4
       '@module-federation/cli': 0.11.4(typescript@5.8.3)
@@ -7114,11 +7095,7 @@
       upath: 2.0.1
     optionalDependencies:
       typescript: 5.8.3
-<<<<<<< HEAD
-      webpack: 5.99.7(esbuild@0.25.5)
-=======
       webpack: 5.99.7
->>>>>>> 8bc02136
     transitivePeerDependencies:
       - '@rspack/core'
       - bufferutil
@@ -7157,18 +7134,6 @@
       - utf-8-validate
       - vue-tsc
 
-<<<<<<< HEAD
-  '@module-federation/node@2.6.33(@rspack/core@1.2.8(@swc/helpers@0.5.17))(react-dom@18.3.1(react@18.3.1))(react@18.3.1)(typescript@5.8.3)(webpack@5.99.7(esbuild@0.25.5))':
-    dependencies:
-      '@module-federation/enhanced': 0.11.4(@rspack/core@1.2.8(@swc/helpers@0.5.17))(react-dom@18.3.1(react@18.3.1))(react@18.3.1)(typescript@5.8.3)(webpack@5.99.7(esbuild@0.25.5))
-      '@module-federation/runtime': 0.11.4
-      '@module-federation/sdk': 0.11.4
-      '@module-federation/utilities': 3.1.51(react-dom@18.3.1(react@18.3.1))(react@18.3.1)(webpack@5.99.7(esbuild@0.25.5))
-      btoa: 1.2.1
-      encoding: 0.1.13
-      node-fetch: 2.7.0(encoding@0.1.13)
-      webpack: 5.99.7(esbuild@0.25.5)
-=======
   '@module-federation/node@2.6.33(@rspack/core@1.2.8(@swc/helpers@0.5.17))(react-dom@18.3.1(react@18.3.1))(react@18.3.1)(typescript@5.8.3)(webpack@5.99.7)':
     dependencies:
       '@module-federation/enhanced': 0.11.4(@rspack/core@1.2.8(@swc/helpers@0.5.17))(react-dom@18.3.1(react@18.3.1))(react@18.3.1)(typescript@5.8.3)(webpack@5.99.7)
@@ -7179,7 +7144,6 @@
       encoding: 0.1.13
       node-fetch: 2.7.0(encoding@0.1.13)
       webpack: 5.99.7
->>>>>>> 8bc02136
     optionalDependencies:
       react: 18.3.1
       react-dom: 18.3.1(react@18.3.1)
@@ -7260,17 +7224,10 @@
       fs-extra: 9.1.0
       resolve: 1.22.8
 
-<<<<<<< HEAD
-  '@module-federation/utilities@3.1.51(react-dom@18.3.1(react@18.3.1))(react@18.3.1)(webpack@5.99.7(esbuild@0.25.5))':
-    dependencies:
-      '@module-federation/sdk': 0.11.4
-      webpack: 5.99.7(esbuild@0.25.5)
-=======
   '@module-federation/utilities@3.1.51(react-dom@18.3.1(react@18.3.1))(react@18.3.1)(webpack@5.99.7)':
     dependencies:
       '@module-federation/sdk': 0.11.4
       webpack: 5.99.7
->>>>>>> 8bc02136
     optionalDependencies:
       react: 18.3.1
       react-dom: 18.3.1(react@18.3.1)
@@ -8169,7 +8126,6 @@
     optionalDependencies:
       '@types/react': 18.3.20
       '@types/react-dom': 18.3.6(@types/react@18.3.20)
-<<<<<<< HEAD
 
   '@radix-ui/react-use-callback-ref@1.1.1(@types/react@18.3.20)(react@18.3.1)':
     dependencies:
@@ -8243,81 +8199,6 @@
 
   '@radix-ui/rect@1.1.1': {}
 
-=======
-
-  '@radix-ui/react-use-callback-ref@1.1.1(@types/react@18.3.20)(react@18.3.1)':
-    dependencies:
-      react: 18.3.1
-    optionalDependencies:
-      '@types/react': 18.3.20
-
-  '@radix-ui/react-use-controllable-state@1.2.2(@types/react@18.3.20)(react@18.3.1)':
-    dependencies:
-      '@radix-ui/react-use-effect-event': 0.0.2(@types/react@18.3.20)(react@18.3.1)
-      '@radix-ui/react-use-layout-effect': 1.1.1(@types/react@18.3.20)(react@18.3.1)
-      react: 18.3.1
-    optionalDependencies:
-      '@types/react': 18.3.20
-
-  '@radix-ui/react-use-effect-event@0.0.2(@types/react@18.3.20)(react@18.3.1)':
-    dependencies:
-      '@radix-ui/react-use-layout-effect': 1.1.1(@types/react@18.3.20)(react@18.3.1)
-      react: 18.3.1
-    optionalDependencies:
-      '@types/react': 18.3.20
-
-  '@radix-ui/react-use-escape-keydown@1.1.1(@types/react@18.3.20)(react@18.3.1)':
-    dependencies:
-      '@radix-ui/react-use-callback-ref': 1.1.1(@types/react@18.3.20)(react@18.3.1)
-      react: 18.3.1
-    optionalDependencies:
-      '@types/react': 18.3.20
-
-  '@radix-ui/react-use-is-hydrated@0.1.0(@types/react@18.3.20)(react@18.3.1)':
-    dependencies:
-      react: 18.3.1
-      use-sync-external-store: 1.5.0(react@18.3.1)
-    optionalDependencies:
-      '@types/react': 18.3.20
-
-  '@radix-ui/react-use-layout-effect@1.1.1(@types/react@18.3.20)(react@18.3.1)':
-    dependencies:
-      react: 18.3.1
-    optionalDependencies:
-      '@types/react': 18.3.20
-
-  '@radix-ui/react-use-previous@1.1.1(@types/react@18.3.20)(react@18.3.1)':
-    dependencies:
-      react: 18.3.1
-    optionalDependencies:
-      '@types/react': 18.3.20
-
-  '@radix-ui/react-use-rect@1.1.1(@types/react@18.3.20)(react@18.3.1)':
-    dependencies:
-      '@radix-ui/rect': 1.1.1
-      react: 18.3.1
-    optionalDependencies:
-      '@types/react': 18.3.20
-
-  '@radix-ui/react-use-size@1.1.1(@types/react@18.3.20)(react@18.3.1)':
-    dependencies:
-      '@radix-ui/react-use-layout-effect': 1.1.1(@types/react@18.3.20)(react@18.3.1)
-      react: 18.3.1
-    optionalDependencies:
-      '@types/react': 18.3.20
-
-  '@radix-ui/react-visually-hidden@1.2.0(@types/react-dom@18.3.6(@types/react@18.3.20))(@types/react@18.3.20)(react-dom@18.3.1(react@18.3.1))(react@18.3.1)':
-    dependencies:
-      '@radix-ui/react-primitive': 2.1.0(@types/react-dom@18.3.6(@types/react@18.3.20))(@types/react@18.3.20)(react-dom@18.3.1(react@18.3.1))(react@18.3.1)
-      react: 18.3.1
-      react-dom: 18.3.1(react@18.3.1)
-    optionalDependencies:
-      '@types/react': 18.3.20
-      '@types/react-dom': 18.3.6(@types/react@18.3.20)
-
-  '@radix-ui/rect@1.1.1': {}
-
->>>>>>> 8bc02136
   '@rollup/rollup-android-arm-eabi@4.40.1':
     optional: true
 
@@ -9657,7 +9538,6 @@
       safe-buffer: 5.2.1
 
   browserify-rsa@4.1.1:
-<<<<<<< HEAD
     dependencies:
       bn.js: 5.2.2
       randombytes: 2.1.0
@@ -9666,16 +9546,6 @@
   browserify-sign@4.2.3:
     dependencies:
       bn.js: 5.2.2
-=======
-    dependencies:
-      bn.js: 5.2.2
-      randombytes: 2.1.0
-      safe-buffer: 5.2.1
-
-  browserify-sign@4.2.3:
-    dependencies:
-      bn.js: 5.2.2
->>>>>>> 8bc02136
       browserify-rsa: 4.1.1
       create-hash: 1.2.0
       create-hmac: 1.1.7
@@ -9844,16 +9714,6 @@
       color-name: 1.1.4
 
   color-name@1.1.4: {}
-
-  color-string@1.9.1:
-    dependencies:
-      color-name: 1.1.4
-      simple-swizzle: 0.2.2
-
-  color@4.2.3:
-    dependencies:
-      color-convert: 2.0.1
-      color-string: 1.9.1
 
   color-string@1.9.1:
     dependencies:
@@ -10011,7 +9871,6 @@
       ms: 2.0.0
 
   debug@4.3.7:
-<<<<<<< HEAD
     dependencies:
       ms: 2.1.3
 
@@ -10019,15 +9878,6 @@
     dependencies:
       ms: 2.1.3
 
-=======
-    dependencies:
-      ms: 2.1.3
-
-  debug@4.4.1:
-    dependencies:
-      ms: 2.1.3
-
->>>>>>> 8bc02136
   decamelize@1.2.0: {}
 
   decode-uri-component@0.2.2: {}
@@ -11874,10 +11724,6 @@
 
   progress-events@1.0.1: {}
 
-  process@0.11.10: {}
-
-  progress-events@1.0.1: {}
-
   propagate@2.0.1: {}
 
   proxy-addr@2.0.7:
@@ -12562,10 +12408,7 @@
       webpack: 5.99.7(esbuild@0.25.5)
     optionalDependencies:
       esbuild: 0.25.5
-<<<<<<< HEAD
-=======
-    optional: true
->>>>>>> 8bc02136
+    optional: true
 
   terser-webpack-plugin@5.3.14(webpack@5.99.7):
     dependencies:
@@ -12575,10 +12418,6 @@
       serialize-javascript: 6.0.2
       terser: 5.40.0
       webpack: 5.99.7
-<<<<<<< HEAD
-    optional: true
-=======
->>>>>>> 8bc02136
 
   terser@5.40.0:
     dependencies:
@@ -12720,19 +12559,11 @@
       rxjs: 7.8.2
 
   typedarray-to-buffer@3.1.5:
-<<<<<<< HEAD
     dependencies:
       is-typedarray: 1.0.0
 
   typescript-eslint@8.31.0(eslint@9.28.0(jiti@1.21.7))(typescript@5.6.3):
     dependencies:
-=======
-    dependencies:
-      is-typedarray: 1.0.0
-
-  typescript-eslint@8.31.0(eslint@9.28.0(jiti@1.21.7))(typescript@5.6.3):
-    dependencies:
->>>>>>> 8bc02136
       '@typescript-eslint/eslint-plugin': 8.31.0(@typescript-eslint/parser@8.31.0(eslint@9.28.0(jiti@1.21.7))(typescript@5.6.3))(eslint@9.28.0(jiti@1.21.7))(typescript@5.6.3)
       '@typescript-eslint/parser': 8.31.0(eslint@9.28.0(jiti@1.21.7))(typescript@5.6.3)
       '@typescript-eslint/utils': 8.31.0(eslint@9.28.0(jiti@1.21.7))(typescript@5.6.3)

lockfileVersion: '9.0'

settings:
  autoInstallPeers: true
  excludeLinksFromLockfile: false

importers:

  .:
    devDependencies:
      '@types/node':
        specifier: ^22.13.13
        version: 22.15.31
      concurrently:
        specifier: ^9.1.2
        version: 9.1.2
      prettier:
        specifier: ^3.3.3
        version: 3.5.3
      turbo:
        specifier: latest
        version: 2.5.4

  apps/api:
    dependencies:
      '@crosspost/scheduler-sdk':
        specifier: ^0.1.1
        version: 0.1.1
      '@crosspost/sdk':
        specifier: ^0.3.0
        version: 0.3.0
      '@crosspost/types':
        specifier: ^0.3.0
        version: 0.3.0
      '@curatedotfun/shared-db':
        specifier: workspace:*
        version: link:../../packages/shared-db
      '@curatedotfun/types':
        specifier: workspace:*
        version: link:../../packages/types
      '@curatedotfun/utils':
        specifier: workspace:*
        version: link:../../packages/utils
      '@hono/node-server':
        specifier: ^1.8.2
        version: 1.14.4(hono@4.7.11)
      '@hono/zod-openapi':
        specifier: ^0.9.5
        version: 0.9.10(hono@4.7.11)(zod@3.25.62)
      '@hono/zod-validator':
        specifier: ^0.5.0
        version: 0.5.0(hono@4.7.11)(zod@3.25.62)
      '@module-federation/runtime':
        specifier: ^0.11.1
        version: 0.11.4
      '@t3-oss/env-core':
        specifier: ^0.13.6
        version: 0.13.8(typescript@5.8.3)(zod@3.25.62)
      '@types/async-retry':
        specifier: ^1.4.9
        version: 1.4.9
      '@types/lodash':
        specifier: ^4.17.16
        version: 4.17.17
      '@types/pg':
        specifier: ^8.11.11
        version: 8.15.4
      agent-twitter-client:
        specifier: ^0.0.16
        version: 0.0.16
      async-retry:
        specifier: ^1.3.3
        version: 1.3.3
      dotenv:
        specifier: ^16.4.7
        version: 16.5.0
      drizzle-kit:
        specifier: ^0.31.1
        version: 0.31.1
      drizzle-orm:
        specifier: ^0.43.1
        version: 0.43.1(@types/pg@8.15.4)(bun-types@1.2.15)(pg@8.16.0)(postgres@3.4.7)
      drizzle-zod:
        specifier: ^0.7.1
        version: 0.7.1(drizzle-orm@0.43.1(@types/pg@8.15.4)(bun-types@1.2.15)(pg@8.16.0)(postgres@3.4.7))(zod@3.25.62)
      hono:
        specifier: ^4.0.5
        version: 4.7.11
      jose:
        specifier: ^6.0.11
        version: 6.0.11
      lodash:
        specifier: ^4.17.21
        version: 4.17.21
      mustache:
        specifier: ^4.2.0
        version: 4.2.0
      near-api-js:
        specifier: ^5.1.1
        version: 5.1.1(encoding@0.1.13)
      near-sign-verify:
        specifier: ^0.3.6
        version: 0.3.6
      ora:
        specifier: ^8.1.1
        version: 8.2.0
      pg:
        specifier: ^8.15.6
        version: 8.16.0
      pinata-web3:
        specifier: ^0.5.4
        version: 0.5.4
      pino:
        specifier: ^9.6.0
        version: 9.7.0
      pino-pretty:
        specifier: ^13.0.0
        version: 13.0.0
      remeda:
        specifier: ^2.22.5
        version: 2.23.0
      string-width:
        specifier: ^7.2.0
        version: 7.2.0
      zod-to-json-schema:
        specifier: ^3.24.5
        version: 3.24.5(zod@3.25.62)
    devDependencies:
      '@module-federation/node':
        specifier: ^2.6.30
        version: 2.7.7(@rspack/core@1.2.8(@swc/helpers@0.5.17))(react-dom@18.3.1(react@18.3.1))(react@18.3.1)(typescript@5.8.3)(webpack@5.99.9)
      '@rspack/binding':
        specifier: 1.2.8
        version: 1.2.8
      '@rspack/cli':
        specifier: 1.2.8
        version: 1.2.8(@rspack/core@1.2.8(@swc/helpers@0.5.17))(@types/express@4.17.23)(webpack@5.99.9)
      '@rspack/core':
        specifier: 1.2.8
        version: 1.2.8(@swc/helpers@0.5.17)
      '@types/mustache':
        specifier: ^4.2.6
        version: 4.2.6
      axios:
        specifier: ^1.6.8
        version: 1.9.0
      concurrently:
        specifier: ^9.1.2
        version: 9.1.2
      drizzle-seed:
        specifier: ^0.3.1
        version: 0.3.1(drizzle-orm@0.43.1(@types/pg@8.15.4)(bun-types@1.2.15)(pg@8.16.0)(postgres@3.4.7))
      nock:
        specifier: ^13.5.4
        version: 13.5.6
      typescript:
        specifier: ^5.3.3
        version: 5.8.3
      wait-on:
        specifier: ^8.0.2
        version: 8.0.3
      zod:
        specifier: ^3.25.62
        version: 3.25.62

  apps/app:
    dependencies:
      '@crosspost/sdk':
        specifier: ^0.3.0
        version: 0.3.0
      '@hookform/resolvers':
        specifier: ^5.0.1
        version: 5.1.1(react-hook-form@7.57.0(react@18.3.1))
      '@radix-ui/react-avatar':
        specifier: ^1.1.3
        version: 1.1.10(@types/react-dom@18.3.7(@types/react@18.3.23))(@types/react@18.3.23)(react-dom@18.3.1(react@18.3.1))(react@18.3.1)
      '@radix-ui/react-checkbox':
        specifier: ^1.1.5
        version: 1.3.2(@types/react-dom@18.3.7(@types/react@18.3.23))(@types/react@18.3.23)(react-dom@18.3.1(react@18.3.1))(react@18.3.1)
      '@radix-ui/react-dialog':
        specifier: ^1.1.6
        version: 1.1.14(@types/react-dom@18.3.7(@types/react@18.3.23))(@types/react@18.3.23)(react-dom@18.3.1(react@18.3.1))(react@18.3.1)
      '@radix-ui/react-dropdown-menu':
        specifier: ^2.1.6
        version: 2.1.15(@types/react-dom@18.3.7(@types/react@18.3.23))(@types/react@18.3.23)(react-dom@18.3.1(react@18.3.1))(react@18.3.1)
      '@radix-ui/react-label':
        specifier: ^2.1.7
        version: 2.1.7(@types/react-dom@18.3.7(@types/react@18.3.23))(@types/react@18.3.23)(react-dom@18.3.1(react@18.3.1))(react@18.3.1)
      '@radix-ui/react-popover':
        specifier: ^1.1.6
        version: 1.1.14(@types/react-dom@18.3.7(@types/react@18.3.23))(@types/react@18.3.23)(react-dom@18.3.1(react@18.3.1))(react@18.3.1)
      '@radix-ui/react-progress':
        specifier: ^1.1.7
        version: 1.1.7(@types/react-dom@18.3.7(@types/react@18.3.23))(@types/react@18.3.23)(react-dom@18.3.1(react@18.3.1))(react@18.3.1)
      '@radix-ui/react-select':
        specifier: ^2.2.2
        version: 2.2.5(@types/react-dom@18.3.7(@types/react@18.3.23))(@types/react@18.3.23)(react-dom@18.3.1(react@18.3.1))(react@18.3.1)
      '@radix-ui/react-slot':
        specifier: ^1.1.2
        version: 1.2.3(@types/react@18.3.23)(react@18.3.1)
      '@radix-ui/react-switch':
        specifier: ^1.1.4
        version: 1.2.5(@types/react-dom@18.3.7(@types/react@18.3.23))(@types/react@18.3.23)(react-dom@18.3.1(react@18.3.1))(react@18.3.1)
      '@radix-ui/react-tabs':
        specifier: ^1.1.4
        version: 1.1.12(@types/react-dom@18.3.7(@types/react@18.3.23))(@types/react@18.3.23)(react-dom@18.3.1(react@18.3.1))(react@18.3.1)
      '@radix-ui/react-toast':
        specifier: ^1.2.11
        version: 1.2.14(@types/react-dom@18.3.7(@types/react@18.3.23))(@types/react@18.3.23)(react-dom@18.3.1(react@18.3.1))(react@18.3.1)
      '@radix-ui/react-tooltip':
        specifier: ^1.2.4
        version: 1.2.7(@types/react-dom@18.3.7(@types/react@18.3.23))(@types/react@18.3.23)(react-dom@18.3.1(react@18.3.1))(react@18.3.1)
      '@tailwindcss/typography':
        specifier: ^0.5.15
        version: 0.5.16(tailwindcss@3.4.17)
      '@tanstack/react-form':
        specifier: ^1.12.3
        version: 1.12.3(react-dom@18.3.1(react@18.3.1))(react@18.3.1)
      '@tanstack/react-query':
        specifier: ^5.64.1
        version: 5.80.7(react@18.3.1)
      '@tanstack/react-router':
<<<<<<< HEAD
        specifier: ^1.121.27
        version: 1.121.27(react-dom@18.3.1(react@18.3.1))(react@18.3.1)
      '@tanstack/zod-form-adapter':
        specifier: ^0.42.1
        version: 0.42.1(zod@3.25.62)
=======
        specifier: 1.97.0
        version: 1.97.0(react-dom@18.3.1(react@18.3.1))(react@18.3.1)
      '@tanstack/react-table':
        specifier: ^8.21.3
        version: 8.21.3(react-dom@18.3.1(react@18.3.1))(react@18.3.1)
>>>>>>> ccc02ec7
      autoprefixer:
        specifier: ^10.4.20
        version: 10.4.21(postcss@8.5.5)
      class-variance-authority:
        specifier: ^0.7.1
        version: 0.7.1
      clsx:
        specifier: ^2.1.1
        version: 2.1.1
      cmdk:
        specifier: ^1.1.1
        version: 1.1.1(@types/react-dom@18.3.7(@types/react@18.3.23))(@types/react@18.3.23)(react-dom@18.3.1(react@18.3.1))(react@18.3.1)
      date-fns:
        specifier: ^4.1.0
        version: 4.1.0
      fastintear:
        specifier: latest
        version: 0.1.13
      immer:
        specifier: ^10.1.1
        version: 10.1.1
      lodash:
        specifier: ^4.17.21
        version: 4.17.21
      lucide-react:
        specifier: ^0.483.0
        version: 0.483.0(react@18.3.1)
      near-sign-verify:
        specifier: ^0.3.6
        version: 0.3.6
      pinata-web3:
        specifier: ^0.5.4
        version: 0.5.4
      postcss:
        specifier: ^8.4.49
        version: 8.5.5
      react:
        specifier: ^18.3.1
        version: 18.3.1
      react-dom:
        specifier: ^18.3.1
        version: 18.3.1(react@18.3.1)
      react-hook-form:
        specifier: ^7.55.0
        version: 7.57.0(react@18.3.1)
      react-icons:
        specifier: ^5.4.0
        version: 5.5.0(react@18.3.1)
      sonner:
        specifier: ^2.0.5
        version: 2.0.5(react-dom@18.3.1(react@18.3.1))(react@18.3.1)
      tailwind-merge:
        specifier: ^3.0.2
        version: 3.3.1
      tailwindcss:
        specifier: ^3.4.16
        version: 3.4.17
      tailwindcss-animate:
        specifier: ^1.0.7
        version: 1.0.7(tailwindcss@3.4.17)
      zod:
        specifier: ^3.24.2
        version: 3.25.62
      zustand:
        specifier: ^5.0.3
        version: 5.0.5(@types/react@18.3.23)(immer@10.1.1)(react@18.3.1)(use-sync-external-store@1.5.0(react@18.3.1))
    devDependencies:
      '@crosspost/types':
        specifier: ^0.3.0
        version: 0.3.0
      '@curatedotfun/types':
        specifier: workspace:*
        version: link:../../packages/types
      '@eslint/js':
        specifier: ^9.15.0
        version: 9.28.0
      '@rsbuild/core':
        specifier: 1.1.13
        version: 1.1.13
      '@rsbuild/plugin-react':
        specifier: 1.1.0
        version: 1.1.0(@rsbuild/core@1.1.13)
      '@tanstack/router-devtools':
        specifier: 1.97.23
        version: 1.97.23(@tanstack/react-router@1.121.27(react-dom@18.3.1(react@18.3.1))(react@18.3.1))(csstype@3.1.3)(react-dom@18.3.1(react@18.3.1))(react@18.3.1)
      '@tanstack/router-plugin':
        specifier: ^1.121.29
        version: 1.121.29(@rsbuild/core@1.1.13)(@tanstack/react-router@1.121.27(react-dom@18.3.1(react@18.3.1))(react@18.3.1))(vite@6.3.5(@types/node@22.15.31)(jiti@1.21.7)(terser@5.42.0)(tsx@4.20.1)(yaml@2.8.0))(webpack@5.99.9)
      '@types/lodash':
        specifier: ^4.17.16
        version: 4.17.17
      '@types/react':
        specifier: ^18.3.12
        version: 18.3.23
      '@types/react-dom':
        specifier: ^18.3.1
        version: 18.3.7(@types/react@18.3.23)
      '@vitejs/plugin-react':
        specifier: ^4.3.4
        version: 4.5.2(vite@6.3.5(@types/node@22.15.31)(jiti@1.21.7)(terser@5.42.0)(tsx@4.20.1)(yaml@2.8.0))
      dotenv:
        specifier: ^16.5.0
        version: 16.5.0
      eslint:
        specifier: ^9.15.0
        version: 9.28.0(jiti@1.21.7)
      eslint-plugin-react-hooks:
        specifier: ^5.0.0
        version: 5.2.0(eslint@9.28.0(jiti@1.21.7))
      eslint-plugin-react-refresh:
        specifier: ^0.4.14
        version: 0.4.20(eslint@9.28.0(jiti@1.21.7))
      globals:
        specifier: ^15.12.0
        version: 15.15.0
      typescript:
        specifier: ~5.6.2
        version: 5.6.3
      typescript-eslint:
        specifier: ^8.15.0
        version: 8.34.0(eslint@9.28.0(jiti@1.21.7))(typescript@5.6.3)

  packages/shared-db:
    dependencies:
      async-retry:
        specifier: ^1.3.3
        version: 1.3.3
      drizzle-orm:
        specifier: ^0.43.1
        version: 0.43.1(@types/pg@8.15.4)(bun-types@1.2.15)(pg@8.16.0)(postgres@3.4.7)
      drizzle-zod:
        specifier: ^0.7.1
        version: 0.7.1(drizzle-orm@0.43.1(@types/pg@8.15.4)(bun-types@1.2.15)(pg@8.16.0)(postgres@3.4.7))(zod@3.25.62)
      postgres:
        specifier: ^3.4.7
        version: 3.4.7
      zod:
        specifier: ^3.25.42
        version: 3.25.62
    devDependencies:
      '@curatedotfun/types':
        specifier: workspace:*
        version: link:../types
      '@types/async-retry':
        specifier: ^1.4.9
        version: 1.4.9
      dotenv:
        specifier: ^16.5.0
        version: 16.5.0
      drizzle-kit:
        specifier: ^0.31.1
        version: 0.31.1
      eslint:
        specifier: ^9.28.0
        version: 9.28.0(jiti@1.21.7)
      pg:
        specifier: ^8.15.6
        version: 8.16.0
      pg-connection-string:
        specifier: ^2.9.0
        version: 2.9.0
      typescript:
        specifier: ^5.8.3
        version: 5.8.3

  packages/types:
    dependencies:
      zod:
        specifier: ^3.25.28
        version: 3.25.62
    devDependencies:
      typescript:
        specifier: ^5.8.3
        version: 5.8.3

  packages/utils:
    devDependencies:
      '@curatedotfun/types':
        specifier: workspace:*
        version: link:../types
      typescript:
        specifier: ^5.8.3
        version: 5.8.3

packages:

  '@alloc/quick-lru@5.2.0':
    resolution: {integrity: sha512-UrcABB+4bUrFABwbluTIBErXwvbsU/V7TZWfmbgJfbkwiBuziS9gxdODUyuiecfdGQ85jglMW6juS3+z5TsKLw==}
    engines: {node: '>=10'}

  '@ampproject/remapping@2.3.0':
    resolution: {integrity: sha512-30iZtAPgz+LTIYoeivqYo853f02jBYSd5uGnGpkFV0M3xOt9aN73erkgYAmZU43x4VfqcnLxW9Kpg3R5LC4YYw==}
    engines: {node: '>=6.0.0'}

  '@asteasolutions/zod-to-openapi@5.5.0':
    resolution: {integrity: sha512-d5HwrvM6dOKr3XdeF+DmashGvfEc+1oiEfbscugsiwSTrFtuMa7ETpW9sTNnVgn+hJaz+PRxPQUYD7q9/5dUig==}
    peerDependencies:
      zod: ^3.20.2

  '@babel/code-frame@7.27.1':
    resolution: {integrity: sha512-cjQ7ZlQ0Mv3b47hABuTevyTuYN4i+loJKGeV9flcCgIK37cCXRh+L1bd3iBHlynerhQ7BhCkn2BPbQUL+rGqFg==}
    engines: {node: '>=6.9.0'}

  '@babel/compat-data@7.27.5':
    resolution: {integrity: sha512-KiRAp/VoJaWkkte84TvUd9qjdbZAdiqyvMxrGl1N6vzFogKmaLgoM3L1kgtLicp2HP5fBJS8JrZKLVIZGVJAVg==}
    engines: {node: '>=6.9.0'}

  '@babel/core@7.27.4':
    resolution: {integrity: sha512-bXYxrXFubeYdvB0NhD/NBB3Qi6aZeV20GOWVI47t2dkecCEoneR4NPVcb7abpXDEvejgrUfFtG6vG/zxAKmg+g==}
    engines: {node: '>=6.9.0'}

  '@babel/generator@7.27.5':
    resolution: {integrity: sha512-ZGhA37l0e/g2s1Cnzdix0O3aLYm66eF8aufiVteOgnwxgnRP8GoyMj7VWsgWnQbVKXyge7hqrFh2K2TQM6t1Hw==}
    engines: {node: '>=6.9.0'}

  '@babel/helper-annotate-as-pure@7.27.3':
    resolution: {integrity: sha512-fXSwMQqitTGeHLBC08Eq5yXz2m37E4pJX1qAU1+2cNedz/ifv/bVXft90VeSav5nFO61EcNgwr0aJxbyPaWBPg==}
    engines: {node: '>=6.9.0'}

  '@babel/helper-compilation-targets@7.27.2':
    resolution: {integrity: sha512-2+1thGUUWWjLTYTHZWK1n8Yga0ijBz1XAhUXcKy81rd5g6yh7hGqMp45v7cadSbEHc9G3OTv45SyneRN3ps4DQ==}
    engines: {node: '>=6.9.0'}

  '@babel/helper-create-class-features-plugin@7.27.1':
    resolution: {integrity: sha512-QwGAmuvM17btKU5VqXfb+Giw4JcN0hjuufz3DYnpeVDvZLAObloM77bhMXiqry3Iio+Ai4phVRDwl6WU10+r5A==}
    engines: {node: '>=6.9.0'}
    peerDependencies:
      '@babel/core': ^7.0.0

  '@babel/helper-member-expression-to-functions@7.27.1':
    resolution: {integrity: sha512-E5chM8eWjTp/aNoVpcbfM7mLxu9XGLWYise2eBKGQomAk/Mb4XoxyqXTZbuTohbsl8EKqdlMhnDI2CCLfcs9wA==}
    engines: {node: '>=6.9.0'}

  '@babel/helper-module-imports@7.27.1':
    resolution: {integrity: sha512-0gSFWUPNXNopqtIPQvlD5WgXYI5GY2kP2cCvoT8kczjbfcfuIljTbcWrulD1CIPIX2gt1wghbDy08yE1p+/r3w==}
    engines: {node: '>=6.9.0'}

  '@babel/helper-module-transforms@7.27.3':
    resolution: {integrity: sha512-dSOvYwvyLsWBeIRyOeHXp5vPj5l1I011r52FM1+r1jCERv+aFXYk4whgQccYEGYxK2H3ZAIA8nuPkQ0HaUo3qg==}
    engines: {node: '>=6.9.0'}
    peerDependencies:
      '@babel/core': ^7.0.0

  '@babel/helper-optimise-call-expression@7.27.1':
    resolution: {integrity: sha512-URMGH08NzYFhubNSGJrpUEphGKQwMQYBySzat5cAByY1/YgIRkULnIy3tAMeszlL/so2HbeilYloUmSpd7GdVw==}
    engines: {node: '>=6.9.0'}

  '@babel/helper-plugin-utils@7.27.1':
    resolution: {integrity: sha512-1gn1Up5YXka3YYAHGKpbideQ5Yjf1tDa9qYcgysz+cNCXukyLl6DjPXhD3VRwSb8c0J9tA4b2+rHEZtc6R0tlw==}
    engines: {node: '>=6.9.0'}

  '@babel/helper-replace-supers@7.27.1':
    resolution: {integrity: sha512-7EHz6qDZc8RYS5ElPoShMheWvEgERonFCs7IAonWLLUTXW59DP14bCZt89/GKyreYn8g3S83m21FelHKbeDCKA==}
    engines: {node: '>=6.9.0'}
    peerDependencies:
      '@babel/core': ^7.0.0

  '@babel/helper-skip-transparent-expression-wrappers@7.27.1':
    resolution: {integrity: sha512-Tub4ZKEXqbPjXgWLl2+3JpQAYBJ8+ikpQ2Ocj/q/r0LwE3UhENh7EUabyHjz2kCEsrRY83ew2DQdHluuiDQFzg==}
    engines: {node: '>=6.9.0'}

  '@babel/helper-string-parser@7.27.1':
    resolution: {integrity: sha512-qMlSxKbpRlAridDExk92nSobyDdpPijUq2DW6oDnUqd0iOGxmQjyqhMIihI9+zv4LPyZdRje2cavWPbCbWm3eA==}
    engines: {node: '>=6.9.0'}

  '@babel/helper-validator-identifier@7.27.1':
    resolution: {integrity: sha512-D2hP9eA+Sqx1kBZgzxZh0y1trbuU+JoDkiEwqhQ36nodYqJwyEIhPSdMNd7lOm/4io72luTPWH20Yda0xOuUow==}
    engines: {node: '>=6.9.0'}

  '@babel/helper-validator-option@7.27.1':
    resolution: {integrity: sha512-YvjJow9FxbhFFKDSuFnVCe2WxXk1zWc22fFePVNEaWJEu8IrZVlda6N0uHwzZrUM1il7NC9Mlp4MaJYbYd9JSg==}
    engines: {node: '>=6.9.0'}

  '@babel/helpers@7.27.6':
    resolution: {integrity: sha512-muE8Tt8M22638HU31A3CgfSUciwz1fhATfoVai05aPXGor//CdWDCbnlY1yvBPo07njuVOCNGCSp/GTt12lIug==}
    engines: {node: '>=6.9.0'}

  '@babel/parser@7.27.5':
    resolution: {integrity: sha512-OsQd175SxWkGlzbny8J3K8TnnDD0N3lrIUtB92xwyRpzaenGZhxDvxN/JgU00U3CDZNj9tPuDJ5H0WS4Nt3vKg==}
    engines: {node: '>=6.0.0'}
    hasBin: true

  '@babel/plugin-syntax-jsx@7.27.1':
    resolution: {integrity: sha512-y8YTNIeKoyhGd9O0Jiyzyyqk8gdjnumGTQPsz0xOZOQ2RmkVJeZ1vmmfIvFEKqucBG6axJGBZDE/7iI5suUI/w==}
    engines: {node: '>=6.9.0'}
    peerDependencies:
      '@babel/core': ^7.0.0-0

  '@babel/plugin-syntax-typescript@7.27.1':
    resolution: {integrity: sha512-xfYCBMxveHrRMnAWl1ZlPXOZjzkN82THFvLhQhFXFt81Z5HnN+EtUkZhv/zcKpmT3fzmWZB0ywiBrbC3vogbwQ==}
    engines: {node: '>=6.9.0'}
    peerDependencies:
      '@babel/core': ^7.0.0-0

  '@babel/plugin-transform-modules-commonjs@7.27.1':
    resolution: {integrity: sha512-OJguuwlTYlN0gBZFRPqwOGNWssZjfIUdS7HMYtN8c1KmwpwHFBwTeFZrg9XZa+DFTitWOW5iTAG7tyCUPsCCyw==}
    engines: {node: '>=6.9.0'}
    peerDependencies:
      '@babel/core': ^7.0.0-0

  '@babel/plugin-transform-react-jsx-self@7.27.1':
    resolution: {integrity: sha512-6UzkCs+ejGdZ5mFFC/OCUrv028ab2fp1znZmCZjAOBKiBK2jXD1O+BPSfX8X2qjJ75fZBMSnQn3Rq2mrBJK2mw==}
    engines: {node: '>=6.9.0'}
    peerDependencies:
      '@babel/core': ^7.0.0-0

  '@babel/plugin-transform-react-jsx-source@7.27.1':
    resolution: {integrity: sha512-zbwoTsBruTeKB9hSq73ha66iFeJHuaFkUbwvqElnygoNbj/jHRsSeokowZFN3CZ64IvEqcmmkVe89OPXc7ldAw==}
    engines: {node: '>=6.9.0'}
    peerDependencies:
      '@babel/core': ^7.0.0-0

  '@babel/plugin-transform-typescript@7.27.1':
    resolution: {integrity: sha512-Q5sT5+O4QUebHdbwKedFBEwRLb02zJ7r4A5Gg2hUoLuU3FjdMcyqcywqUrLCaDsFCxzokf7u9kuy7qz51YUuAg==}
    engines: {node: '>=6.9.0'}
    peerDependencies:
      '@babel/core': ^7.0.0-0

  '@babel/preset-typescript@7.27.1':
    resolution: {integrity: sha512-l7WfQfX0WK4M0v2RudjuQK4u99BS6yLHYEmdtVPP7lKV013zr9DygFuWNlnbvQ9LR+LS0Egz/XAvGx5U9MX0fQ==}
    engines: {node: '>=6.9.0'}
    peerDependencies:
      '@babel/core': ^7.0.0-0

  '@babel/template@7.27.2':
    resolution: {integrity: sha512-LPDZ85aEJyYSd18/DkjNh4/y1ntkE5KwUHWTiqgRxruuZL2F1yuHligVHLvcHY2vMHXttKFpJn6LwfI7cw7ODw==}
    engines: {node: '>=6.9.0'}

  '@babel/traverse@7.27.4':
    resolution: {integrity: sha512-oNcu2QbHqts9BtOWJosOVJapWjBDSxGCpFvikNR5TGDYDQf3JwpIoMzIKrvfoti93cLfPJEG4tH9SPVeyCGgdA==}
    engines: {node: '>=6.9.0'}

  '@babel/types@7.27.6':
    resolution: {integrity: sha512-ETyHEk2VHHvl9b9jZP5IHPavHYk57EhanlRRuae9XCpb/j5bDCbPPMOBfCWhnl/7EDJz0jEMCi/RhccCE8r1+Q==}
    engines: {node: '>=6.9.0'}

  '@chainsafe/is-ip@2.1.0':
    resolution: {integrity: sha512-KIjt+6IfysQ4GCv66xihEitBjvhU/bixbbbFxdJ1sqCp4uJ0wuZiYBPhksZoy4lfaF0k9cwNzY5upEW/VWdw3w==}

  '@chainsafe/netmask@2.0.0':
    resolution: {integrity: sha512-I3Z+6SWUoaljh3TBzCnCxjlUyN8tA+NAk5L6m9IxvCf1BENQTePzPMis97CoN/iMW1St3WN+AWCCRp+TTBRiDg==}

  '@crosspost/scheduler-sdk@0.1.1':
    resolution: {integrity: sha512-Gx49VVk7KJfht3cti2/B51sor0r2pAAJjNmyQ9/m+ScMdfnJ/SOpaJ2D+KXWjxO/41mXKeSb/h0p2VDvWAusYA==}

  '@crosspost/sdk@0.3.0':
    resolution: {integrity: sha512-7wX0doSOZPuyTQJIi9usOSmAINKOvHdrkQtev29NFcrbypGzpPm5IvRIbJ4vQLmF1Iv8b9zF1S+Utbn78M42tg==}

  '@crosspost/types@0.2.12':
    resolution: {integrity: sha512-RnUEnmsdSl9aJaAVr8jLr8UtF7W+iZ780Edp/mcgeV+/fkl7V9YTSXIvldhmbiV4C9mkrcqFPWF3e0CF1P0b+w==}

  '@crosspost/types@0.3.0':
    resolution: {integrity: sha512-D7fyjb3tEL2NTcTcXdluzKYa1a1YbQs0SzGaEMXfBxbzKSqFWmS7Tp1PmGFszJyfXiyn/4+7HW4dXB5fqcsS8g==}

  '@discoveryjs/json-ext@0.5.7':
    resolution: {integrity: sha512-dBVuXR082gk3jsFp7Rd/JI4kytwGHecnCoTtXFb7DB6CNHp4rg5k1bhg0nWdLGLnOV71lmDzGQaLMy8iPLY0pw==}
    engines: {node: '>=10.0.0'}

  '@drizzle-team/brocli@0.10.2':
    resolution: {integrity: sha512-z33Il7l5dKjUgGULTqBsQBQwckHh5AbIuxhdsIxDDiZAzBOrZO6q9ogcWC65kU382AfynTfgNumVcNIjuIua6w==}

  '@esbuild-kit/core-utils@3.3.2':
    resolution: {integrity: sha512-sPRAnw9CdSsRmEtnsl2WXWdyquogVpB3yZ3dgwJfe8zrOzTsV7cJvmwrKVa+0ma5BoiGJ+BoqkMvawbayKUsqQ==}
    deprecated: 'Merged into tsx: https://tsx.is'

  '@esbuild-kit/esm-loader@2.6.5':
    resolution: {integrity: sha512-FxEMIkJKnodyA1OaCUoEvbYRkoZlLZ4d/eXFu9Fh8CbBBgP5EmZxrfTRyN0qpXZ4vOvqnE5YdRdcrmUUXuU+dA==}
    deprecated: 'Merged into tsx: https://tsx.is'

  '@esbuild/aix-ppc64@0.25.5':
    resolution: {integrity: sha512-9o3TMmpmftaCMepOdA5k/yDw8SfInyzWWTjYTFCX3kPSDJMROQTb8jg+h9Cnwnmm1vOzvxN7gIfB5V2ewpjtGA==}
    engines: {node: '>=18'}
    cpu: [ppc64]
    os: [aix]

  '@esbuild/android-arm64@0.17.19':
    resolution: {integrity: sha512-KBMWvEZooR7+kzY0BtbTQn0OAYY7CsiydT63pVEaPtVYF0hXbUaOyZog37DKxK7NF3XacBJOpYT4adIJh+avxA==}
    engines: {node: '>=12'}
    cpu: [arm64]
    os: [android]

  '@esbuild/android-arm64@0.18.20':
    resolution: {integrity: sha512-Nz4rJcchGDtENV0eMKUNa6L12zz2zBDXuhj/Vjh18zGqB44Bi7MBMSXjgunJgjRhCmKOjnPuZp4Mb6OKqtMHLQ==}
    engines: {node: '>=12'}
    cpu: [arm64]
    os: [android]

  '@esbuild/android-arm64@0.25.5':
    resolution: {integrity: sha512-VGzGhj4lJO+TVGV1v8ntCZWJktV7SGCs3Pn1GRWI1SBFtRALoomm8k5E9Pmwg3HOAal2VDc2F9+PM/rEY6oIDg==}
    engines: {node: '>=18'}
    cpu: [arm64]
    os: [android]

  '@esbuild/android-arm@0.17.19':
    resolution: {integrity: sha512-rIKddzqhmav7MSmoFCmDIb6e2W57geRsM94gV2l38fzhXMwq7hZoClug9USI2pFRGL06f4IOPHHpFNOkWieR8A==}
    engines: {node: '>=12'}
    cpu: [arm]
    os: [android]

  '@esbuild/android-arm@0.18.20':
    resolution: {integrity: sha512-fyi7TDI/ijKKNZTUJAQqiG5T7YjJXgnzkURqmGj13C6dCqckZBLdl4h7bkhHt/t0WP+zO9/zwroDvANaOqO5Sw==}
    engines: {node: '>=12'}
    cpu: [arm]
    os: [android]

  '@esbuild/android-arm@0.25.5':
    resolution: {integrity: sha512-AdJKSPeEHgi7/ZhuIPtcQKr5RQdo6OO2IL87JkianiMYMPbCtot9fxPbrMiBADOWWm3T2si9stAiVsGbTQFkbA==}
    engines: {node: '>=18'}
    cpu: [arm]
    os: [android]

  '@esbuild/android-x64@0.17.19':
    resolution: {integrity: sha512-uUTTc4xGNDT7YSArp/zbtmbhO0uEEK9/ETW29Wk1thYUJBz3IVnvgEiEwEa9IeLyvnpKrWK64Utw2bgUmDveww==}
    engines: {node: '>=12'}
    cpu: [x64]
    os: [android]

  '@esbuild/android-x64@0.18.20':
    resolution: {integrity: sha512-8GDdlePJA8D6zlZYJV/jnrRAi6rOiNaCC/JclcXpB+KIuvfBN4owLtgzY2bsxnx666XjJx2kDPUmnTtR8qKQUg==}
    engines: {node: '>=12'}
    cpu: [x64]
    os: [android]

  '@esbuild/android-x64@0.25.5':
    resolution: {integrity: sha512-D2GyJT1kjvO//drbRT3Hib9XPwQeWd9vZoBJn+bu/lVsOZ13cqNdDeqIF/xQ5/VmWvMduP6AmXvylO/PIc2isw==}
    engines: {node: '>=18'}
    cpu: [x64]
    os: [android]

  '@esbuild/darwin-arm64@0.17.19':
    resolution: {integrity: sha512-80wEoCfF/hFKM6WE1FyBHc9SfUblloAWx6FJkFWTWiCoht9Mc0ARGEM47e67W9rI09YoUxJL68WHfDRYEAvOhg==}
    engines: {node: '>=12'}
    cpu: [arm64]
    os: [darwin]

  '@esbuild/darwin-arm64@0.18.20':
    resolution: {integrity: sha512-bxRHW5kHU38zS2lPTPOyuyTm+S+eobPUnTNkdJEfAddYgEcll4xkT8DB9d2008DtTbl7uJag2HuE5NZAZgnNEA==}
    engines: {node: '>=12'}
    cpu: [arm64]
    os: [darwin]

  '@esbuild/darwin-arm64@0.25.5':
    resolution: {integrity: sha512-GtaBgammVvdF7aPIgH2jxMDdivezgFu6iKpmT+48+F8Hhg5J/sfnDieg0aeG/jfSvkYQU2/pceFPDKlqZzwnfQ==}
    engines: {node: '>=18'}
    cpu: [arm64]
    os: [darwin]

  '@esbuild/darwin-x64@0.17.19':
    resolution: {integrity: sha512-IJM4JJsLhRYr9xdtLytPLSH9k/oxR3boaUIYiHkAawtwNOXKE8KoU8tMvryogdcT8AU+Bflmh81Xn6Q0vTZbQw==}
    engines: {node: '>=12'}
    cpu: [x64]
    os: [darwin]

  '@esbuild/darwin-x64@0.18.20':
    resolution: {integrity: sha512-pc5gxlMDxzm513qPGbCbDukOdsGtKhfxD1zJKXjCCcU7ju50O7MeAZ8c4krSJcOIJGFR+qx21yMMVYwiQvyTyQ==}
    engines: {node: '>=12'}
    cpu: [x64]
    os: [darwin]

  '@esbuild/darwin-x64@0.25.5':
    resolution: {integrity: sha512-1iT4FVL0dJ76/q1wd7XDsXrSW+oLoquptvh4CLR4kITDtqi2e/xwXwdCVH8hVHU43wgJdsq7Gxuzcs6Iq/7bxQ==}
    engines: {node: '>=18'}
    cpu: [x64]
    os: [darwin]

  '@esbuild/freebsd-arm64@0.17.19':
    resolution: {integrity: sha512-pBwbc7DufluUeGdjSU5Si+P3SoMF5DQ/F/UmTSb8HXO80ZEAJmrykPyzo1IfNbAoaqw48YRpv8shwd1NoI0jcQ==}
    engines: {node: '>=12'}
    cpu: [arm64]
    os: [freebsd]

  '@esbuild/freebsd-arm64@0.18.20':
    resolution: {integrity: sha512-yqDQHy4QHevpMAaxhhIwYPMv1NECwOvIpGCZkECn8w2WFHXjEwrBn3CeNIYsibZ/iZEUemj++M26W3cNR5h+Tw==}
    engines: {node: '>=12'}
    cpu: [arm64]
    os: [freebsd]

  '@esbuild/freebsd-arm64@0.25.5':
    resolution: {integrity: sha512-nk4tGP3JThz4La38Uy/gzyXtpkPW8zSAmoUhK9xKKXdBCzKODMc2adkB2+8om9BDYugz+uGV7sLmpTYzvmz6Sw==}
    engines: {node: '>=18'}
    cpu: [arm64]
    os: [freebsd]

  '@esbuild/freebsd-x64@0.17.19':
    resolution: {integrity: sha512-4lu+n8Wk0XlajEhbEffdy2xy53dpR06SlzvhGByyg36qJw6Kpfk7cp45DR/62aPH9mtJRmIyrXAS5UWBrJT6TQ==}
    engines: {node: '>=12'}
    cpu: [x64]
    os: [freebsd]

  '@esbuild/freebsd-x64@0.18.20':
    resolution: {integrity: sha512-tgWRPPuQsd3RmBZwarGVHZQvtzfEBOreNuxEMKFcd5DaDn2PbBxfwLcj4+aenoh7ctXcbXmOQIn8HI6mCSw5MQ==}
    engines: {node: '>=12'}
    cpu: [x64]
    os: [freebsd]

  '@esbuild/freebsd-x64@0.25.5':
    resolution: {integrity: sha512-PrikaNjiXdR2laW6OIjlbeuCPrPaAl0IwPIaRv+SMV8CiM8i2LqVUHFC1+8eORgWyY7yhQY+2U2fA55mBzReaw==}
    engines: {node: '>=18'}
    cpu: [x64]
    os: [freebsd]

  '@esbuild/linux-arm64@0.17.19':
    resolution: {integrity: sha512-ct1Tg3WGwd3P+oZYqic+YZF4snNl2bsnMKRkb3ozHmnM0dGWuxcPTTntAF6bOP0Sp4x0PjSF+4uHQ1xvxfRKqg==}
    engines: {node: '>=12'}
    cpu: [arm64]
    os: [linux]

  '@esbuild/linux-arm64@0.18.20':
    resolution: {integrity: sha512-2YbscF+UL7SQAVIpnWvYwM+3LskyDmPhe31pE7/aoTMFKKzIc9lLbyGUpmmb8a8AixOL61sQ/mFh3jEjHYFvdA==}
    engines: {node: '>=12'}
    cpu: [arm64]
    os: [linux]

  '@esbuild/linux-arm64@0.25.5':
    resolution: {integrity: sha512-Z9kfb1v6ZlGbWj8EJk9T6czVEjjq2ntSYLY2cw6pAZl4oKtfgQuS4HOq41M/BcoLPzrUbNd+R4BXFyH//nHxVg==}
    engines: {node: '>=18'}
    cpu: [arm64]
    os: [linux]

  '@esbuild/linux-arm@0.17.19':
    resolution: {integrity: sha512-cdmT3KxjlOQ/gZ2cjfrQOtmhG4HJs6hhvm3mWSRDPtZ/lP5oe8FWceS10JaSJC13GBd4eH/haHnqf7hhGNLerA==}
    engines: {node: '>=12'}
    cpu: [arm]
    os: [linux]

  '@esbuild/linux-arm@0.18.20':
    resolution: {integrity: sha512-/5bHkMWnq1EgKr1V+Ybz3s1hWXok7mDFUMQ4cG10AfW3wL02PSZi5kFpYKrptDsgb2WAJIvRcDm+qIvXf/apvg==}
    engines: {node: '>=12'}
    cpu: [arm]
    os: [linux]

  '@esbuild/linux-arm@0.25.5':
    resolution: {integrity: sha512-cPzojwW2okgh7ZlRpcBEtsX7WBuqbLrNXqLU89GxWbNt6uIg78ET82qifUy3W6OVww6ZWobWub5oqZOVtwolfw==}
    engines: {node: '>=18'}
    cpu: [arm]
    os: [linux]

  '@esbuild/linux-ia32@0.17.19':
    resolution: {integrity: sha512-w4IRhSy1VbsNxHRQpeGCHEmibqdTUx61Vc38APcsRbuVgK0OPEnQ0YD39Brymn96mOx48Y2laBQGqgZ0j9w6SQ==}
    engines: {node: '>=12'}
    cpu: [ia32]
    os: [linux]

  '@esbuild/linux-ia32@0.18.20':
    resolution: {integrity: sha512-P4etWwq6IsReT0E1KHU40bOnzMHoH73aXp96Fs8TIT6z9Hu8G6+0SHSw9i2isWrD2nbx2qo5yUqACgdfVGx7TA==}
    engines: {node: '>=12'}
    cpu: [ia32]
    os: [linux]

  '@esbuild/linux-ia32@0.25.5':
    resolution: {integrity: sha512-sQ7l00M8bSv36GLV95BVAdhJ2QsIbCuCjh/uYrWiMQSUuV+LpXwIqhgJDcvMTj+VsQmqAHL2yYaasENvJ7CDKA==}
    engines: {node: '>=18'}
    cpu: [ia32]
    os: [linux]

  '@esbuild/linux-loong64@0.17.19':
    resolution: {integrity: sha512-2iAngUbBPMq439a+z//gE+9WBldoMp1s5GWsUSgqHLzLJ9WoZLZhpwWuym0u0u/4XmZ3gpHmzV84PonE+9IIdQ==}
    engines: {node: '>=12'}
    cpu: [loong64]
    os: [linux]

  '@esbuild/linux-loong64@0.18.20':
    resolution: {integrity: sha512-nXW8nqBTrOpDLPgPY9uV+/1DjxoQ7DoB2N8eocyq8I9XuqJ7BiAMDMf9n1xZM9TgW0J8zrquIb/A7s3BJv7rjg==}
    engines: {node: '>=12'}
    cpu: [loong64]
    os: [linux]

  '@esbuild/linux-loong64@0.25.5':
    resolution: {integrity: sha512-0ur7ae16hDUC4OL5iEnDb0tZHDxYmuQyhKhsPBV8f99f6Z9KQM02g33f93rNH5A30agMS46u2HP6qTdEt6Q1kg==}
    engines: {node: '>=18'}
    cpu: [loong64]
    os: [linux]

  '@esbuild/linux-mips64el@0.17.19':
    resolution: {integrity: sha512-LKJltc4LVdMKHsrFe4MGNPp0hqDFA1Wpt3jE1gEyM3nKUvOiO//9PheZZHfYRfYl6AwdTH4aTcXSqBerX0ml4A==}
    engines: {node: '>=12'}
    cpu: [mips64el]
    os: [linux]

  '@esbuild/linux-mips64el@0.18.20':
    resolution: {integrity: sha512-d5NeaXZcHp8PzYy5VnXV3VSd2D328Zb+9dEq5HE6bw6+N86JVPExrA6O68OPwobntbNJ0pzCpUFZTo3w0GyetQ==}
    engines: {node: '>=12'}
    cpu: [mips64el]
    os: [linux]

  '@esbuild/linux-mips64el@0.25.5':
    resolution: {integrity: sha512-kB/66P1OsHO5zLz0i6X0RxlQ+3cu0mkxS3TKFvkb5lin6uwZ/ttOkP3Z8lfR9mJOBk14ZwZ9182SIIWFGNmqmg==}
    engines: {node: '>=18'}
    cpu: [mips64el]
    os: [linux]

  '@esbuild/linux-ppc64@0.17.19':
    resolution: {integrity: sha512-/c/DGybs95WXNS8y3Ti/ytqETiW7EU44MEKuCAcpPto3YjQbyK3IQVKfF6nbghD7EcLUGl0NbiL5Rt5DMhn5tg==}
    engines: {node: '>=12'}
    cpu: [ppc64]
    os: [linux]

  '@esbuild/linux-ppc64@0.18.20':
    resolution: {integrity: sha512-WHPyeScRNcmANnLQkq6AfyXRFr5D6N2sKgkFo2FqguP44Nw2eyDlbTdZwd9GYk98DZG9QItIiTlFLHJHjxP3FA==}
    engines: {node: '>=12'}
    cpu: [ppc64]
    os: [linux]

  '@esbuild/linux-ppc64@0.25.5':
    resolution: {integrity: sha512-UZCmJ7r9X2fe2D6jBmkLBMQetXPXIsZjQJCjgwpVDz+YMcS6oFR27alkgGv3Oqkv07bxdvw7fyB71/olceJhkQ==}
    engines: {node: '>=18'}
    cpu: [ppc64]
    os: [linux]

  '@esbuild/linux-riscv64@0.17.19':
    resolution: {integrity: sha512-FC3nUAWhvFoutlhAkgHf8f5HwFWUL6bYdvLc/TTuxKlvLi3+pPzdZiFKSWz/PF30TB1K19SuCxDTI5KcqASJqA==}
    engines: {node: '>=12'}
    cpu: [riscv64]
    os: [linux]

  '@esbuild/linux-riscv64@0.18.20':
    resolution: {integrity: sha512-WSxo6h5ecI5XH34KC7w5veNnKkju3zBRLEQNY7mv5mtBmrP/MjNBCAlsM2u5hDBlS3NGcTQpoBvRzqBcRtpq1A==}
    engines: {node: '>=12'}
    cpu: [riscv64]
    os: [linux]

  '@esbuild/linux-riscv64@0.25.5':
    resolution: {integrity: sha512-kTxwu4mLyeOlsVIFPfQo+fQJAV9mh24xL+y+Bm6ej067sYANjyEw1dNHmvoqxJUCMnkBdKpvOn0Ahql6+4VyeA==}
    engines: {node: '>=18'}
    cpu: [riscv64]
    os: [linux]

  '@esbuild/linux-s390x@0.17.19':
    resolution: {integrity: sha512-IbFsFbxMWLuKEbH+7sTkKzL6NJmG2vRyy6K7JJo55w+8xDk7RElYn6xvXtDW8HCfoKBFK69f3pgBJSUSQPr+4Q==}
    engines: {node: '>=12'}
    cpu: [s390x]
    os: [linux]

  '@esbuild/linux-s390x@0.18.20':
    resolution: {integrity: sha512-+8231GMs3mAEth6Ja1iK0a1sQ3ohfcpzpRLH8uuc5/KVDFneH6jtAJLFGafpzpMRO6DzJ6AvXKze9LfFMrIHVQ==}
    engines: {node: '>=12'}
    cpu: [s390x]
    os: [linux]

  '@esbuild/linux-s390x@0.25.5':
    resolution: {integrity: sha512-K2dSKTKfmdh78uJ3NcWFiqyRrimfdinS5ErLSn3vluHNeHVnBAFWC8a4X5N+7FgVE1EjXS1QDZbpqZBjfrqMTQ==}
    engines: {node: '>=18'}
    cpu: [s390x]
    os: [linux]

  '@esbuild/linux-x64@0.17.19':
    resolution: {integrity: sha512-68ngA9lg2H6zkZcyp22tsVt38mlhWde8l3eJLWkyLrp4HwMUr3c1s/M2t7+kHIhvMjglIBrFpncX1SzMckomGw==}
    engines: {node: '>=12'}
    cpu: [x64]
    os: [linux]

  '@esbuild/linux-x64@0.18.20':
    resolution: {integrity: sha512-UYqiqemphJcNsFEskc73jQ7B9jgwjWrSayxawS6UVFZGWrAAtkzjxSqnoclCXxWtfwLdzU+vTpcNYhpn43uP1w==}
    engines: {node: '>=12'}
    cpu: [x64]
    os: [linux]

  '@esbuild/linux-x64@0.25.5':
    resolution: {integrity: sha512-uhj8N2obKTE6pSZ+aMUbqq+1nXxNjZIIjCjGLfsWvVpy7gKCOL6rsY1MhRh9zLtUtAI7vpgLMK6DxjO8Qm9lJw==}
    engines: {node: '>=18'}
    cpu: [x64]
    os: [linux]

  '@esbuild/netbsd-arm64@0.25.5':
    resolution: {integrity: sha512-pwHtMP9viAy1oHPvgxtOv+OkduK5ugofNTVDilIzBLpoWAM16r7b/mxBvfpuQDpRQFMfuVr5aLcn4yveGvBZvw==}
    engines: {node: '>=18'}
    cpu: [arm64]
    os: [netbsd]

  '@esbuild/netbsd-x64@0.17.19':
    resolution: {integrity: sha512-CwFq42rXCR8TYIjIfpXCbRX0rp1jo6cPIUPSaWwzbVI4aOfX96OXY8M6KNmtPcg7QjYeDmN+DD0Wp3LaBOLf4Q==}
    engines: {node: '>=12'}
    cpu: [x64]
    os: [netbsd]

  '@esbuild/netbsd-x64@0.18.20':
    resolution: {integrity: sha512-iO1c++VP6xUBUmltHZoMtCUdPlnPGdBom6IrO4gyKPFFVBKioIImVooR5I83nTew5UOYrk3gIJhbZh8X44y06A==}
    engines: {node: '>=12'}
    cpu: [x64]
    os: [netbsd]

  '@esbuild/netbsd-x64@0.25.5':
    resolution: {integrity: sha512-WOb5fKrvVTRMfWFNCroYWWklbnXH0Q5rZppjq0vQIdlsQKuw6mdSihwSo4RV/YdQ5UCKKvBy7/0ZZYLBZKIbwQ==}
    engines: {node: '>=18'}
    cpu: [x64]
    os: [netbsd]

  '@esbuild/openbsd-arm64@0.25.5':
    resolution: {integrity: sha512-7A208+uQKgTxHd0G0uqZO8UjK2R0DDb4fDmERtARjSHWxqMTye4Erz4zZafx7Di9Cv+lNHYuncAkiGFySoD+Mw==}
    engines: {node: '>=18'}
    cpu: [arm64]
    os: [openbsd]

  '@esbuild/openbsd-x64@0.17.19':
    resolution: {integrity: sha512-cnq5brJYrSZ2CF6c35eCmviIN3k3RczmHz8eYaVlNasVqsNY+JKohZU5MKmaOI+KkllCdzOKKdPs762VCPC20g==}
    engines: {node: '>=12'}
    cpu: [x64]
    os: [openbsd]

  '@esbuild/openbsd-x64@0.18.20':
    resolution: {integrity: sha512-e5e4YSsuQfX4cxcygw/UCPIEP6wbIL+se3sxPdCiMbFLBWu0eiZOJ7WoD+ptCLrmjZBK1Wk7I6D/I3NglUGOxg==}
    engines: {node: '>=12'}
    cpu: [x64]
    os: [openbsd]

  '@esbuild/openbsd-x64@0.25.5':
    resolution: {integrity: sha512-G4hE405ErTWraiZ8UiSoesH8DaCsMm0Cay4fsFWOOUcz8b8rC6uCvnagr+gnioEjWn0wC+o1/TAHt+It+MpIMg==}
    engines: {node: '>=18'}
    cpu: [x64]
    os: [openbsd]

  '@esbuild/sunos-x64@0.17.19':
    resolution: {integrity: sha512-vCRT7yP3zX+bKWFeP/zdS6SqdWB8OIpaRq/mbXQxTGHnIxspRtigpkUcDMlSCOejlHowLqII7K2JKevwyRP2rg==}
    engines: {node: '>=12'}
    cpu: [x64]
    os: [sunos]

  '@esbuild/sunos-x64@0.18.20':
    resolution: {integrity: sha512-kDbFRFp0YpTQVVrqUd5FTYmWo45zGaXe0X8E1G/LKFC0v8x0vWrhOWSLITcCn63lmZIxfOMXtCfti/RxN/0wnQ==}
    engines: {node: '>=12'}
    cpu: [x64]
    os: [sunos]

  '@esbuild/sunos-x64@0.25.5':
    resolution: {integrity: sha512-l+azKShMy7FxzY0Rj4RCt5VD/q8mG/e+mDivgspo+yL8zW7qEwctQ6YqKX34DTEleFAvCIUviCFX1SDZRSyMQA==}
    engines: {node: '>=18'}
    cpu: [x64]
    os: [sunos]

  '@esbuild/win32-arm64@0.17.19':
    resolution: {integrity: sha512-yYx+8jwowUstVdorcMdNlzklLYhPxjniHWFKgRqH7IFlUEa0Umu3KuYplf1HUZZ422e3NU9F4LGb+4O0Kdcaag==}
    engines: {node: '>=12'}
    cpu: [arm64]
    os: [win32]

  '@esbuild/win32-arm64@0.18.20':
    resolution: {integrity: sha512-ddYFR6ItYgoaq4v4JmQQaAI5s7npztfV4Ag6NrhiaW0RrnOXqBkgwZLofVTlq1daVTQNhtI5oieTvkRPfZrePg==}
    engines: {node: '>=12'}
    cpu: [arm64]
    os: [win32]

  '@esbuild/win32-arm64@0.25.5':
    resolution: {integrity: sha512-O2S7SNZzdcFG7eFKgvwUEZ2VG9D/sn/eIiz8XRZ1Q/DO5a3s76Xv0mdBzVM5j5R639lXQmPmSo0iRpHqUUrsxw==}
    engines: {node: '>=18'}
    cpu: [arm64]
    os: [win32]

  '@esbuild/win32-ia32@0.17.19':
    resolution: {integrity: sha512-eggDKanJszUtCdlVs0RB+h35wNlb5v4TWEkq4vZcmVt5u/HiDZrTXe2bWFQUez3RgNHwx/x4sk5++4NSSicKkw==}
    engines: {node: '>=12'}
    cpu: [ia32]
    os: [win32]

  '@esbuild/win32-ia32@0.18.20':
    resolution: {integrity: sha512-Wv7QBi3ID/rROT08SABTS7eV4hX26sVduqDOTe1MvGMjNd3EjOz4b7zeexIR62GTIEKrfJXKL9LFxTYgkyeu7g==}
    engines: {node: '>=12'}
    cpu: [ia32]
    os: [win32]

  '@esbuild/win32-ia32@0.25.5':
    resolution: {integrity: sha512-onOJ02pqs9h1iMJ1PQphR+VZv8qBMQ77Klcsqv9CNW2w6yLqoURLcgERAIurY6QE63bbLuqgP9ATqajFLK5AMQ==}
    engines: {node: '>=18'}
    cpu: [ia32]
    os: [win32]

  '@esbuild/win32-x64@0.17.19':
    resolution: {integrity: sha512-lAhycmKnVOuRYNtRtatQR1LPQf2oYCkRGkSFnseDAKPl8lu5SOsK/e1sXe5a0Pc5kHIHe6P2I/ilntNv2xf3cA==}
    engines: {node: '>=12'}
    cpu: [x64]
    os: [win32]

  '@esbuild/win32-x64@0.18.20':
    resolution: {integrity: sha512-kTdfRcSiDfQca/y9QIkng02avJ+NCaQvrMejlsB3RRv5sE9rRoeBPISaZpKxHELzRxZyLvNts1P27W3wV+8geQ==}
    engines: {node: '>=12'}
    cpu: [x64]
    os: [win32]

  '@esbuild/win32-x64@0.25.5':
    resolution: {integrity: sha512-TXv6YnJ8ZMVdX+SXWVBo/0p8LTcrUYngpWjvm91TMjjBQii7Oz11Lw5lbDV5Y0TzuhSJHwiH4hEtC1I42mMS0g==}
    engines: {node: '>=18'}
    cpu: [x64]
    os: [win32]

  '@eslint-community/eslint-utils@4.7.0':
    resolution: {integrity: sha512-dyybb3AcajC7uha6CvhdVRJqaKyn7w2YKqKyAN37NKYgZT36w+iRb0Dymmc5qEJ549c/S31cMMSFd75bteCpCw==}
    engines: {node: ^12.22.0 || ^14.17.0 || >=16.0.0}
    peerDependencies:
      eslint: ^6.0.0 || ^7.0.0 || >=8.0.0

  '@eslint-community/regexpp@4.12.1':
    resolution: {integrity: sha512-CCZCDJuduB9OUkFkY2IgppNZMi2lBQgD2qzwXkEia16cge2pijY/aXi96CJMquDMn3nJdlPV1A5KrJEXwfLNzQ==}
    engines: {node: ^12.0.0 || ^14.0.0 || >=16.0.0}

  '@eslint/config-array@0.20.1':
    resolution: {integrity: sha512-OL0RJzC/CBzli0DrrR31qzj6d6i6Mm3HByuhflhl4LOBiWxN+3i6/t/ZQQNii4tjksXi8r2CRW1wMpWA2ULUEw==}
    engines: {node: ^18.18.0 || ^20.9.0 || >=21.1.0}

  '@eslint/config-helpers@0.2.3':
    resolution: {integrity: sha512-u180qk2Um1le4yf0ruXH3PYFeEZeYC3p/4wCTKrr2U1CmGdzGi3KtY0nuPDH48UJxlKCC5RDzbcbh4X0XlqgHg==}
    engines: {node: ^18.18.0 || ^20.9.0 || >=21.1.0}

  '@eslint/core@0.14.0':
    resolution: {integrity: sha512-qIbV0/JZr7iSDjqAc60IqbLdsj9GDt16xQtWD+B78d/HAlvysGdZZ6rpJHGAc2T0FQx1X6thsSPdnoiGKdNtdg==}
    engines: {node: ^18.18.0 || ^20.9.0 || >=21.1.0}

  '@eslint/core@0.15.0':
    resolution: {integrity: sha512-b7ePw78tEWWkpgZCDYkbqDOP8dmM6qe+AOC6iuJqlq1R/0ahMAeH3qynpnqKFGkMltrp44ohV4ubGyvLX28tzw==}
    engines: {node: ^18.18.0 || ^20.9.0 || >=21.1.0}

  '@eslint/eslintrc@3.3.1':
    resolution: {integrity: sha512-gtF186CXhIl1p4pJNGZw8Yc6RlshoePRvE0X91oPGb3vZ8pM3qOS9W9NGPat9LziaBV7XrJWGylNQXkGcnM3IQ==}
    engines: {node: ^18.18.0 || ^20.9.0 || >=21.1.0}

  '@eslint/js@9.28.0':
    resolution: {integrity: sha512-fnqSjGWd/CoIp4EXIxWVK/sHA6DOHN4+8Ix2cX5ycOY7LG0UY8nHCU5pIp2eaE1Mc7Qd8kHspYNzYXT2ojPLzg==}
    engines: {node: ^18.18.0 || ^20.9.0 || >=21.1.0}

  '@eslint/object-schema@2.1.6':
    resolution: {integrity: sha512-RBMg5FRL0I0gs51M/guSAj5/e14VQ4tpZnQNWwuDT66P14I43ItmPfIZRhO9fUVIPOAQXU47atlywZ/czoqFPA==}
    engines: {node: ^18.18.0 || ^20.9.0 || >=21.1.0}

  '@eslint/plugin-kit@0.3.2':
    resolution: {integrity: sha512-4SaFZCNfJqvk/kenHpI8xvN42DMaoycy4PzKc5otHxRswww1kAt82OlBuwRVLofCACCTZEcla2Ydxv8scMXaTg==}
    engines: {node: ^18.18.0 || ^20.9.0 || >=21.1.0}

  '@fastnear/borsh-schema@0.9.7':
    resolution: {integrity: sha512-mcW9RzSzSIPhvfBOlnu5I3JHuLITacpF5jBNZ6l5e9y2KVm1zqgfq+GaBuok5LSt2eTHFzun/V539hV1Pmmt9w==}

  '@fastnear/utils@0.9.7':
    resolution: {integrity: sha512-Gv2d/VxescUUu8CA86HGALYKNADCXRyo5p9lxzDGq5wFVJhg5tv60+cgPbx5xoKXONwR512XnM1kcX3lScAGwQ==}

  '@floating-ui/core@1.7.1':
    resolution: {integrity: sha512-azI0DrjMMfIug/ExbBaeDVJXcY0a7EPvPjb2xAJPa4HeimBX+Z18HK8QQR3jb6356SnDDdxx+hinMLcJEDdOjw==}

  '@floating-ui/dom@1.7.1':
    resolution: {integrity: sha512-cwsmW/zyw5ltYTUeeYJ60CnQuPqmGwuGVhG9w0PRaRKkAyi38BT5CKrpIbb+jtahSwUl04cWzSx9ZOIxeS6RsQ==}

  '@floating-ui/react-dom@2.1.3':
    resolution: {integrity: sha512-huMBfiU9UnQ2oBwIhgzyIiSpVgvlDstU8CX0AF+wS+KzmYMs0J2a3GwuFHV1Lz+jlrQGeC1fF+Nv0QoumyV0bA==}
    peerDependencies:
      react: '>=16.8.0'
      react-dom: '>=16.8.0'

  '@floating-ui/utils@0.2.9':
    resolution: {integrity: sha512-MDWhGtE+eHw5JW7lq4qhc5yRLS11ERl1c7Z6Xd0a58DozHES6EnNNwUWbMiG4J9Cgj053Bhk8zvlhFYKVhULwg==}

  '@hapi/hoek@9.3.0':
    resolution: {integrity: sha512-/c6rf4UJlmHlC9b5BaNvzAcFv7HZ2QHaV0D4/HNlBdvFnvQq8RI4kYdhyPCl7Xj+oWvTWQ8ujhqS53LIgAe6KQ==}

  '@hapi/topo@5.1.0':
    resolution: {integrity: sha512-foQZKJig7Ob0BMAYBfcJk8d77QtOe7Wo4ox7ff1lQYoNNAb6jwcY1ncdoy2e9wQZzvNy7ODZCYJkK8kzmcAnAg==}

  '@hono/node-server@1.14.4':
    resolution: {integrity: sha512-DnxpshhYewr2q9ZN8ez/M5mmc3sucr8CT1sIgIy1bkeUXut9XWDkqHoFHRhWIQgkYnKpVRxunyhK7WzpJeJ6qQ==}
    engines: {node: '>=18.14.1'}
    peerDependencies:
      hono: ^4

  '@hono/zod-openapi@0.9.10':
    resolution: {integrity: sha512-v/b/z0qPxDo952gjRyhJ0n9ifbPoIluR2KmXDL20np0hj99+XvakoIHK5/T/3+hUmXlTj1Kn3TiGsSV6hwZesg==}
    engines: {node: '>=16.0.0'}
    peerDependencies:
      hono: '>=3.11.3'
      zod: 3.*

  '@hono/zod-validator@0.2.1':
    resolution: {integrity: sha512-HFoxln7Q6JsE64qz2WBS28SD33UB2alp3aRKmcWnNLDzEL1BLsWfbdX6e1HIiUprHYTIXf5y7ax8eYidKUwyaA==}
    peerDependencies:
      hono: '>=3.9.0'
      zod: ^3.19.1

  '@hono/zod-validator@0.5.0':
    resolution: {integrity: sha512-ds5bW6DCgAnNHP33E3ieSbaZFd5dkV52ZjyaXtGoR06APFrCtzAsKZxTHwOrJNBdXsi0e5wNwo5L4nVEVnJUdg==}
    peerDependencies:
      hono: '>=3.9.0'
      zod: ^3.19.1

  '@hookform/resolvers@5.1.1':
    resolution: {integrity: sha512-J/NVING3LMAEvexJkyTLjruSm7aOFx7QX21pzkiJfMoNG0wl5aFEjLTl7ay7IQb9EWY6AkrBy7tHL2Alijpdcg==}
    peerDependencies:
      react-hook-form: ^7.55.0

  '@humanfs/core@0.19.1':
    resolution: {integrity: sha512-5DyQ4+1JEUzejeK1JGICcideyfUbGixgS9jNgex5nqkW+cY7WZhxBigmieN5Qnw9ZosSNVC9KQKyb+GUaGyKUA==}
    engines: {node: '>=18.18.0'}

  '@humanfs/node@0.16.6':
    resolution: {integrity: sha512-YuI2ZHQL78Q5HbhDiBA1X4LmYdXCKCMQIfw0pw7piHJwyREFebJUvrQN4cMssyES6x+vfUbx1CIpaQUKYdQZOw==}
    engines: {node: '>=18.18.0'}

  '@humanwhocodes/module-importer@1.0.1':
    resolution: {integrity: sha512-bxveV4V8v5Yb4ncFTT3rPSgZBOpCkjfK0y4oVVVJwIuDVBRMDXrPyXRL988i5ap9m9bnyEEjWfm5WkBmtffLfA==}
    engines: {node: '>=12.22'}

  '@humanwhocodes/retry@0.3.1':
    resolution: {integrity: sha512-JBxkERygn7Bv/GbN5Rv8Ul6LVknS+5Bp6RgDC/O8gEBU/yeH5Ui5C/OlWrTb6qct7LjjfT6Re2NxB0ln0yYybA==}
    engines: {node: '>=18.18'}

  '@humanwhocodes/retry@0.4.3':
    resolution: {integrity: sha512-bV0Tgo9K4hfPCek+aMAn81RppFKv2ySDQeMoSZuvTASywNTnVJCArCZE2FWqpvIatKu7VMRLWlR1EazvVhDyhQ==}
    engines: {node: '>=18.18'}

  '@isaacs/cliui@8.0.2':
    resolution: {integrity: sha512-O8jcjabXaleOG9DQ0+ARXWZBTfnP4WNAqzuiJK7ll44AmxGKv/J2M4TPjxjY3znBCfvBXFzucm1twdyFybFqEA==}
    engines: {node: '>=12'}

  '@jridgewell/gen-mapping@0.3.8':
    resolution: {integrity: sha512-imAbBGkb+ebQyxKgzv5Hu2nmROxoDOXHh80evxdoXNOrvAnVx7zimzc1Oo5h9RlfV4vPXaE2iM5pOFbvOCClWA==}
    engines: {node: '>=6.0.0'}

  '@jridgewell/resolve-uri@3.1.2':
    resolution: {integrity: sha512-bRISgCIjP20/tbWSPWMEi54QVPRZExkuD9lJL+UIxUKtwVJA8wW1Trb1jMs1RFXo1CBTNZ/5hpC9QvmKWdopKw==}
    engines: {node: '>=6.0.0'}

  '@jridgewell/set-array@1.2.1':
    resolution: {integrity: sha512-R8gLRTZeyp03ymzP/6Lil/28tGeGEzhx1q2k703KGWRAI1VdvPIXdG70VJc2pAMw3NA6JKL5hhFu1sJX0Mnn/A==}
    engines: {node: '>=6.0.0'}

  '@jridgewell/source-map@0.3.6':
    resolution: {integrity: sha512-1ZJTZebgqllO79ue2bm3rIGud/bOe0pP5BjSRCRxxYkEZS8STV7zN84UBbiYu7jy+eCKSnVIUgoWWE/tt+shMQ==}

  '@jridgewell/sourcemap-codec@1.5.0':
    resolution: {integrity: sha512-gv3ZRaISU3fjPAgNsriBRqGWQL6quFx04YMPW/zD8XMLsU32mhCCbfbO6KZFLjvYpCZ8zyDEgqsgf+PwPaM7GQ==}

  '@jridgewell/trace-mapping@0.3.25':
    resolution: {integrity: sha512-vNk6aEwybGtawWmy/PzwnGDOjCkLWSD2wqvjGGAgOAwCGWySYXfYoxt00IJkTF+8Lb57DwOb3Aa0o9CApepiYQ==}

  '@jsonjoy.com/base64@1.1.2':
    resolution: {integrity: sha512-q6XAnWQDIMA3+FTiOYajoYqySkO+JSat0ytXGSuRdq9uXE7o92gzuQwQM14xaCRlBLGq3v5miDGC4vkVTn54xA==}
    engines: {node: '>=10.0'}
    peerDependencies:
      tslib: '2'

  '@jsonjoy.com/json-pack@1.2.0':
    resolution: {integrity: sha512-io1zEbbYcElht3tdlqEOFxZ0dMTYrHz9iMf0gqn1pPjZFTCgM5R4R5IMA20Chb2UPYYsxjzs8CgZ7Nb5n2K2rA==}
    engines: {node: '>=10.0'}
    peerDependencies:
      tslib: '2'

  '@jsonjoy.com/util@1.6.0':
    resolution: {integrity: sha512-sw/RMbehRhN68WRtcKCpQOPfnH6lLP4GJfqzi3iYej8tnzpZUDr6UkZYJjcjjC0FWEJOJbyM3PTIwxucUmDG2A==}
    engines: {node: '>=10.0'}
    peerDependencies:
      tslib: '2'

  '@leichtgewicht/ip-codec@2.0.5':
    resolution: {integrity: sha512-Vo+PSpZG2/fmgmiNzYK9qWRh8h/CHrwD0mo1h1DzL4yzHNSfWYujGTYsWGreD000gcgmZ7K4Ys6Tx9TxtsKdDw==}

  '@modern-js/node-bundle-require@2.67.6':
    resolution: {integrity: sha512-rRiDQkrm3kgn0E/GNrcvqo4c71PaUs2R8Xmpv6GUKbEr6lz7VNgfZmAhdAQPtNfRfiBe+1sFLzEcwfEdDo/dTA==}

  '@modern-js/utils@2.67.6':
    resolution: {integrity: sha512-cxY7HsSH0jIN3rlL6RZ0tgzC1tH0gHW++8X6h7sXCNCylhUdbGZI9yTGbpAS8bU7c97NmPaTKg+/ILt00Kju1Q==}

  '@module-federation/bridge-react-webpack-plugin@0.15.0':
    resolution: {integrity: sha512-bbinV0gC82x0JGrT6kNV1tQHi4UBxqY79mZJKWVbGpSMPM+nifC9y/nQCYhZZajT7D/5zIHNkP0BKrQmPA7ArA==}

  '@module-federation/cli@0.15.0':
    resolution: {integrity: sha512-ZFQ7TA7vwSro4n21/+9cGxVkeRU9IcXcQGs1GIToz/JFvomTHbGN33iplR3GNMhuMNyXQ/wxe2gWkEmIBCzW2w==}
    engines: {node: '>=16.0.0'}
    hasBin: true

  '@module-federation/data-prefetch@0.15.0':
    resolution: {integrity: sha512-ivAnthD4SbBoT3590qLzCyKELGyfa7nj8BEjWjb6BNrP5Eu8sHX3Q2wHf76QsYfuwErtjaMU87N7dTe2ELZPVg==}
    peerDependencies:
      react: '>=16.9.0'
      react-dom: '>=16.9.0'

  '@module-federation/dts-plugin@0.15.0':
    resolution: {integrity: sha512-UztaFAhpCpsy+EUOP1BiqlYpRdD4h2TUITphCmThO1grOCqU7dYYwGjWNy37NtJeykRRznH3FU0+iGBG3Oiw6w==}
    peerDependencies:
      typescript: ^4.9.0 || ^5.0.0
      vue-tsc: '>=1.0.24'
    peerDependenciesMeta:
      vue-tsc:
        optional: true

  '@module-federation/enhanced@0.15.0':
    resolution: {integrity: sha512-YzGcjdggtR+VrNdIgT1nvhT+V6I+LnrdsLV3YfOB0iVkOe4+YFbDLZJK16CuYRSm/HTR38LVbziE/6tWcibKYw==}
    hasBin: true
    peerDependencies:
      typescript: ^4.9.0 || ^5.0.0
      vue-tsc: '>=1.0.24'
      webpack: ^5.0.0
    peerDependenciesMeta:
      typescript:
        optional: true
      vue-tsc:
        optional: true
      webpack:
        optional: true

  '@module-federation/error-codes@0.11.4':
    resolution: {integrity: sha512-WugZdcNbNVTKuxuArGfnRW1R+siNgMBhad451HniyCG+SjlS0HEO9zIDuVP12l3xJsiTHgLqyutYEvunQ5O1aQ==}

  '@module-federation/error-codes@0.15.0':
    resolution: {integrity: sha512-CFJSF+XKwTcy0PFZ2l/fSUpR4z247+Uwzp1sXVkdIfJ/ATsnqf0Q01f51qqSEA6MYdQi6FKos9FIcu3dCpQNdg==}

  '@module-federation/error-codes@0.8.4':
    resolution: {integrity: sha512-55LYmrDdKb4jt+qr8qE8U3al62ZANp3FhfVaNPOaAmdTh0jHdD8M3yf5HKFlr5xVkVO4eV/F/J2NCfpbh+pEXQ==}

  '@module-federation/inject-external-runtime-core-plugin@0.15.0':
    resolution: {integrity: sha512-D6+FO2oj2Gr6QpfWv3i9RI9VJM2IFCMiFQKg5zOpKw1qdrPRWb35fiXAXGjw9RrVgrZz0Z1b9OP4zC9hfbpnQQ==}
    peerDependencies:
      '@module-federation/runtime-tools': 0.15.0

  '@module-federation/managers@0.15.0':
    resolution: {integrity: sha512-YMIiFRgMHtuMcLBgOYyfkFpwU9vo6l0VjOZE5Wdr33DltQBUgp9Lo8+2AkyZ4TTkelqjvUWSNKKYV3MV4GL7gw==}

  '@module-federation/manifest@0.15.0':
    resolution: {integrity: sha512-x+UVFkdoKiNZhpUO8H/9jlM3nmC5bIApZvbC2TQuNva+ElCPotdhEO8jduiVkBnc2lr8D9qnFm8U5Kx/aFnGlA==}

  '@module-federation/node@2.7.7':
    resolution: {integrity: sha512-8NaByOBkbTkv25k2iBgaEFvjzLPAQKjlFBtR1JYdMXMyeouzzsDi9G7S0Hblc5td8ZKe7PDP/+KA3+uS35jMcQ==}
    peerDependencies:
      next: '*'
      react: ^16||^17||^18||^19
      react-dom: ^16||^17||^18||^19
      webpack: ^5.40.0
    peerDependenciesMeta:
      next:
        optional: true
      react:
        optional: true
      react-dom:
        optional: true

  '@module-federation/rspack@0.15.0':
    resolution: {integrity: sha512-nRz0JHcoTz+M5A+wXCG3981lmPeEm91EZe4q5GVfbVhvlAf/Ctd26qSz4lXuyUA1Ar5afBTxKvqWy7xh4wcg2A==}
    peerDependencies:
      '@rspack/core': '>=0.7'
      typescript: ^4.9.0 || ^5.0.0
      vue-tsc: '>=1.0.24'
    peerDependenciesMeta:
      typescript:
        optional: true
      vue-tsc:
        optional: true

  '@module-federation/runtime-core@0.11.4':
    resolution: {integrity: sha512-+n2fWUPj6cCeHXmChZ35RFyNONfBEcNgQ3o7KEmxOBJ6bRh1vr3AO2OPRPYr5WHcvAyjny+l/xhi+sZPNV3uOQ==}

  '@module-federation/runtime-core@0.15.0':
    resolution: {integrity: sha512-RYzI61fRDrhyhaEOXH3AgIGlHiot0wPFXu7F43cr+ZnTi+VlSYWLdlZ4NBuT9uV6JSmH54/c+tEZm5SXgKR2sQ==}

  '@module-federation/runtime-tools@0.15.0':
    resolution: {integrity: sha512-kzFn3ObUeBp5vaEtN1WMxhTYBuYEErxugu1RzFUERD21X3BZ+b4cWwdFJuBDlsmVjctIg/QSOoZoPXRKAO0foA==}

  '@module-federation/runtime-tools@0.5.1':
    resolution: {integrity: sha512-nfBedkoZ3/SWyO0hnmaxuz0R0iGPSikHZOAZ0N/dVSQaIzlffUo35B5nlC2wgWIc0JdMZfkwkjZRrnuuDIJbzg==}

  '@module-federation/runtime-tools@0.8.4':
    resolution: {integrity: sha512-fjVOsItJ1u5YY6E9FnS56UDwZgqEQUrWFnouRiPtK123LUuqUI9FH4redZoKWlE1PB0ir1Z3tnqy8eFYzPO38Q==}

  '@module-federation/runtime@0.11.4':
    resolution: {integrity: sha512-pUfhsa3iYoXBV3CsUfBJN04Cvckj9gBbs8+sLsYiWxxU+cJYNiJpco0iKxRX1/60O+RAH8fAaNq5ilz2qc204A==}

  '@module-federation/runtime@0.15.0':
    resolution: {integrity: sha512-dTPsCNum9Bhu3yPOcrPYq0YnM9eCMMMNB1wuiqf1+sFbQlNApF0vfZxooqz3ln0/MpgE0jerVvFsLVGfqvC9Ug==}

  '@module-federation/runtime@0.5.1':
    resolution: {integrity: sha512-xgiMUWwGLWDrvZc9JibuEbXIbhXg6z2oUkemogSvQ4LKvrl/n0kbqP1Blk669mXzyWbqtSp6PpvNdwaE1aN5xQ==}

  '@module-federation/runtime@0.8.4':
    resolution: {integrity: sha512-yZeZ7z2Rx4gv/0E97oLTF3V6N25vglmwXGgoeju/W2YjsFvWzVtCDI7zRRb0mJhU6+jmSM8jP1DeQGbea/AiZQ==}

  '@module-federation/sdk@0.11.4':
    resolution: {integrity: sha512-23Poajva/+wye8+66NvEiL/dJDUahOjEgxljLvzmxQXi9x5hdrfJvBDIwLtzyewZ+vA5Nzpwz35sSzEOyPJUqg==}

  '@module-federation/sdk@0.15.0':
    resolution: {integrity: sha512-PWiYbGcJrKUD6JZiEPihrXhV3bgXdll4bV7rU+opV7tHaun+Z0CdcawjZ82Xnpb8MCPGmqHwa1MPFeUs66zksw==}

  '@module-federation/sdk@0.5.1':
    resolution: {integrity: sha512-exvchtjNURJJkpqjQ3/opdbfeT2wPKvrbnGnyRkrwW5o3FH1LaST1tkiNviT6OXTexGaVc2DahbdniQHVtQ7pA==}

  '@module-federation/sdk@0.8.4':
    resolution: {integrity: sha512-waABomIjg/5m1rPDBWYG4KUhS5r7OUUY7S+avpaVIY/tkPWB3ibRDKy2dNLLAMaLKq0u+B1qIdEp4NIWkqhqpg==}

  '@module-federation/third-party-dts-extractor@0.15.0':
    resolution: {integrity: sha512-rML74G1NB9wtHubXP+ZTMI5HZkYypN/E93w8Zkwr6rc/k1eoZZza2lghw2znCNeu3lDlhvI9i4iaVsJQrX4oQA==}

  '@module-federation/webpack-bundler-runtime@0.15.0':
    resolution: {integrity: sha512-i+3wu2Ljh2TmuUpsnjwZVupOVqV50jP0ndA8PSP4gwMKlgdGeaZ4VH5KkHAXGr2eiYUxYLMrJXz1+eILJqeGDg==}

  '@module-federation/webpack-bundler-runtime@0.5.1':
    resolution: {integrity: sha512-mMhRFH0k2VjwHt3Jol9JkUsmI/4XlrAoBG3E0o7HoyoPYv1UFOWyqAflfANcUPgbYpvqmyLzDcO+3IT36LXnrA==}

  '@module-federation/webpack-bundler-runtime@0.8.4':
    resolution: {integrity: sha512-HggROJhvHPUX7uqBD/XlajGygMNM1DG0+4OAkk8MBQe4a18QzrRNzZt6XQbRTSG4OaEoyRWhQHvYD3Yps405tQ==}

  '@multiformats/dns@1.0.6':
    resolution: {integrity: sha512-nt/5UqjMPtyvkG9BQYdJ4GfLK3nMqGpFZOzf4hAmIa0sJh2LlS9YKXZ4FgwBDsaHvzZqR/rUFIywIc7pkHNNuw==}

  '@multiformats/mafmt@12.1.6':
    resolution: {integrity: sha512-tlJRfL21X+AKn9b5i5VnaTD6bNttpSpcqwKVmDmSHLwxoz97fAHaepqFOk/l1fIu94nImIXneNbhsJx/RQNIww==}

  '@multiformats/multiaddr@12.4.1':
    resolution: {integrity: sha512-4r2YTHHvXNGmD+fgLcJZyxFOSc9Vt/4STjiEOIMDrX3uv1MMeNX5GMaVQdekZGjFQYBg+4RzUid7+WIupYC6yw==}

  '@near-js/accounts@1.4.1':
    resolution: {integrity: sha512-ni3QT9H3NdrbVVKyx56yvz93r89Dvpc/vgVtiIK2OdXjkK6jcj+UKMDRQ6F7rd9qJOInLkHZbVBtcR6j1CXLjw==}

  '@near-js/crypto@1.4.2':
    resolution: {integrity: sha512-GRfchsyfWvSAPA1gI9hYhw5FH94Ac1BUo+Cmp5rSJt/V0K3xVzCWgOQxvv4R3kDnWjaXJEuAmpEEnr4Bp3FWrA==}

  '@near-js/keystores-browser@0.2.2':
    resolution: {integrity: sha512-Pxqm7WGtUu6zj32vGCy9JcEDpZDSB5CCaLQDTQdF3GQyL0flyRv2I/guLAgU5FLoYxU7dJAX9mslJhPW7P2Bfw==}

  '@near-js/keystores-node@0.1.2':
    resolution: {integrity: sha512-MWLvTszZOVziiasqIT/LYNhUyWqOJjDGlsthOsY6dTL4ZcXjjmhmzrbFydIIeQr+CcEl5wukTo68ORI9JrHl6g==}

  '@near-js/keystores@0.2.2':
    resolution: {integrity: sha512-DLhi/3a4qJUY+wgphw2Jl4S+L0AKsUYm1mtU0WxKYV5OBwjOXvbGrXNfdkheYkfh3nHwrQgtjvtszX6LrRXLLw==}

  '@near-js/providers@1.0.3':
    resolution: {integrity: sha512-VJMboL14R/+MGKnlhhE3UPXCGYvMd1PpvF9OqZ9yBbulV7QVSIdTMfY4U1NnDfmUC2S3/rhAEr+3rMrIcNS7Fg==}

  '@near-js/signers@0.2.2':
    resolution: {integrity: sha512-M6ib+af9zXAPRCjH2RyIS0+RhCmd9gxzCeIkQ+I2A3zjgGiEDkBZbYso9aKj8Zh2lPKKSH7h+u8JGymMOSwgyw==}

  '@near-js/transactions@1.3.3':
    resolution: {integrity: sha512-1AXD+HuxlxYQmRTLQlkVmH+RAmV3HwkAT8dyZDu+I2fK/Ec9BQHXakOJUnOBws3ihF+akQhamIBS5T0EXX/Ylw==}

  '@near-js/types@0.3.1':
    resolution: {integrity: sha512-8qIA7ynAEAuVFNAQc0cqz2xRbfyJH3PaAG5J2MgPPhD18lu/tCGd6pzYg45hjhtiJJRFDRjh/FUWKS+ZiIIxUw==}

  '@near-js/utils@1.1.0':
    resolution: {integrity: sha512-5XWRq7xpu8Wud9pRXe2U347KXyi0mXofedUY2DQ9TaqiZUcMIaN9xj7DbCs2v6dws3pJyYrT1KWxeNp5fSaY3w==}

  '@near-js/wallet-account@1.3.3':
    resolution: {integrity: sha512-GDzg/Kz0GBYF7tQfyQQQZ3vviwV8yD+8F2lYDzsWJiqIln7R1ov0zaXN4Tii86TeS21KPn2hHAsVu3Y4txa8OQ==}

  '@noble/curves@1.8.1':
    resolution: {integrity: sha512-warwspo+UYUPep0Q+vtdVB4Ugn8GGQj8iyB3gnRWsztmUHTI3S1nhdiWNsPUGL0vud7JlRRk1XEu7Lq1KGTnMQ==}
    engines: {node: ^14.21.3 || >=16}

  '@noble/curves@1.9.2':
    resolution: {integrity: sha512-HxngEd2XUcg9xi20JkwlLCtYwfoFw4JGkuZpT+WlsPD4gB/cxkvTD8fSsoAnphGZhFdZYKeQIPCuFlWPm1uE0g==}
    engines: {node: ^14.21.3 || >=16}

  '@noble/hashes@1.3.3':
    resolution: {integrity: sha512-V7/fPHgl+jsVPXqqeOzT8egNj2iBIVt+ECeMMG8TdcnTikP3oaBtUVqpT/gYCR68aEBJSF+XbYUxStjbFMqIIA==}
    engines: {node: '>= 16'}

  '@noble/hashes@1.7.1':
    resolution: {integrity: sha512-B8XBPsn4vT/KJAGqDzbwztd+6Yte3P4V7iafm24bxgDe/mlRuK6xmWPuCNrKt2vDafZ8MfJLlchDG/vYafQEjQ==}
    engines: {node: ^14.21.3 || >=16}

  '@noble/hashes@1.8.0':
    resolution: {integrity: sha512-jCs9ldd7NwzpgXDIf6P3+NrHh9/sD6CQdxHyjQI+h/6rDNo88ypBxxz45UDuZHz9r3tNz7N/VInSVoVdtXEI4A==}
    engines: {node: ^14.21.3 || >=16}

  '@nodelib/fs.scandir@2.1.5':
    resolution: {integrity: sha512-vq24Bq3ym5HEQm2NKCr3yXDwjc7vTsEThRDnkp2DK9p1uqLR+DHurm/NOTo0KG7HYHU7eppKZj3MyqYuMBf62g==}
    engines: {node: '>= 8'}

  '@nodelib/fs.stat@2.0.5':
    resolution: {integrity: sha512-RkhPPp2zrqDAQA/2jNhnztcPAlv64XdhIp7a7454A5ovI7Bukxgt7MX7udwAu3zg1DcpPU0rz3VV1SeaqvY4+A==}
    engines: {node: '>= 8'}

  '@nodelib/fs.walk@1.2.8':
    resolution: {integrity: sha512-oGB+UxlgWcgQkgwo8GcEGwemoTFt3FIO9ababBmaGwXIoBKZ+GTy0pP185beGg7Llih/NSHSV2XAs1lnznocSg==}
    engines: {node: '>= 8'}

  '@pkgjs/parseargs@0.11.0':
    resolution: {integrity: sha512-+1VkjdD0QBLPodGrJUeqarH8VAIvQODIbwh9XpP5Syisf7YoQgsJKPNFoqqLQlu+VQ/tVSshMR6loPMn8U+dPg==}
    engines: {node: '>=14'}

  '@polka/url@1.0.0-next.29':
    resolution: {integrity: sha512-wwQAWhWSuHaag8c4q/KN/vCoeOJYshAIvMQwD4GpSb3OiZklFfvAgmj0VCBBImRpuF/aFgIRzllXlVX93Jevww==}

  '@radix-ui/number@1.1.1':
    resolution: {integrity: sha512-MkKCwxlXTgz6CFoJx3pCwn07GKp36+aZyu/u2Ln2VrA5DcdyCZkASEDBTd8x5whTQQL5CiYf4prXKLcgQdv29g==}

  '@radix-ui/primitive@1.1.2':
    resolution: {integrity: sha512-XnbHrrprsNqZKQhStrSwgRUQzoCI1glLzdw79xiZPoofhGICeZRSQ3dIxAKH1gb3OHfNf4d6f+vAv3kil2eggA==}

  '@radix-ui/react-arrow@1.1.7':
    resolution: {integrity: sha512-F+M1tLhO+mlQaOWspE8Wstg+z6PwxwRd8oQ8IXceWz92kfAmalTRf0EjrouQeo7QssEPfCn05B4Ihs1K9WQ/7w==}
    peerDependencies:
      '@types/react': '*'
      '@types/react-dom': '*'
      react: ^16.8 || ^17.0 || ^18.0 || ^19.0 || ^19.0.0-rc
      react-dom: ^16.8 || ^17.0 || ^18.0 || ^19.0 || ^19.0.0-rc
    peerDependenciesMeta:
      '@types/react':
        optional: true
      '@types/react-dom':
        optional: true

  '@radix-ui/react-avatar@1.1.10':
    resolution: {integrity: sha512-V8piFfWapM5OmNCXTzVQY+E1rDa53zY+MQ4Y7356v4fFz6vqCyUtIz2rUD44ZEdwg78/jKmMJHj07+C/Z/rcog==}
    peerDependencies:
      '@types/react': '*'
      '@types/react-dom': '*'
      react: ^16.8 || ^17.0 || ^18.0 || ^19.0 || ^19.0.0-rc
      react-dom: ^16.8 || ^17.0 || ^18.0 || ^19.0 || ^19.0.0-rc
    peerDependenciesMeta:
      '@types/react':
        optional: true
      '@types/react-dom':
        optional: true

  '@radix-ui/react-checkbox@1.3.2':
    resolution: {integrity: sha512-yd+dI56KZqawxKZrJ31eENUwqc1QSqg4OZ15rybGjF2ZNwMO+wCyHzAVLRp9qoYJf7kYy0YpZ2b0JCzJ42HZpA==}
    peerDependencies:
      '@types/react': '*'
      '@types/react-dom': '*'
      react: ^16.8 || ^17.0 || ^18.0 || ^19.0 || ^19.0.0-rc
      react-dom: ^16.8 || ^17.0 || ^18.0 || ^19.0 || ^19.0.0-rc
    peerDependenciesMeta:
      '@types/react':
        optional: true
      '@types/react-dom':
        optional: true

  '@radix-ui/react-collection@1.1.7':
    resolution: {integrity: sha512-Fh9rGN0MoI4ZFUNyfFVNU4y9LUz93u9/0K+yLgA2bwRojxM8JU1DyvvMBabnZPBgMWREAJvU2jjVzq+LrFUglw==}
    peerDependencies:
      '@types/react': '*'
      '@types/react-dom': '*'
      react: ^16.8 || ^17.0 || ^18.0 || ^19.0 || ^19.0.0-rc
      react-dom: ^16.8 || ^17.0 || ^18.0 || ^19.0 || ^19.0.0-rc
    peerDependenciesMeta:
      '@types/react':
        optional: true
      '@types/react-dom':
        optional: true

  '@radix-ui/react-compose-refs@1.1.2':
    resolution: {integrity: sha512-z4eqJvfiNnFMHIIvXP3CY57y2WJs5g2v3X0zm9mEJkrkNv4rDxu+sg9Jh8EkXyeqBkB7SOcboo9dMVqhyrACIg==}
    peerDependencies:
      '@types/react': '*'
      react: ^16.8 || ^17.0 || ^18.0 || ^19.0 || ^19.0.0-rc
    peerDependenciesMeta:
      '@types/react':
        optional: true

  '@radix-ui/react-context@1.1.2':
    resolution: {integrity: sha512-jCi/QKUM2r1Ju5a3J64TH2A5SpKAgh0LpknyqdQ4m6DCV0xJ2HG1xARRwNGPQfi1SLdLWZ1OJz6F4OMBBNiGJA==}
    peerDependencies:
      '@types/react': '*'
      react: ^16.8 || ^17.0 || ^18.0 || ^19.0 || ^19.0.0-rc
    peerDependenciesMeta:
      '@types/react':
        optional: true

  '@radix-ui/react-dialog@1.1.14':
    resolution: {integrity: sha512-+CpweKjqpzTmwRwcYECQcNYbI8V9VSQt0SNFKeEBLgfucbsLssU6Ppq7wUdNXEGb573bMjFhVjKVll8rmV6zMw==}
    peerDependencies:
      '@types/react': '*'
      '@types/react-dom': '*'
      react: ^16.8 || ^17.0 || ^18.0 || ^19.0 || ^19.0.0-rc
      react-dom: ^16.8 || ^17.0 || ^18.0 || ^19.0 || ^19.0.0-rc
    peerDependenciesMeta:
      '@types/react':
        optional: true
      '@types/react-dom':
        optional: true

  '@radix-ui/react-direction@1.1.1':
    resolution: {integrity: sha512-1UEWRX6jnOA2y4H5WczZ44gOOjTEmlqv1uNW4GAJEO5+bauCBhv8snY65Iw5/VOS/ghKN9gr2KjnLKxrsvoMVw==}
    peerDependencies:
      '@types/react': '*'
      react: ^16.8 || ^17.0 || ^18.0 || ^19.0 || ^19.0.0-rc
    peerDependenciesMeta:
      '@types/react':
        optional: true

  '@radix-ui/react-dismissable-layer@1.1.10':
    resolution: {integrity: sha512-IM1zzRV4W3HtVgftdQiiOmA0AdJlCtMLe00FXaHwgt3rAnNsIyDqshvkIW3hj/iu5hu8ERP7KIYki6NkqDxAwQ==}
    peerDependencies:
      '@types/react': '*'
      '@types/react-dom': '*'
      react: ^16.8 || ^17.0 || ^18.0 || ^19.0 || ^19.0.0-rc
      react-dom: ^16.8 || ^17.0 || ^18.0 || ^19.0 || ^19.0.0-rc
    peerDependenciesMeta:
      '@types/react':
        optional: true
      '@types/react-dom':
        optional: true

  '@radix-ui/react-dropdown-menu@2.1.15':
    resolution: {integrity: sha512-mIBnOjgwo9AH3FyKaSWoSu/dYj6VdhJ7frEPiGTeXCdUFHjl9h3mFh2wwhEtINOmYXWhdpf1rY2minFsmaNgVQ==}
    peerDependencies:
      '@types/react': '*'
      '@types/react-dom': '*'
      react: ^16.8 || ^17.0 || ^18.0 || ^19.0 || ^19.0.0-rc
      react-dom: ^16.8 || ^17.0 || ^18.0 || ^19.0 || ^19.0.0-rc
    peerDependenciesMeta:
      '@types/react':
        optional: true
      '@types/react-dom':
        optional: true

  '@radix-ui/react-focus-guards@1.1.2':
    resolution: {integrity: sha512-fyjAACV62oPV925xFCrH8DR5xWhg9KYtJT4s3u54jxp+L/hbpTY2kIeEFFbFe+a/HCE94zGQMZLIpVTPVZDhaA==}
    peerDependencies:
      '@types/react': '*'
      react: ^16.8 || ^17.0 || ^18.0 || ^19.0 || ^19.0.0-rc
    peerDependenciesMeta:
      '@types/react':
        optional: true

  '@radix-ui/react-focus-scope@1.1.7':
    resolution: {integrity: sha512-t2ODlkXBQyn7jkl6TNaw/MtVEVvIGelJDCG41Okq/KwUsJBwQ4XVZsHAVUkK4mBv3ewiAS3PGuUWuY2BoK4ZUw==}
    peerDependencies:
      '@types/react': '*'
      '@types/react-dom': '*'
      react: ^16.8 || ^17.0 || ^18.0 || ^19.0 || ^19.0.0-rc
      react-dom: ^16.8 || ^17.0 || ^18.0 || ^19.0 || ^19.0.0-rc
    peerDependenciesMeta:
      '@types/react':
        optional: true
      '@types/react-dom':
        optional: true

  '@radix-ui/react-id@1.1.1':
    resolution: {integrity: sha512-kGkGegYIdQsOb4XjsfM97rXsiHaBwco+hFI66oO4s9LU+PLAC5oJ7khdOVFxkhsmlbpUqDAvXw11CluXP+jkHg==}
    peerDependencies:
      '@types/react': '*'
      react: ^16.8 || ^17.0 || ^18.0 || ^19.0 || ^19.0.0-rc
    peerDependenciesMeta:
      '@types/react':
        optional: true

  '@radix-ui/react-label@2.1.7':
    resolution: {integrity: sha512-YT1GqPSL8kJn20djelMX7/cTRp/Y9w5IZHvfxQTVHrOqa2yMl7i/UfMqKRU5V7mEyKTrUVgJXhNQPVCG8PBLoQ==}
    peerDependencies:
      '@types/react': '*'
      '@types/react-dom': '*'
      react: ^16.8 || ^17.0 || ^18.0 || ^19.0 || ^19.0.0-rc
      react-dom: ^16.8 || ^17.0 || ^18.0 || ^19.0 || ^19.0.0-rc
    peerDependenciesMeta:
      '@types/react':
        optional: true
      '@types/react-dom':
        optional: true

  '@radix-ui/react-menu@2.1.15':
    resolution: {integrity: sha512-tVlmA3Vb9n8SZSd+YSbuFR66l87Wiy4du+YE+0hzKQEANA+7cWKH1WgqcEX4pXqxUFQKrWQGHdvEfw00TjFiew==}
    peerDependencies:
      '@types/react': '*'
      '@types/react-dom': '*'
      react: ^16.8 || ^17.0 || ^18.0 || ^19.0 || ^19.0.0-rc
      react-dom: ^16.8 || ^17.0 || ^18.0 || ^19.0 || ^19.0.0-rc
    peerDependenciesMeta:
      '@types/react':
        optional: true
      '@types/react-dom':
        optional: true

  '@radix-ui/react-popover@1.1.14':
    resolution: {integrity: sha512-ODz16+1iIbGUfFEfKx2HTPKizg2MN39uIOV8MXeHnmdd3i/N9Wt7vU46wbHsqA0xoaQyXVcs0KIlBdOA2Y95bw==}
    peerDependencies:
      '@types/react': '*'
      '@types/react-dom': '*'
      react: ^16.8 || ^17.0 || ^18.0 || ^19.0 || ^19.0.0-rc
      react-dom: ^16.8 || ^17.0 || ^18.0 || ^19.0 || ^19.0.0-rc
    peerDependenciesMeta:
      '@types/react':
        optional: true
      '@types/react-dom':
        optional: true

  '@radix-ui/react-popper@1.2.7':
    resolution: {integrity: sha512-IUFAccz1JyKcf/RjB552PlWwxjeCJB8/4KxT7EhBHOJM+mN7LdW+B3kacJXILm32xawcMMjb2i0cIZpo+f9kiQ==}
    peerDependencies:
      '@types/react': '*'
      '@types/react-dom': '*'
      react: ^16.8 || ^17.0 || ^18.0 || ^19.0 || ^19.0.0-rc
      react-dom: ^16.8 || ^17.0 || ^18.0 || ^19.0 || ^19.0.0-rc
    peerDependenciesMeta:
      '@types/react':
        optional: true
      '@types/react-dom':
        optional: true

  '@radix-ui/react-portal@1.1.9':
    resolution: {integrity: sha512-bpIxvq03if6UNwXZ+HTK71JLh4APvnXntDc6XOX8UVq4XQOVl7lwok0AvIl+b8zgCw3fSaVTZMpAPPagXbKmHQ==}
    peerDependencies:
      '@types/react': '*'
      '@types/react-dom': '*'
      react: ^16.8 || ^17.0 || ^18.0 || ^19.0 || ^19.0.0-rc
      react-dom: ^16.8 || ^17.0 || ^18.0 || ^19.0 || ^19.0.0-rc
    peerDependenciesMeta:
      '@types/react':
        optional: true
      '@types/react-dom':
        optional: true

  '@radix-ui/react-presence@1.1.4':
    resolution: {integrity: sha512-ueDqRbdc4/bkaQT3GIpLQssRlFgWaL/U2z/S31qRwwLWoxHLgry3SIfCwhxeQNbirEUXFa+lq3RL3oBYXtcmIA==}
    peerDependencies:
      '@types/react': '*'
      '@types/react-dom': '*'
      react: ^16.8 || ^17.0 || ^18.0 || ^19.0 || ^19.0.0-rc
      react-dom: ^16.8 || ^17.0 || ^18.0 || ^19.0 || ^19.0.0-rc
    peerDependenciesMeta:
      '@types/react':
        optional: true
      '@types/react-dom':
        optional: true

  '@radix-ui/react-primitive@2.1.3':
    resolution: {integrity: sha512-m9gTwRkhy2lvCPe6QJp4d3G1TYEUHn/FzJUtq9MjH46an1wJU+GdoGC5VLof8RX8Ft/DlpshApkhswDLZzHIcQ==}
    peerDependencies:
      '@types/react': '*'
      '@types/react-dom': '*'
      react: ^16.8 || ^17.0 || ^18.0 || ^19.0 || ^19.0.0-rc
      react-dom: ^16.8 || ^17.0 || ^18.0 || ^19.0 || ^19.0.0-rc
    peerDependenciesMeta:
      '@types/react':
        optional: true
      '@types/react-dom':
        optional: true

  '@radix-ui/react-progress@1.1.7':
    resolution: {integrity: sha512-vPdg/tF6YC/ynuBIJlk1mm7Le0VgW6ub6J2UWnTQ7/D23KXcPI1qy+0vBkgKgd38RCMJavBXpB83HPNFMTb0Fg==}
    peerDependencies:
      '@types/react': '*'
      '@types/react-dom': '*'
      react: ^16.8 || ^17.0 || ^18.0 || ^19.0 || ^19.0.0-rc
      react-dom: ^16.8 || ^17.0 || ^18.0 || ^19.0 || ^19.0.0-rc
    peerDependenciesMeta:
      '@types/react':
        optional: true
      '@types/react-dom':
        optional: true

  '@radix-ui/react-roving-focus@1.1.10':
    resolution: {integrity: sha512-dT9aOXUen9JSsxnMPv/0VqySQf5eDQ6LCk5Sw28kamz8wSOW2bJdlX2Bg5VUIIcV+6XlHpWTIuTPCf/UNIyq8Q==}
    peerDependencies:
      '@types/react': '*'
      '@types/react-dom': '*'
      react: ^16.8 || ^17.0 || ^18.0 || ^19.0 || ^19.0.0-rc
      react-dom: ^16.8 || ^17.0 || ^18.0 || ^19.0 || ^19.0.0-rc
    peerDependenciesMeta:
      '@types/react':
        optional: true
      '@types/react-dom':
        optional: true

  '@radix-ui/react-select@2.2.5':
    resolution: {integrity: sha512-HnMTdXEVuuyzx63ME0ut4+sEMYW6oouHWNGUZc7ddvUWIcfCva/AMoqEW/3wnEllriMWBa0RHspCYnfCWJQYmA==}
    peerDependencies:
      '@types/react': '*'
      '@types/react-dom': '*'
      react: ^16.8 || ^17.0 || ^18.0 || ^19.0 || ^19.0.0-rc
      react-dom: ^16.8 || ^17.0 || ^18.0 || ^19.0 || ^19.0.0-rc
    peerDependenciesMeta:
      '@types/react':
        optional: true
      '@types/react-dom':
        optional: true

  '@radix-ui/react-slot@1.2.3':
    resolution: {integrity: sha512-aeNmHnBxbi2St0au6VBVC7JXFlhLlOnvIIlePNniyUNAClzmtAUEY8/pBiK3iHjufOlwA+c20/8jngo7xcrg8A==}
    peerDependencies:
      '@types/react': '*'
      react: ^16.8 || ^17.0 || ^18.0 || ^19.0 || ^19.0.0-rc
    peerDependenciesMeta:
      '@types/react':
        optional: true

  '@radix-ui/react-switch@1.2.5':
    resolution: {integrity: sha512-5ijLkak6ZMylXsaImpZ8u4Rlf5grRmoc0p0QeX9VJtlrM4f5m3nCTX8tWga/zOA8PZYIR/t0p2Mnvd7InrJ6yQ==}
    peerDependencies:
      '@types/react': '*'
      '@types/react-dom': '*'
      react: ^16.8 || ^17.0 || ^18.0 || ^19.0 || ^19.0.0-rc
      react-dom: ^16.8 || ^17.0 || ^18.0 || ^19.0 || ^19.0.0-rc
    peerDependenciesMeta:
      '@types/react':
        optional: true
      '@types/react-dom':
        optional: true

  '@radix-ui/react-tabs@1.1.12':
    resolution: {integrity: sha512-GTVAlRVrQrSw3cEARM0nAx73ixrWDPNZAruETn3oHCNP6SbZ/hNxdxp+u7VkIEv3/sFoLq1PfcHrl7Pnp0CDpw==}
    peerDependencies:
      '@types/react': '*'
      '@types/react-dom': '*'
      react: ^16.8 || ^17.0 || ^18.0 || ^19.0 || ^19.0.0-rc
      react-dom: ^16.8 || ^17.0 || ^18.0 || ^19.0 || ^19.0.0-rc
    peerDependenciesMeta:
      '@types/react':
        optional: true
      '@types/react-dom':
        optional: true

  '@radix-ui/react-toast@1.2.14':
    resolution: {integrity: sha512-nAP5FBxBJGQ/YfUB+r+O6USFVkWq3gAInkxyEnmvEV5jtSbfDhfa4hwX8CraCnbjMLsE7XSf/K75l9xXY7joWg==}
    peerDependencies:
      '@types/react': '*'
      '@types/react-dom': '*'
      react: ^16.8 || ^17.0 || ^18.0 || ^19.0 || ^19.0.0-rc
      react-dom: ^16.8 || ^17.0 || ^18.0 || ^19.0 || ^19.0.0-rc
    peerDependenciesMeta:
      '@types/react':
        optional: true
      '@types/react-dom':
        optional: true

  '@radix-ui/react-tooltip@1.2.7':
    resolution: {integrity: sha512-Ap+fNYwKTYJ9pzqW+Xe2HtMRbQ/EeWkj2qykZ6SuEV4iS/o1bZI5ssJbk4D2r8XuDuOBVz/tIx2JObtuqU+5Zw==}
    peerDependencies:
      '@types/react': '*'
      '@types/react-dom': '*'
      react: ^16.8 || ^17.0 || ^18.0 || ^19.0 || ^19.0.0-rc
      react-dom: ^16.8 || ^17.0 || ^18.0 || ^19.0 || ^19.0.0-rc
    peerDependenciesMeta:
      '@types/react':
        optional: true
      '@types/react-dom':
        optional: true

  '@radix-ui/react-use-callback-ref@1.1.1':
    resolution: {integrity: sha512-FkBMwD+qbGQeMu1cOHnuGB6x4yzPjho8ap5WtbEJ26umhgqVXbhekKUQO+hZEL1vU92a3wHwdp0HAcqAUF5iDg==}
    peerDependencies:
      '@types/react': '*'
      react: ^16.8 || ^17.0 || ^18.0 || ^19.0 || ^19.0.0-rc
    peerDependenciesMeta:
      '@types/react':
        optional: true

  '@radix-ui/react-use-controllable-state@1.2.2':
    resolution: {integrity: sha512-BjasUjixPFdS+NKkypcyyN5Pmg83Olst0+c6vGov0diwTEo6mgdqVR6hxcEgFuh4QrAs7Rc+9KuGJ9TVCj0Zzg==}
    peerDependencies:
      '@types/react': '*'
      react: ^16.8 || ^17.0 || ^18.0 || ^19.0 || ^19.0.0-rc
    peerDependenciesMeta:
      '@types/react':
        optional: true

  '@radix-ui/react-use-effect-event@0.0.2':
    resolution: {integrity: sha512-Qp8WbZOBe+blgpuUT+lw2xheLP8q0oatc9UpmiemEICxGvFLYmHm9QowVZGHtJlGbS6A6yJ3iViad/2cVjnOiA==}
    peerDependencies:
      '@types/react': '*'
      react: ^16.8 || ^17.0 || ^18.0 || ^19.0 || ^19.0.0-rc
    peerDependenciesMeta:
      '@types/react':
        optional: true

  '@radix-ui/react-use-escape-keydown@1.1.1':
    resolution: {integrity: sha512-Il0+boE7w/XebUHyBjroE+DbByORGR9KKmITzbR7MyQ4akpORYP/ZmbhAr0DG7RmmBqoOnZdy2QlvajJ2QA59g==}
    peerDependencies:
      '@types/react': '*'
      react: ^16.8 || ^17.0 || ^18.0 || ^19.0 || ^19.0.0-rc
    peerDependenciesMeta:
      '@types/react':
        optional: true

  '@radix-ui/react-use-is-hydrated@0.1.0':
    resolution: {integrity: sha512-U+UORVEq+cTnRIaostJv9AGdV3G6Y+zbVd+12e18jQ5A3c0xL03IhnHuiU4UV69wolOQp5GfR58NW/EgdQhwOA==}
    peerDependencies:
      '@types/react': '*'
      react: ^16.8 || ^17.0 || ^18.0 || ^19.0 || ^19.0.0-rc
    peerDependenciesMeta:
      '@types/react':
        optional: true

  '@radix-ui/react-use-layout-effect@1.1.1':
    resolution: {integrity: sha512-RbJRS4UWQFkzHTTwVymMTUv8EqYhOp8dOOviLj2ugtTiXRaRQS7GLGxZTLL1jWhMeoSCf5zmcZkqTl9IiYfXcQ==}
    peerDependencies:
      '@types/react': '*'
      react: ^16.8 || ^17.0 || ^18.0 || ^19.0 || ^19.0.0-rc
    peerDependenciesMeta:
      '@types/react':
        optional: true

  '@radix-ui/react-use-previous@1.1.1':
    resolution: {integrity: sha512-2dHfToCj/pzca2Ck724OZ5L0EVrr3eHRNsG/b3xQJLA2hZpVCS99bLAX+hm1IHXDEnzU6by5z/5MIY794/a8NQ==}
    peerDependencies:
      '@types/react': '*'
      react: ^16.8 || ^17.0 || ^18.0 || ^19.0 || ^19.0.0-rc
    peerDependenciesMeta:
      '@types/react':
        optional: true

  '@radix-ui/react-use-rect@1.1.1':
    resolution: {integrity: sha512-QTYuDesS0VtuHNNvMh+CjlKJ4LJickCMUAqjlE3+j8w+RlRpwyX3apEQKGFzbZGdo7XNG1tXa+bQqIE7HIXT2w==}
    peerDependencies:
      '@types/react': '*'
      react: ^16.8 || ^17.0 || ^18.0 || ^19.0 || ^19.0.0-rc
    peerDependenciesMeta:
      '@types/react':
        optional: true

  '@radix-ui/react-use-size@1.1.1':
    resolution: {integrity: sha512-ewrXRDTAqAXlkl6t/fkXWNAhFX9I+CkKlw6zjEwk86RSPKwZr3xpBRso655aqYafwtnbpHLj6toFzmd6xdVptQ==}
    peerDependencies:
      '@types/react': '*'
      react: ^16.8 || ^17.0 || ^18.0 || ^19.0 || ^19.0.0-rc
    peerDependenciesMeta:
      '@types/react':
        optional: true

  '@radix-ui/react-visually-hidden@1.2.3':
    resolution: {integrity: sha512-pzJq12tEaaIhqjbzpCuv/OypJY/BPavOofm+dbab+MHLajy277+1lLm6JFcGgF5eskJ6mquGirhXY2GD/8u8Ug==}
    peerDependencies:
      '@types/react': '*'
      '@types/react-dom': '*'
      react: ^16.8 || ^17.0 || ^18.0 || ^19.0 || ^19.0.0-rc
      react-dom: ^16.8 || ^17.0 || ^18.0 || ^19.0 || ^19.0.0-rc
    peerDependenciesMeta:
      '@types/react':
        optional: true
      '@types/react-dom':
        optional: true

  '@radix-ui/rect@1.1.1':
    resolution: {integrity: sha512-HPwpGIzkl28mWyZqG52jiqDJ12waP11Pa1lGoiyUkIEuMLBP0oeK/C89esbXrxsky5we7dfd8U58nm0SgAWpVw==}

  '@rolldown/pluginutils@1.0.0-beta.11':
    resolution: {integrity: sha512-L/gAA/hyCSuzTF1ftlzUSI/IKr2POHsv1Dd78GfqkR83KMNuswWD61JxGV2L7nRwBBBSDr6R1gCkdTmoN7W4ag==}

  '@rollup/rollup-android-arm-eabi@4.43.0':
    resolution: {integrity: sha512-Krjy9awJl6rKbruhQDgivNbD1WuLb8xAclM4IR4cN5pHGAs2oIMMQJEiC3IC/9TZJ+QZkmZhlMO/6MBGxPidpw==}
    cpu: [arm]
    os: [android]

  '@rollup/rollup-android-arm64@4.43.0':
    resolution: {integrity: sha512-ss4YJwRt5I63454Rpj+mXCXicakdFmKnUNxr1dLK+5rv5FJgAxnN7s31a5VchRYxCFWdmnDWKd0wbAdTr0J5EA==}
    cpu: [arm64]
    os: [android]

  '@rollup/rollup-darwin-arm64@4.43.0':
    resolution: {integrity: sha512-eKoL8ykZ7zz8MjgBenEF2OoTNFAPFz1/lyJ5UmmFSz5jW+7XbH1+MAgCVHy72aG59rbuQLcJeiMrP8qP5d/N0A==}
    cpu: [arm64]
    os: [darwin]

  '@rollup/rollup-darwin-x64@4.43.0':
    resolution: {integrity: sha512-SYwXJgaBYW33Wi/q4ubN+ldWC4DzQY62S4Ll2dgfr/dbPoF50dlQwEaEHSKrQdSjC6oIe1WgzosoaNoHCdNuMg==}
    cpu: [x64]
    os: [darwin]

  '@rollup/rollup-freebsd-arm64@4.43.0':
    resolution: {integrity: sha512-SV+U5sSo0yujrjzBF7/YidieK2iF6E7MdF6EbYxNz94lA+R0wKl3SiixGyG/9Klab6uNBIqsN7j4Y/Fya7wAjQ==}
    cpu: [arm64]
    os: [freebsd]

  '@rollup/rollup-freebsd-x64@4.43.0':
    resolution: {integrity: sha512-J7uCsiV13L/VOeHJBo5SjasKiGxJ0g+nQTrBkAsmQBIdil3KhPnSE9GnRon4ejX1XDdsmK/l30IYLiAaQEO0Cg==}
    cpu: [x64]
    os: [freebsd]

  '@rollup/rollup-linux-arm-gnueabihf@4.43.0':
    resolution: {integrity: sha512-gTJ/JnnjCMc15uwB10TTATBEhK9meBIY+gXP4s0sHD1zHOaIh4Dmy1X9wup18IiY9tTNk5gJc4yx9ctj/fjrIw==}
    cpu: [arm]
    os: [linux]

  '@rollup/rollup-linux-arm-musleabihf@4.43.0':
    resolution: {integrity: sha512-ZJ3gZynL1LDSIvRfz0qXtTNs56n5DI2Mq+WACWZ7yGHFUEirHBRt7fyIk0NsCKhmRhn7WAcjgSkSVVxKlPNFFw==}
    cpu: [arm]
    os: [linux]

  '@rollup/rollup-linux-arm64-gnu@4.43.0':
    resolution: {integrity: sha512-8FnkipasmOOSSlfucGYEu58U8cxEdhziKjPD2FIa0ONVMxvl/hmONtX/7y4vGjdUhjcTHlKlDhw3H9t98fPvyA==}
    cpu: [arm64]
    os: [linux]

  '@rollup/rollup-linux-arm64-musl@4.43.0':
    resolution: {integrity: sha512-KPPyAdlcIZ6S9C3S2cndXDkV0Bb1OSMsX0Eelr2Bay4EsF9yi9u9uzc9RniK3mcUGCLhWY9oLr6er80P5DE6XA==}
    cpu: [arm64]
    os: [linux]

  '@rollup/rollup-linux-loongarch64-gnu@4.43.0':
    resolution: {integrity: sha512-HPGDIH0/ZzAZjvtlXj6g+KDQ9ZMHfSP553za7o2Odegb/BEfwJcR0Sw0RLNpQ9nC6Gy8s+3mSS9xjZ0n3rhcYg==}
    cpu: [loong64]
    os: [linux]

  '@rollup/rollup-linux-powerpc64le-gnu@4.43.0':
    resolution: {integrity: sha512-gEmwbOws4U4GLAJDhhtSPWPXUzDfMRedT3hFMyRAvM9Mrnj+dJIFIeL7otsv2WF3D7GrV0GIewW0y28dOYWkmw==}
    cpu: [ppc64]
    os: [linux]

  '@rollup/rollup-linux-riscv64-gnu@4.43.0':
    resolution: {integrity: sha512-XXKvo2e+wFtXZF/9xoWohHg+MuRnvO29TI5Hqe9xwN5uN8NKUYy7tXUG3EZAlfchufNCTHNGjEx7uN78KsBo0g==}
    cpu: [riscv64]
    os: [linux]

  '@rollup/rollup-linux-riscv64-musl@4.43.0':
    resolution: {integrity: sha512-ruf3hPWhjw6uDFsOAzmbNIvlXFXlBQ4nk57Sec8E8rUxs/AI4HD6xmiiasOOx/3QxS2f5eQMKTAwk7KHwpzr/Q==}
    cpu: [riscv64]
    os: [linux]

  '@rollup/rollup-linux-s390x-gnu@4.43.0':
    resolution: {integrity: sha512-QmNIAqDiEMEvFV15rsSnjoSmO0+eJLoKRD9EAa9rrYNwO/XRCtOGM3A5A0X+wmG+XRrw9Fxdsw+LnyYiZWWcVw==}
    cpu: [s390x]
    os: [linux]

  '@rollup/rollup-linux-x64-gnu@4.43.0':
    resolution: {integrity: sha512-jAHr/S0iiBtFyzjhOkAics/2SrXE092qyqEg96e90L3t9Op8OTzS6+IX0Fy5wCt2+KqeHAkti+eitV0wvblEoQ==}
    cpu: [x64]
    os: [linux]

  '@rollup/rollup-linux-x64-musl@4.43.0':
    resolution: {integrity: sha512-3yATWgdeXyuHtBhrLt98w+5fKurdqvs8B53LaoKD7P7H7FKOONLsBVMNl9ghPQZQuYcceV5CDyPfyfGpMWD9mQ==}
    cpu: [x64]
    os: [linux]

  '@rollup/rollup-win32-arm64-msvc@4.43.0':
    resolution: {integrity: sha512-wVzXp2qDSCOpcBCT5WRWLmpJRIzv23valvcTwMHEobkjippNf+C3ys/+wf07poPkeNix0paTNemB2XrHr2TnGw==}
    cpu: [arm64]
    os: [win32]

  '@rollup/rollup-win32-ia32-msvc@4.43.0':
    resolution: {integrity: sha512-fYCTEyzf8d+7diCw8b+asvWDCLMjsCEA8alvtAutqJOJp/wL5hs1rWSqJ1vkjgW0L2NB4bsYJrpKkiIPRR9dvw==}
    cpu: [ia32]
    os: [win32]

  '@rollup/rollup-win32-x64-msvc@4.43.0':
    resolution: {integrity: sha512-SnGhLiE5rlK0ofq8kzuDkM0g7FN1s5VYY+YSMTibP7CqShxCQvqtNxTARS4xX4PFJfHjG0ZQYX9iGzI3FQh5Aw==}
    cpu: [x64]
    os: [win32]

  '@rsbuild/core@1.1.13':
    resolution: {integrity: sha512-XBL2hrin8731W6iTGGL+x3cv07n4vm2D7u6XHRwtQkRfySzAqGx7ThlQLdNX/dJwfsoQrYQuWl/qzaljjXtGtg==}
    engines: {node: '>=16.7.0'}
    hasBin: true

  '@rsbuild/plugin-react@1.1.0':
    resolution: {integrity: sha512-uqdRoV2V91G1XIA14dAmxqYTlTDVf0ktpE7TgwG29oQ2j+DerF1kh29WPHK9HvGE34JTfaBrsme2Zmb6bGD0cw==}
    peerDependencies:
      '@rsbuild/core': 1.x

  '@rspack/binding-darwin-arm64@1.1.8':
    resolution: {integrity: sha512-I7avr471ghQ3LAqKm2fuXuJPLgQ9gffn5Q4nHi8rsukuZUtiLDPfYzK1QuupEp2JXRWM1gG5lIbSUOht3cD6Ug==}
    cpu: [arm64]
    os: [darwin]

  '@rspack/binding-darwin-arm64@1.2.8':
    resolution: {integrity: sha512-bDlrlroY3iMlzna/3i1gD6eRmhJW2zRyC3Ov6aR1micshVQ9RteigYZWkjZuQfyC5Z8dCcLUQJVojz+pqp0JXg==}
    cpu: [arm64]
    os: [darwin]

  '@rspack/binding-darwin-x64@1.1.8':
    resolution: {integrity: sha512-vfqf/c+mcx8rr1M8LnqKmzDdnrgguflZnjGerBLjNerAc+dcUp3lCvNxRIvZ2TkSZZBW8BpCMgjj3n70CZ4VLQ==}
    cpu: [x64]
    os: [darwin]

  '@rspack/binding-darwin-x64@1.2.8':
    resolution: {integrity: sha512-0/qOVbMuzZ+WbtDa4TbH46R4vph/W6MHcXbrXDO+vpdTMFDVJ64DnZXT7aqvGcY+7vTCIGm0GT+6ooR4KaIX8A==}
    cpu: [x64]
    os: [darwin]

  '@rspack/binding-linux-arm64-gnu@1.1.8':
    resolution: {integrity: sha512-lZlO/rAJSeozi+qtVLkGSXfe+riPawCwM4FsrflELfNlvvEXpANwtrdJ+LsaNVXcgvhh50ZX2KicTdmx9G2b6Q==}
    cpu: [arm64]
    os: [linux]

  '@rspack/binding-linux-arm64-gnu@1.2.8':
    resolution: {integrity: sha512-En/SMl45s19iUVb1/ZDFQvFDxIjnlfk7yqV3drMWWAL5HSgksNejaTIFTO52aoohIBbmwuk5wSGcbU0G0IFiPg==}
    cpu: [arm64]
    os: [linux]

  '@rspack/binding-linux-arm64-musl@1.1.8':
    resolution: {integrity: sha512-bX7exULSZwy8xtDh6Z65b6sRC4uSxGuyvSLCEKyhmG6AnJkg0gQMxk3hoO0hWnyGEZgdJEn+jEhk0fjl+6ZRAQ==}
    cpu: [arm64]
    os: [linux]

  '@rspack/binding-linux-arm64-musl@1.2.8':
    resolution: {integrity: sha512-N1oZsXfJ9VLLcK7p1PS65cxLYQCZ7iqHW2OP6Ew2+hlz/d1hzngxgzrtZMCXFOHXDvTzVu5ff6jGS2v7+zv2tA==}
    cpu: [arm64]
    os: [linux]

  '@rspack/binding-linux-x64-gnu@1.1.8':
    resolution: {integrity: sha512-2Prw2USgTJ3aLdLExfik8pAwAHbX4MZrACBGEmR7Vbb56kLjC+++fXkciRc50pUDK4JFr1VQ7eNZrJuDR6GG6Q==}
    cpu: [x64]
    os: [linux]

  '@rspack/binding-linux-x64-gnu@1.2.8':
    resolution: {integrity: sha512-BdPaepoLKuaVwip4QK/nGqNi1xpbCWSxiycPbKRrGqKgt/QGihxxFgiqr4EpWQVIJNIMy4nCsg4arO0+H1KWGQ==}
    cpu: [x64]
    os: [linux]

  '@rspack/binding-linux-x64-musl@1.1.8':
    resolution: {integrity: sha512-bnVGB/mQBKEdzOU/CPmcOE3qEXxGOGGW7/i6iLl2MamVOykJq8fYjL9j86yi6L0r009ja16OgWckykQGc4UqGw==}
    cpu: [x64]
    os: [linux]

  '@rspack/binding-linux-x64-musl@1.2.8':
    resolution: {integrity: sha512-GFv0Bod268OcXIcjeLoPlK0oz8rClEIxIRFkz+ejhbvfCwRJ+Fd+EKaaKQTBfZQujPqc0h2GctIF25nN5pFTmA==}
    cpu: [x64]
    os: [linux]

  '@rspack/binding-win32-arm64-msvc@1.1.8':
    resolution: {integrity: sha512-u+na3gxhzeksm4xZyAzn1+XWo5a5j7hgWA/KcFPDQ8qQNkRknx4jnQMxVtcZ9pLskAYV4AcOV/AIximx7zvv8A==}
    cpu: [arm64]
    os: [win32]

  '@rspack/binding-win32-arm64-msvc@1.2.8':
    resolution: {integrity: sha512-aEU+uJdbvJJGrzzAsjbjrPeNbG/bcG8JoXK2kSsUB+/sWHTIkHX0AQ3oX3aV/lcLKgZWrUxLAfLoCXEnIHMEyQ==}
    cpu: [arm64]
    os: [win32]

  '@rspack/binding-win32-ia32-msvc@1.1.8':
    resolution: {integrity: sha512-FijUxym1INd5fFHwVCLuVP8XEAb4Sk1sMwEEQUlugiDra9ZsLaPw4OgPGxbxkD6SB0DeUz9Zq46Xbcf6d3OgfA==}
    cpu: [ia32]
    os: [win32]

  '@rspack/binding-win32-ia32-msvc@1.2.8':
    resolution: {integrity: sha512-GHYzNOSoiLyG9elLTmMqADJMQzjll+co4irp5AgZ+KHG9EVq0qEHxDqDIJxZnUA15U8JDvCgo6YAo3T0BFEL0Q==}
    cpu: [ia32]
    os: [win32]

  '@rspack/binding-win32-x64-msvc@1.1.8':
    resolution: {integrity: sha512-SBzIcND4qpDt71jlu1MCDxt335tqInT3YID9V4DoQ4t8wgM/uad7EgKOWKTK6vc2RRaOIShfS2XzqjNUxPXh4w==}
    cpu: [x64]
    os: [win32]

  '@rspack/binding-win32-x64-msvc@1.2.8':
    resolution: {integrity: sha512-EigKLhKLH1kfv1e/ZgXuSKlIjkbyneJtiLbNDz7EeEVFGV1XMM6bsCea1sb2WOxsPYiOX4Q5JmR1j1KGrZS/LA==}
    cpu: [x64]
    os: [win32]

  '@rspack/binding@1.1.8':
    resolution: {integrity: sha512-+/JzXx1HctfgPj+XtsCTbRkxiaOfAXGZZLEvs7jgp04WgWRSZ5u97WRCePNPvy+sCfOEH/2zw2ZK36Z7oQRGhQ==}

  '@rspack/binding@1.2.8':
    resolution: {integrity: sha512-T3FMB3N9P1AbSAryfkSRJkPtmeSYs/Gj9zUZoPz1ckPEIcWZmpUOQbJylldjbw5waxtCL1haHNbi0pcSvxiaJw==}

  '@rspack/cli@1.2.8':
    resolution: {integrity: sha512-xPNLJCnQt8B1j7i4T67MmVzYxJfx0c+gEhHozfVfpg/2PwuR9PBMnwo+53wJkUJk+ctJ+eMLQomDZymq4j26nA==}
    hasBin: true
    peerDependencies:
      '@rspack/core': ^1.0.0-alpha || ^1.x
      '@rspack/tracing': ^1.x
    peerDependenciesMeta:
      '@rspack/tracing':
        optional: true

  '@rspack/core@1.1.8':
    resolution: {integrity: sha512-pcZtcj5iXLCuw9oElTYC47bp/RQADm/MMEb3djHdwJuSlFWfWPQi5QFgJ/lJAxIW9UNHnTFrYtytycfjpuoEcA==}
    engines: {node: '>=16.0.0'}
    peerDependencies:
      '@swc/helpers': '>=0.5.1'
    peerDependenciesMeta:
      '@swc/helpers':
        optional: true

  '@rspack/core@1.2.8':
    resolution: {integrity: sha512-ppj3uQQtkhgrYDLrUqb33YbpNEZCpAudpfVuOHGsvUrAnu1PijbfJJymoA5ZvUhM+HNMvPI5D1ie97TXyb0UVg==}
    engines: {node: '>=16.0.0'}
    peerDependencies:
      '@rspack/tracing': ^1.x
      '@swc/helpers': '>=0.5.1'
    peerDependenciesMeta:
      '@rspack/tracing':
        optional: true
      '@swc/helpers':
        optional: true

  '@rspack/dev-server@1.0.10':
    resolution: {integrity: sha512-iDsEtP0jNHRm4LJxL00QFTlOuqkdxIFxnd69h0KrFadmtxAWiDLIe4vYdZXWF74w4MezsJFx6dB2nUM/Ok8utA==}
    engines: {node: '>= 18.12.0'}
    peerDependencies:
      '@rspack/core': '*'

  '@rspack/lite-tapable@1.0.1':
    resolution: {integrity: sha512-VynGOEsVw2s8TAlLf/uESfrgfrq2+rcXB1muPJYBWbsm1Oa6r5qVQhjA5ggM6z/coYPrsVMgovl3Ff7Q7OCp1w==}
    engines: {node: '>=16.0.0'}

  '@rspack/plugin-react-refresh@1.0.3':
    resolution: {integrity: sha512-gGK197oIZaPFOTYZkWHZMWRdDlu03zIA3zcYuTKn5Ru6FyuQQu3KjprwDORTcYNHXZw188Exh3uhplM/d2ltIQ==}
    peerDependencies:
      react-refresh: '>=0.10.0 <1.0.0'
      webpack-hot-middleware: 2.x
    peerDependenciesMeta:
      webpack-hot-middleware:
        optional: true

  '@scure/base@1.2.6':
    resolution: {integrity: sha512-g/nm5FgUa//MCj1gV09zTJTaM6KBAHqLN907YVQqf7zC49+DcO4B1so4ZX07Ef10Twr6nuqYEH9GEggFXA4Fmg==}

  '@sideway/address@4.1.5':
    resolution: {integrity: sha512-IqO/DUQHUkPeixNQ8n0JA6102hT9CmaljNTPmQ1u8MEhBo/R4Q8eKLN/vGZxuebwOroDB4cbpjheD4+/sKFK4Q==}

  '@sideway/formula@3.0.1':
    resolution: {integrity: sha512-/poHZJJVjx3L+zVD6g9KgHfYnb443oi7wLu/XKojDviHy6HOEOA6z1Trk5aR1dGcmPenJEgb2sK2I80LeS3MIg==}

  '@sideway/pinpoint@2.0.0':
    resolution: {integrity: sha512-RNiOoTPkptFtSVzQevY/yWtZwf/RxyVnPy/OcA9HBM3MlGDnBEYL5B41H0MTn0Uec8Hi+2qUtTfG2WWZBmMejQ==}

  '@sinclair/typebox@0.32.35':
    resolution: {integrity: sha512-Ul3YyOTU++to8cgNkttakC0dWvpERr6RYoHO2W47DLbFvrwBDJUY31B1sImH6JZSYc4Kt4PyHtoPNu+vL2r2dA==}

  '@standard-schema/utils@0.3.0':
    resolution: {integrity: sha512-e7Mew686owMaPJVNNLs55PUvgz371nKgwsc4vxE49zsODpJEnxgxRo2y/OKrqueavXgZNMDVj3DdHFlaSAeU8g==}

  '@swc/helpers@0.5.17':
    resolution: {integrity: sha512-5IKx/Y13RsYd+sauPb2x+U/xZikHjolzfuDgTAl/Tdf3Q8rslRvC19NKDLgAJQ6wsqADk10ntlv08nPFw/gO/A==}

  '@t3-oss/env-core@0.13.8':
    resolution: {integrity: sha512-L1inmpzLQyYu4+Q1DyrXsGJYCXbtXjC4cICw1uAKv0ppYPQv656lhZPU91Qd1VS6SO/bou1/q5ufVzBGbNsUpw==}
    peerDependencies:
      arktype: ^2.1.0
      typescript: '>=5.0.0'
      valibot: ^1.0.0-beta.7 || ^1.0.0
      zod: ^3.24.0 || ^4.0.0-beta.0
    peerDependenciesMeta:
      arktype:
        optional: true
      typescript:
        optional: true
      valibot:
        optional: true
      zod:
        optional: true

  '@tailwindcss/typography@0.5.16':
    resolution: {integrity: sha512-0wDLwCVF5V3x3b1SGXPCDcdsbDHMBe+lkFzBRaHeLvNi+nrrnZ1lA18u+OTWO8iSWU2GxUOCvlXtDuqftc1oiA==}
    peerDependencies:
      tailwindcss: '>=3.0.0 || insiders || >=4.0.0-alpha.20 || >=4.0.0-beta.1'

  '@tanstack/form-core@0.42.1':
    resolution: {integrity: sha512-jTU0jyHqFceujdtPNv3jPVej1dTqBwa8TYdIyWB5BCwRVUBZEp1PiYEBkC9r92xu5fMpBiKc+JKud3eeVjuMiA==}

  '@tanstack/form-core@1.12.3':
    resolution: {integrity: sha512-H59XYP8Jxg8vT4IYIZa1BHkYiyiZqFcLSD2HpxefHP/vlG06/spCySVe/vGAP7IJgHHSAlEqBhQoy1Mg2ruTRA==}

  '@tanstack/history@1.121.21':
    resolution: {integrity: sha512-8BFGA7fpElicM1aEfZRDoEiWgMrNb/fVuJjSKv+nYtbp7jdtqt57fROi/uDGf6PLlgJbMoT3GWxqveZisOUEKA==}
    engines: {node: '>=12'}

  '@tanstack/query-core@5.80.7':
    resolution: {integrity: sha512-s09l5zeUKC8q7DCCCIkVSns8zZrK4ZDT6ryEjxNBFi68G4z2EBobBS7rdOY3r6W1WbUDpc1fe5oY+YO/+2UVUg==}

  '@tanstack/react-form@1.12.3':
    resolution: {integrity: sha512-IlWLVKizjV+CzMgzaSac61bS4/UeSL2gceGOVIv+gKs2SriDIyylJd8AcqsKE/kNplm1K0NYXIF2Vk/re+JfOg==}
    peerDependencies:
      '@tanstack/react-start': ^1.112.0
      react: ^17.0.0 || ^18.0.0 || ^19.0.0
      vinxi: ^0.5.0
    peerDependenciesMeta:
      '@tanstack/react-start':
        optional: true
      vinxi:
        optional: true

  '@tanstack/react-query@5.80.7':
    resolution: {integrity: sha512-u2F0VK6+anItoEvB3+rfvTO9GEh2vb00Je05OwlUe/A0lkJBgW1HckiY3f9YZa+jx6IOe4dHPh10dyp9aY3iRQ==}
    peerDependencies:
      react: ^18 || ^19

  '@tanstack/react-router@1.121.27':
    resolution: {integrity: sha512-zuLy8IC5fF52fzTTG61nMW2pMoK8LW4kSpeW21deb4gx/kMFKDOaYTe/soT63CO9/x0X6TYcbfjRj67038J0pQ==}
    engines: {node: '>=12'}
    peerDependencies:
      react: '>=18.0.0 || >=19.0.0'
      react-dom: '>=18.0.0 || >=19.0.0'

  '@tanstack/react-store@0.7.1':
    resolution: {integrity: sha512-qUTEKdId6QPWGiWyKAPf/gkN29scEsz6EUSJ0C3HgLMgaqTAyBsQ2sMCfGVcqb+kkhEXAdjleCgH6LAPD6f2sA==}
    peerDependencies:
      react: ^16.8.0 || ^17.0.0 || ^18.0.0 || ^19.0.0
      react-dom: ^16.8.0 || ^17.0.0 || ^18.0.0 || ^19.0.0

  '@tanstack/react-table@8.21.3':
    resolution: {integrity: sha512-5nNMTSETP4ykGegmVkhjcS8tTLW6Vl4axfEGQN3v0zdHYbK4UfoqfPChclTrJ4EoK9QynqAu9oUf8VEmrpZ5Ww==}
    engines: {node: '>=12'}
    peerDependencies:
      react: '>=16.8'
      react-dom: '>=16.8'

  '@tanstack/router-core@1.121.27':
    resolution: {integrity: sha512-6lCQ3p7KhJ8Qy33TPRM6wIkQ1XKaikD5qqx3K2fPr3YtyDNefKQValbSAkb2CBB+hlDodfHNyxemE9alnQr55A==}
    engines: {node: '>=12'}

  '@tanstack/router-devtools@1.97.23':
    resolution: {integrity: sha512-UA57GD2Fpry9CHvP/0Q9G98fpm+Rrn6wCR/bKt3uaLbckvMbzWOQbNS/NNEHoKsMcUXU0zkKAVGX5VQ5JpspHg==}
    engines: {node: '>=12'}
    peerDependencies:
      '@tanstack/react-router': ^1.97.23
      react: '>=18.0.0 || >=19.0.0'
      react-dom: '>=18.0.0 || >=19.0.0'

  '@tanstack/router-generator@1.121.27':
    resolution: {integrity: sha512-tIb2w8cno85BPu+7v9IK6eki9LIAWJIEaZJvqOwbdhX+X7LgL8K1xMgIRZfcd4a+7VwJaf66cR/0GzIYlWOggg==}
    engines: {node: '>=12'}

  '@tanstack/router-plugin@1.121.29':
    resolution: {integrity: sha512-MFVuYQY89Qilu+OIcKpfgOwXFUbCm5eidwYv1V/JG8HuiOIUcC6kcIm9t2OPyCBeroA3ywJSTvoOWMiHe2ybOw==}
    engines: {node: '>=12'}
    peerDependencies:
      '@rsbuild/core': '>=1.0.2'
      '@tanstack/react-router': ^1.121.27
      vite: '>=5.0.0 || >=6.0.0'
      vite-plugin-solid: ^2.11.2
      webpack: '>=5.92.0'
    peerDependenciesMeta:
      '@rsbuild/core':
        optional: true
      '@tanstack/react-router':
        optional: true
      vite:
        optional: true
      vite-plugin-solid:
        optional: true
      webpack:
        optional: true

  '@tanstack/router-utils@1.121.21':
    resolution: {integrity: sha512-u7ubq1xPBtNiU7Fm+EOWlVWdgFLzuKOa1thhqdscVn8R4dNMUd1VoOjZ6AKmLw201VaUhFtlX+u0pjzI6szX7A==}
    engines: {node: '>=12'}

  '@tanstack/store@0.7.1':
    resolution: {integrity: sha512-PjUQKXEXhLYj2X5/6c1Xn/0/qKY0IVFxTJweopRfF26xfjVyb14yALydJrHupDh3/d+1WKmfEgZPBVCmDkzzwg==}

  '@tanstack/table-core@8.21.3':
    resolution: {integrity: sha512-ldZXEhOBb8Is7xLs01fR3YEc3DERiz5silj8tnGkFZytt1abEvl/GhUmCE0PMLaMPTa3Jk4HbKmRlHmu+gCftg==}
    engines: {node: '>=12'}

  '@tanstack/virtual-file-routes@1.121.21':
    resolution: {integrity: sha512-3nuYsTyaq6ZN7jRZ9z6Gj3GXZqBOqOT0yzd/WZ33ZFfv4yVNIvsa5Lw+M1j3sgyEAxKMqGu/FaNi7FCjr3yOdw==}
    engines: {node: '>=12'}

  '@tanstack/zod-form-adapter@0.42.1':
    resolution: {integrity: sha512-hPRM0lawVKP64yurW4c6KHZH6altMo2MQN14hfi+GMBTKjO9S7bW1x5LPZ5cayoJE3mBvdlahpSGT5rYZtSbXQ==}
    peerDependencies:
      zod: ^3.x

  '@types/async-retry@1.4.9':
    resolution: {integrity: sha512-s1ciZQJzRh3708X/m3vPExr5KJlzlZJvXsKpbtE2luqNcbROr64qU+3KpJsYHqWMeaxI839OvXf9PrUSw1Xtyg==}

  '@types/babel__core@7.20.5':
    resolution: {integrity: sha512-qoQprZvz5wQFJwMDqeseRXWv3rqMvhgpbXFfVyWhbx9X47POIA6i/+dXefEmZKoAgOaTdaIgNSMqMIU61yRyzA==}

  '@types/babel__generator@7.27.0':
    resolution: {integrity: sha512-ufFd2Xi92OAVPYsy+P4n7/U7e68fex0+Ee8gSG9KX7eo084CWiQ4sdxktvdl0bOPupXtVJPY19zk6EwWqUQ8lg==}

  '@types/babel__template@7.4.4':
    resolution: {integrity: sha512-h/NUaSyG5EyxBIp8YRxo4RMe2/qQgvyowRwVMzhYhBCONbW8PUsg4lkFMrhgZhUe5z3L3MiLDuvyJ/CaPa2A8A==}

  '@types/babel__traverse@7.20.7':
    resolution: {integrity: sha512-dkO5fhS7+/oos4ciWxyEyjWe48zmG6wbCheo/G2ZnHx4fs3EU6YC6UM8rk56gAjNJ9P3MTH2jo5jb92/K6wbng==}

  '@types/body-parser@1.19.6':
    resolution: {integrity: sha512-HLFeCYgz89uk22N5Qg3dvGvsv46B8GLvKKo1zKG4NybA8U2DiEO3w9lqGg29t/tfLRJpJ6iQxnVw4OnB7MoM9g==}

  '@types/bonjour@3.5.13':
    resolution: {integrity: sha512-z9fJ5Im06zvUL548KvYNecEVlA7cVDkGUi6kZusb04mpyEFKCIZJvloCcmpmLaIahDpOQGHaHmG6imtPMmPXGQ==}

  '@types/connect-history-api-fallback@1.5.4':
    resolution: {integrity: sha512-n6Cr2xS1h4uAulPRdlw6Jl6s1oG8KrVilPN2yUITEs+K48EzMJJ3W1xy8K5eWuFvjp3R74AOIGSmp2UfBJ8HFw==}

  '@types/connect@3.4.38':
    resolution: {integrity: sha512-K6uROf1LD88uDQqJCktA4yzL1YYAK6NgfsI0v/mTgyPKWsX1CnJ0XPSDhViejru1GcRkLWb8RlzFYJRqGUbaug==}

  '@types/dns-packet@5.6.5':
    resolution: {integrity: sha512-qXOC7XLOEe43ehtWJCMnQXvgcIpv6rPmQ1jXT98Ad8A3TB1Ue50jsCbSSSyuazScEuZ/Q026vHbrOTVkmwA+7Q==}

  '@types/eslint-scope@3.7.7':
    resolution: {integrity: sha512-MzMFlSLBqNF2gcHWO0G1vP/YQyfvrxZ0bF+u7mzUdZ1/xK4A4sru+nraZz5i3iEIk1l1uyicaDVTB4QbbEkAYg==}

  '@types/eslint@9.6.1':
    resolution: {integrity: sha512-FXx2pKgId/WyYo2jXw63kk7/+TY7u7AziEJxJAnSFzHlqTAS3Ync6SvgYAN/k4/PQpnnVuzoMuVnByKK2qp0ag==}

  '@types/estree@1.0.7':
    resolution: {integrity: sha512-w28IoSUCJpidD/TGviZwwMJckNESJZXFu7NBZ5YJ4mEUnNraUn9Pm8HSZm/jDF1pDWYKspWE7oVphigUPRakIQ==}

  '@types/estree@1.0.8':
    resolution: {integrity: sha512-dWHzHa2WqEXI/O1E9OjrocMTKJl2mSrEolh1Iomrv6U+JuNwaHXsXx9bLu5gG7BUWFIN0skIQJQ/L1rIex4X6w==}

  '@types/express-serve-static-core@4.19.6':
    resolution: {integrity: sha512-N4LZ2xG7DatVqhCZzOGb1Yi5lMbXSZcmdLDe9EzSndPV2HpWYWzRbaerl2n27irrm94EPpprqa8KpskPT085+A==}

  '@types/express-serve-static-core@5.0.6':
    resolution: {integrity: sha512-3xhRnjJPkULekpSzgtoNYYcTWgEZkp4myc+Saevii5JPnHNvHMRlBSHDbs7Bh1iPPoVTERHEZXyhyLbMEsExsA==}

  '@types/express@4.17.23':
    resolution: {integrity: sha512-Crp6WY9aTYP3qPi2wGDo9iUe/rceX01UMhnF1jmwDcKCFM6cx7YhGP/Mpr3y9AASpfHixIG0E6azCcL5OcDHsQ==}

  '@types/http-errors@2.0.5':
    resolution: {integrity: sha512-r8Tayk8HJnX0FztbZN7oVqGccWgw98T/0neJphO91KkmOzug1KkofZURD4UaD5uH8AqcFLfdPErnBod0u71/qg==}

  '@types/http-proxy@1.17.16':
    resolution: {integrity: sha512-sdWoUajOB1cd0A8cRRQ1cfyWNbmFKLAqBB89Y8x5iYyG/mkJHc0YUH8pdWBy2omi9qtCpiIgGjuwO0dQST2l5w==}

  '@types/json-schema@7.0.15':
    resolution: {integrity: sha512-5+fP8P8MFNC+AyZCDxrB2pkZFPGzqQWUzpSeuuVLvm8VMcorNYavBqoFcxK8bQz4Qsbn4oUEEem4wDLfcysGHA==}

  '@types/lodash@4.17.17':
    resolution: {integrity: sha512-RRVJ+J3J+WmyOTqnz3PiBLA501eKwXl2noseKOrNo/6+XEHjTAxO4xHvxQB6QuNm+s4WRbn6rSiap8+EA+ykFQ==}

  '@types/mime@1.3.5':
    resolution: {integrity: sha512-/pyBZWSLD2n0dcHE3hq8s8ZvcETHtEuF+3E7XVt0Ig2nvsVQXdghHVcEkIWjy9A0wKfTn97a/PSDYohKIlnP/w==}

  '@types/mustache@4.2.6':
    resolution: {integrity: sha512-t+8/QWTAhOFlrF1IVZqKnMRJi84EgkIK5Kh0p2JV4OLywUvCwJPFxbJAl7XAow7DVIHsF+xW9f1MVzg0L6Szjw==}

  '@types/node-forge@1.3.11':
    resolution: {integrity: sha512-FQx220y22OKNTqaByeBGqHWYz4cl94tpcxeFdvBo3wjG6XPBuZ0BNgNZRV5J5TFmmcsJ4IzsLkmGRiQbnYsBEQ==}

  '@types/node@22.15.31':
    resolution: {integrity: sha512-jnVe5ULKl6tijxUhvQeNbQG/84fHfg+yMak02cT8QVhBx/F05rAVxCGBYYTh2EKz22D6JF5ktXuNwdx7b9iEGw==}

  '@types/pg@8.15.4':
    resolution: {integrity: sha512-I6UNVBAoYbvuWkkU3oosC8yxqH21f4/Jc4DK71JLG3dT2mdlGe1z+ep/LQGXaKaOgcvUrsQoPRqfgtMcvZiJhg==}

  '@types/prop-types@15.7.15':
    resolution: {integrity: sha512-F6bEyamV9jKGAFBEmlQnesRPGOQqS2+Uwi0Em15xenOxHaf2hv6L8YCVn3rPdPJOiJfPiCnLIRyvwVaqMY3MIw==}

  '@types/qs@6.14.0':
    resolution: {integrity: sha512-eOunJqu0K1923aExK6y8p6fsihYEn/BYuQ4g0CxAAgFc4b/ZLN4CrsRZ55srTdqoiLzU2B2evC+apEIxprEzkQ==}

  '@types/range-parser@1.2.7':
    resolution: {integrity: sha512-hKormJbkJqzQGhziax5PItDUTMAM9uE2XXQmM37dyd4hVM+5aVl7oVxMVUiVQn2oCQFN/LKCZdvSM0pFRqbSmQ==}

  '@types/react-dom@18.3.7':
    resolution: {integrity: sha512-MEe3UeoENYVFXzoXEWsvcpg6ZvlrFNlOQ7EOsvhI3CfAXwzPfO8Qwuxd40nepsYKqyyVQnTdEfv68q91yLcKrQ==}
    peerDependencies:
      '@types/react': ^18.0.0

  '@types/react@18.3.23':
    resolution: {integrity: sha512-/LDXMQh55EzZQ0uVAZmKKhfENivEvWz6E+EYzh+/MCjMhNsotd+ZHhBGIjFDTi6+fz0OhQQQLbTgdQIxxCsC0w==}

  '@types/retry@0.12.0':
    resolution: {integrity: sha512-wWKOClTTiizcZhXnPY4wikVAwmdYHp8q6DmC+EJUzAMsycb7HB32Kh9RN4+0gExjmPmZSAQjgURXIGATPegAvA==}

  '@types/retry@0.12.2':
    resolution: {integrity: sha512-XISRgDJ2Tc5q4TRqvgJtzsRkFYNJzZrhTdtMoGVBttwzzQJkPnS3WWTFc7kuDRoPtPakl+T+OfdEUjYJj7Jbow==}

  '@types/retry@0.12.5':
    resolution: {integrity: sha512-3xSjTp3v03X/lSQLkczaN9UIEwJMoMCA1+Nb5HfbJEQWogdeQIyVtTvxPXDQjZ5zws8rFQfVfRdz03ARihPJgw==}

  '@types/semver@7.5.8':
    resolution: {integrity: sha512-I8EUhyrgfLrcTkzV3TSsGyl1tSuPrEDzr0yd5m90UgNxQkyDXULk3b6MlQqTCpZpNtWe1K0hzclnZkTcLBe2UQ==}

  '@types/send@0.17.5':
    resolution: {integrity: sha512-z6F2D3cOStZvuk2SaP6YrwkNO65iTZcwA2ZkSABegdkAh/lf+Aa/YQndZVfmEXT5vgAp6zv06VQ3ejSVjAny4w==}

  '@types/serve-index@1.9.4':
    resolution: {integrity: sha512-qLpGZ/c2fhSs5gnYsQxtDEq3Oy8SXPClIXkW5ghvAvsNuVSA8k+gCONcUCS/UjLEYvYps+e8uBtfgXgvhwfNug==}

  '@types/serve-static@1.15.8':
    resolution: {integrity: sha512-roei0UY3LhpOJvjbIP6ZZFngyLKl5dskOtDhxY5THRSpO+ZI+nzJ+m5yUMzGrp89YRa7lvknKkMYjqQFGwA7Sg==}

  '@types/sockjs@0.3.36':
    resolution: {integrity: sha512-MK9V6NzAS1+Ud7JV9lJLFqW85VbC9dq3LmwZCuBe4wBDgKC0Kj/jd8Xl+nSviU+Qc3+m7umHHyHg//2KSa0a0Q==}

  '@types/ws@8.18.1':
    resolution: {integrity: sha512-ThVF6DCVhA8kUGy+aazFQ4kXQ7E1Ty7A3ypFOe0IcJV8O/M511G99AW24irKrW56Wt44yG9+ij8FaqoBGkuBXg==}

  '@typescript-eslint/eslint-plugin@8.34.0':
    resolution: {integrity: sha512-QXwAlHlbcAwNlEEMKQS2RCgJsgXrTJdjXT08xEgbPFa2yYQgVjBymxP5DrfrE7X7iodSzd9qBUHUycdyVJTW1w==}
    engines: {node: ^18.18.0 || ^20.9.0 || >=21.1.0}
    peerDependencies:
      '@typescript-eslint/parser': ^8.34.0
      eslint: ^8.57.0 || ^9.0.0
      typescript: '>=4.8.4 <5.9.0'

  '@typescript-eslint/parser@8.34.0':
    resolution: {integrity: sha512-vxXJV1hVFx3IXz/oy2sICsJukaBrtDEQSBiV48/YIV5KWjX1dO+bcIr/kCPrW6weKXvsaGKFNlwH0v2eYdRRbA==}
    engines: {node: ^18.18.0 || ^20.9.0 || >=21.1.0}
    peerDependencies:
      eslint: ^8.57.0 || ^9.0.0
      typescript: '>=4.8.4 <5.9.0'

  '@typescript-eslint/project-service@8.34.0':
    resolution: {integrity: sha512-iEgDALRf970/B2YExmtPMPF54NenZUf4xpL3wsCRx/lgjz6ul/l13R81ozP/ZNuXfnLCS+oPmG7JIxfdNYKELw==}
    engines: {node: ^18.18.0 || ^20.9.0 || >=21.1.0}
    peerDependencies:
      typescript: '>=4.8.4 <5.9.0'

  '@typescript-eslint/scope-manager@8.34.0':
    resolution: {integrity: sha512-9Ac0X8WiLykl0aj1oYQNcLZjHgBojT6cW68yAgZ19letYu+Hxd0rE0veI1XznSSst1X5lwnxhPbVdwjDRIomRw==}
    engines: {node: ^18.18.0 || ^20.9.0 || >=21.1.0}

  '@typescript-eslint/tsconfig-utils@8.34.0':
    resolution: {integrity: sha512-+W9VYHKFIzA5cBeooqQxqNriAP0QeQ7xTiDuIOr71hzgffm3EL2hxwWBIIj4GuofIbKxGNarpKqIq6Q6YrShOA==}
    engines: {node: ^18.18.0 || ^20.9.0 || >=21.1.0}
    peerDependencies:
      typescript: '>=4.8.4 <5.9.0'

  '@typescript-eslint/type-utils@8.34.0':
    resolution: {integrity: sha512-n7zSmOcUVhcRYC75W2pnPpbO1iwhJY3NLoHEtbJwJSNlVAZuwqu05zY3f3s2SDWWDSo9FdN5szqc73DCtDObAg==}
    engines: {node: ^18.18.0 || ^20.9.0 || >=21.1.0}
    peerDependencies:
      eslint: ^8.57.0 || ^9.0.0
      typescript: '>=4.8.4 <5.9.0'

  '@typescript-eslint/types@8.34.0':
    resolution: {integrity: sha512-9V24k/paICYPniajHfJ4cuAWETnt7Ssy+R0Rbcqo5sSFr3QEZ/8TSoUi9XeXVBGXCaLtwTOKSLGcInCAvyZeMA==}
    engines: {node: ^18.18.0 || ^20.9.0 || >=21.1.0}

  '@typescript-eslint/typescript-estree@8.34.0':
    resolution: {integrity: sha512-rOi4KZxI7E0+BMqG7emPSK1bB4RICCpF7QD3KCLXn9ZvWoESsOMlHyZPAHyG04ujVplPaHbmEvs34m+wjgtVtg==}
    engines: {node: ^18.18.0 || ^20.9.0 || >=21.1.0}
    peerDependencies:
      typescript: '>=4.8.4 <5.9.0'

  '@typescript-eslint/utils@8.34.0':
    resolution: {integrity: sha512-8L4tWatGchV9A1cKbjaavS6mwYwp39jql8xUmIIKJdm+qiaeHy5KMKlBrf30akXAWBzn2SqKsNOtSENWUwg7XQ==}
    engines: {node: ^18.18.0 || ^20.9.0 || >=21.1.0}
    peerDependencies:
      eslint: ^8.57.0 || ^9.0.0
      typescript: '>=4.8.4 <5.9.0'

  '@typescript-eslint/visitor-keys@8.34.0':
    resolution: {integrity: sha512-qHV7pW7E85A0x6qyrFn+O+q1k1p3tQCsqIZ1KZ5ESLXY57aTvUd3/a4rdPTeXisvhXn2VQG0VSKUqs8KHF2zcA==}
    engines: {node: ^18.18.0 || ^20.9.0 || >=21.1.0}

  '@vitejs/plugin-react@4.5.2':
    resolution: {integrity: sha512-QNVT3/Lxx99nMQWJWF7K4N6apUEuT0KlZA3mx/mVaoGj3smm/8rc8ezz15J1pcbcjDK0V15rpHetVfya08r76Q==}
    engines: {node: ^14.18.0 || >=16.0.0}
    peerDependencies:
      vite: ^4.2.0 || ^5.0.0 || ^6.0.0 || ^7.0.0-beta.0

  '@webassemblyjs/ast@1.14.1':
    resolution: {integrity: sha512-nuBEDgQfm1ccRp/8bCQrx1frohyufl4JlbMMZ4P1wpeOfDhF6FQkxZJ1b/e+PLwr6X1Nhw6OLme5usuBWYBvuQ==}

  '@webassemblyjs/floating-point-hex-parser@1.13.2':
    resolution: {integrity: sha512-6oXyTOzbKxGH4steLbLNOu71Oj+C8Lg34n6CqRvqfS2O71BxY6ByfMDRhBytzknj9yGUPVJ1qIKhRlAwO1AovA==}

  '@webassemblyjs/helper-api-error@1.13.2':
    resolution: {integrity: sha512-U56GMYxy4ZQCbDZd6JuvvNV/WFildOjsaWD3Tzzvmw/mas3cXzRJPMjP83JqEsgSbyrmaGjBfDtV7KDXV9UzFQ==}

  '@webassemblyjs/helper-buffer@1.14.1':
    resolution: {integrity: sha512-jyH7wtcHiKssDtFPRB+iQdxlDf96m0E39yb0k5uJVhFGleZFoNw1c4aeIcVUPPbXUVJ94wwnMOAqUHyzoEPVMA==}

  '@webassemblyjs/helper-numbers@1.13.2':
    resolution: {integrity: sha512-FE8aCmS5Q6eQYcV3gI35O4J789wlQA+7JrqTTpJqn5emA4U2hvwJmvFRC0HODS+3Ye6WioDklgd6scJ3+PLnEA==}

  '@webassemblyjs/helper-wasm-bytecode@1.13.2':
    resolution: {integrity: sha512-3QbLKy93F0EAIXLh0ogEVR6rOubA9AoZ+WRYhNbFyuB70j3dRdwH9g+qXhLAO0kiYGlg3TxDV+I4rQTr/YNXkA==}

  '@webassemblyjs/helper-wasm-section@1.14.1':
    resolution: {integrity: sha512-ds5mXEqTJ6oxRoqjhWDU83OgzAYjwsCV8Lo/N+oRsNDmx/ZDpqalmrtgOMkHwxsG0iI//3BwWAErYRHtgn0dZw==}

  '@webassemblyjs/ieee754@1.13.2':
    resolution: {integrity: sha512-4LtOzh58S/5lX4ITKxnAK2USuNEvpdVV9AlgGQb8rJDHaLeHciwG4zlGr0j/SNWlr7x3vO1lDEsuePvtcDNCkw==}

  '@webassemblyjs/leb128@1.13.2':
    resolution: {integrity: sha512-Lde1oNoIdzVzdkNEAWZ1dZ5orIbff80YPdHx20mrHwHrVNNTjNr8E3xz9BdpcGqRQbAEa+fkrCb+fRFTl/6sQw==}

  '@webassemblyjs/utf8@1.13.2':
    resolution: {integrity: sha512-3NQWGjKTASY1xV5m7Hr0iPeXD9+RDobLll3T9d2AO+g3my8xy5peVyjSag4I50mR1bBSN/Ct12lo+R9tJk0NZQ==}

  '@webassemblyjs/wasm-edit@1.14.1':
    resolution: {integrity: sha512-RNJUIQH/J8iA/1NzlE4N7KtyZNHi3w7at7hDjvRNm5rcUXa00z1vRz3glZoULfJ5mpvYhLybmVcwcjGrC1pRrQ==}

  '@webassemblyjs/wasm-gen@1.14.1':
    resolution: {integrity: sha512-AmomSIjP8ZbfGQhumkNvgC33AY7qtMCXnN6bL2u2Js4gVCg8fp735aEiMSBbDR7UQIj90n4wKAFUSEd0QN2Ukg==}

  '@webassemblyjs/wasm-opt@1.14.1':
    resolution: {integrity: sha512-PTcKLUNvBqnY2U6E5bdOQcSM+oVP/PmrDY9NzowJjislEjwP/C4an2303MCVS2Mg9d3AJpIGdUFIQQWbPds0Sw==}

  '@webassemblyjs/wasm-parser@1.14.1':
    resolution: {integrity: sha512-JLBl+KZ0R5qB7mCnud/yyX08jWFw5MsoalJ1pQ4EdFlgj9VdXKGuENGsiCIjegI1W7p91rUlcB/LB5yRJKNTcQ==}

  '@webassemblyjs/wast-printer@1.14.1':
    resolution: {integrity: sha512-kPSSXE6De1XOR820C90RIo2ogvZG+c3KiHzqUoO/F34Y2shGzesfqv7o57xrxovZJH/MetF5UjroJ/R/3isoiw==}

  '@xtuc/ieee754@1.2.0':
    resolution: {integrity: sha512-DX8nKgqcGwsc0eJSqYt5lwP4DH5FlHnmuWWBRy7X0NcaGR0ZtuyeESgMwTYVEtxmsNGY+qit4QYT/MIYTOTPeA==}

  '@xtuc/long@4.2.2':
    resolution: {integrity: sha512-NuHqBY1PB/D8xU6s/thBgOAiAP7HOYDQ32+BFZILJ8ivkUkAHQnWfn6WhL79Owj1qmUnoN/YPhktdIoucipkAQ==}

  accepts@1.3.8:
    resolution: {integrity: sha512-PYAthTa2m2VKxuvSD3DPC/Gy+U+sOA1LAuT8mkmRuvw+NACSaeXEQ+NHcVF7rONl6qcaxV3Uuemwawk+7+SJLw==}
    engines: {node: '>= 0.6'}

  acorn-jsx@5.3.2:
    resolution: {integrity: sha512-rq9s+JNhf0IChjtDXxllJ7g41oZk5SlXtp0LHwyA5cejwn7vKmKp4pPri6YEePv2PU65sAsegbXtIinmDFDXgQ==}
    peerDependencies:
      acorn: ^6.0.0 || ^7.0.0 || ^8.0.0

  acorn-walk@8.3.4:
    resolution: {integrity: sha512-ueEepnujpqee2o5aIYnvHU6C0A42MNdsIDeqy5BydrkuC5R1ZuUFnm27EeFJGoEHJQgn3uleRvmTXaJgfXbt4g==}
    engines: {node: '>=0.4.0'}

  acorn@8.15.0:
    resolution: {integrity: sha512-NZyJarBfL7nWwIq+FDL6Zp/yHEhePMNnnJ0y3qfieCrmNvYct8uvtiV41UvlSe6apAfk0fY1FbWx+NwfmpvtTg==}
    engines: {node: '>=0.4.0'}
    hasBin: true

  adm-zip@0.5.16:
    resolution: {integrity: sha512-TGw5yVi4saajsSEgz25grObGHEUaDrniwvA2qwSC060KfqGPdglhvPMA2lPIoxs3PQIItj2iag35fONcQqgUaQ==}
    engines: {node: '>=12.0'}

  agent-twitter-client@0.0.16:
    resolution: {integrity: sha512-Clgb/N2LXoGMlId6GDUaaR05eJ0PqSifM6wikl/FiQ2+3+6I2ZhZB7KRulc8R4xvYFe6h0wNWe6FZiF48r124w==}
    deprecated: Package no longer supported. Contact Support at https://www.npmjs.com/support for more info.

  ajv-formats@2.1.1:
    resolution: {integrity: sha512-Wx0Kx52hxE7C18hkMEggYlEifqWZtYaRgouJor+WMdPnQyEK13vgEWyVNup7SoeeoLMsr4kf5h6dOW11I15MUA==}
    peerDependencies:
      ajv: ^8.0.0
    peerDependenciesMeta:
      ajv:
        optional: true

  ajv-keywords@5.1.0:
    resolution: {integrity: sha512-YCS/JNFAUyr5vAuhk1DWm1CBxRHW9LbJ2ozWeemrIqpbsqKjHVxYPyi5GC0rjZIT5JxJ3virVTS8wk4i/Z+krw==}
    peerDependencies:
      ajv: ^8.8.2

  ajv@6.12.6:
    resolution: {integrity: sha512-j3fVLgvTo527anyYyJOGTYJbG+vnnQYvE0m5mmkc1TK+nxAppkCLMIL0aZ4dblVCNoGShhm+kzE4ZUykBoMg4g==}

  ajv@8.17.1:
    resolution: {integrity: sha512-B/gBuNg5SiMTrPkC+A2+cW0RszwxYmn6VYxB/inlBStS5nx6xHIt/ehKRhIMhqusl7a8LjQoZnjCs5vhwxOQ1g==}

  ansi-colors@4.1.3:
    resolution: {integrity: sha512-/6w/C21Pm1A7aZitlI5Ni/2J6FFQN8i1Cvz3kHABAAbw93v/NlvKdVOqz7CCWz/3iv/JplRSEEZ83XION15ovw==}
    engines: {node: '>=6'}

  ansi-html-community@0.0.8:
    resolution: {integrity: sha512-1APHAyr3+PCamwNw3bXCPp4HFLONZt/yIH0sZp0/469KWNTEy+qN5jQ3GVX6DMZ1UXAi34yVwtTeaG/HpBuuzw==}
    engines: {'0': node >= 0.8.0}
    hasBin: true

  ansi-regex@5.0.1:
    resolution: {integrity: sha512-quJQXlTSUGL2LH9SUXo8VwsY4soanhgo6LNSm84E1LBcE8s3O0wpdiRzyR9z/ZZJMlMWv37qOOb9pdJlMUEKFQ==}
    engines: {node: '>=8'}

  ansi-regex@6.1.0:
    resolution: {integrity: sha512-7HSX4QQb4CspciLpVFwyRe79O3xsIZDDLER21kERQ71oaPodF8jL725AgJMFAYbooIqolJoRLuM81SpeUkpkvA==}
    engines: {node: '>=12'}

  ansi-styles@4.3.0:
    resolution: {integrity: sha512-zbB9rCJAT1rbjiVDb2hqKFHNYLxgtk8NURxZ3IZwD3F6NtxbXZQCnnSi1Lkx+IDohdPlFp222wVALIheZJQSEg==}
    engines: {node: '>=8'}

  ansi-styles@6.2.1:
    resolution: {integrity: sha512-bN798gFfQX+viw3R7yrGWRqnrN2oRkEkUjjl4JNn4E8GxxbjtG3FbrEIIY3l8/hrwUwIeCZvi4QuOTP4MErVug==}
    engines: {node: '>=12'}

  ansis@4.1.0:
    resolution: {integrity: sha512-BGcItUBWSMRgOCe+SVZJ+S7yTRG0eGt9cXAHev72yuGcY23hnLA7Bky5L/xLyPINoSN95geovfBkqoTlNZYa7w==}
    engines: {node: '>=14'}

  any-promise@1.3.0:
    resolution: {integrity: sha512-7UvmKalWRt1wgjL1RrGxoSJW/0QZFIegpeGvZG9kjp8vrRu55XTHbwnqq2GpXm9uLbcuhxm3IqX9OB4MZR1b2A==}

  anymatch@3.1.3:
    resolution: {integrity: sha512-KMReFUr0B4t+D+OBkjR3KYqvocp2XaSzO55UcB6mgQMd3KbcE+mWTyvVV7D/zsdEbNnV6acZUutkiHQXvTr1Rw==}
    engines: {node: '>= 8'}

  arg@5.0.2:
    resolution: {integrity: sha512-PYjyFOLKQ9y57JvQ6QLo8dAgNqswh8M1RMJYdQduT6xbWSgK36P/Z/v+p888pM69jMMfS8Xd8F6I1kQ/I9HUGg==}

  argparse@2.0.1:
    resolution: {integrity: sha512-8+9WqebbFzpX9OR+Wa6O29asIogeRMzcGtAINdpMHHyAg10f05aSFVBbcEqGf/PXw1EjAZ+q2/bEBg3DvurK3Q==}

  aria-hidden@1.2.6:
    resolution: {integrity: sha512-ik3ZgC9dY/lYVVM++OISsaYDeg1tb0VtP5uL3ouh1koGOaUMDPpbFIei4JkFimWUFPn90sbMNMXQAIVOlnYKJA==}
    engines: {node: '>=10'}

  array-flatten@1.1.1:
    resolution: {integrity: sha512-PCVAQswWemu6UdxsDFFX/+gVeYqKAod3D3UVm91jHwynguOwAvYPhx8nNlM++NqRcK6CxxpUafjmhIdKiHibqg==}

  ast-types@0.16.1:
    resolution: {integrity: sha512-6t10qk83GOG8p0vKmaCr8eiilZwO171AvbROMtvvNiwrTly62t+7XkA8RdIIVbpMhCASAsxgAzdRSwh6nw/5Dg==}
    engines: {node: '>=4'}

  async-retry@1.3.3:
    resolution: {integrity: sha512-wfr/jstw9xNi/0teMHrRW7dsz3Lt5ARhYNZ2ewpadnhaIp5mbALhOAP+EAdsC7t4Z6wqsDVv9+W6gm1Dk9mEyw==}

  asynckit@0.4.0:
    resolution: {integrity: sha512-Oei9OH4tRh0YqU3GxhX79dM/mwVgvbZJaSNaRk+bshkj0S5cfHcgYakreBjrHwatXKbz+IoIdYLxrKim2MjW0Q==}

  at-least-node@1.0.0:
    resolution: {integrity: sha512-+q/t7Ekv1EDY2l6Gda6LLiX14rU9TV20Wa3ofeQmwPFZbOMo9DXrLbOjFaaclkXKWidIaopwAObQDqwWtGUjqg==}
    engines: {node: '>= 4.0.0'}

  atomic-sleep@1.0.0:
    resolution: {integrity: sha512-kNOjDqAh7px0XWNI+4QbzoiR/nTkHAWNud2uvnJquD1/x5a7EQZMJT0AczqK0Qn67oY/TTQ1LbUKajZpp3I9tQ==}
    engines: {node: '>=8.0.0'}

  autoprefixer@10.4.21:
    resolution: {integrity: sha512-O+A6LWV5LDHSJD3LjHYoNi4VLsj/Whi7k6zG12xTYaU4cQ8oxQGckXNX8cRHK5yOZ/ppVHe0ZBXGzSV9jXdVbQ==}
    engines: {node: ^10 || ^12 || >=14}
    hasBin: true
    peerDependencies:
      postcss: ^8.1.0

  axios@1.9.0:
    resolution: {integrity: sha512-re4CqKTJaURpzbLHtIi6XpDv20/CnpXOtjRY5/CU32L8gU8ek9UIivcfvSWvmKEngmVbrUtPpdDwWDWL7DNHvg==}

  babel-dead-code-elimination@1.0.10:
    resolution: {integrity: sha512-DV5bdJZTzZ0zn0DC24v3jD7Mnidh6xhKa4GfKCbq3sfW8kaWhDdZjP3i81geA8T33tdYqWKw4D3fVv0CwEgKVA==}

  balanced-match@1.0.2:
    resolution: {integrity: sha512-3oSeUO0TMV67hN1AmbXsK4yaqU7tjiHlbxRDZOpH0KW9+CeX4bRAaX0Anxt0tx2MrpRpWwQaPwIlISEJhYU5Pw==}

  base58-js@3.0.2:
    resolution: {integrity: sha512-9WL6C9Ai3J+Me1PAOTZGvaH2xua6dGyZddGWhWXrV7O4i29cNUunAb42Zd87Jm0A6EW31gu47fKnYmAVJAx27Q==}
    engines: {node: '>=16.0.0', npm: '>=7.0.0'}

  base64-js@1.5.1:
    resolution: {integrity: sha512-AKpaYlHn8t4SVbOHCy+b5+KKgvR4vrsD8vbvrbiQJps7fKDTkjkDry6ji0rUJjC0kzbNePLwzxq8iypo41qeWA==}

  batch@0.6.1:
    resolution: {integrity: sha512-x+VAiMRL6UPkx+kudNvxTl6hB2XNNCG2r+7wixVfIYwu/2HKRXimwQyaumLjMveWvT2Hkd/cAJw+QBMfJ/EKVw==}

  big.js@7.0.1:
    resolution: {integrity: sha512-iFgV784tD8kq4ccF1xtNMZnXeZzVuXWWM+ERFzKQjv+A5G9HC8CY3DuV45vgzFFcW+u2tIvmF95+AzWgs6BjCg==}

  binary-extensions@2.3.0:
    resolution: {integrity: sha512-Ceh+7ox5qe7LJuLHoY0feh3pHuUDHAcRUeyL2VYghZwfpkNIy/+8Ocg0a3UuSoYzavmylwuLWQOf3hl0jjMMIw==}
    engines: {node: '>=8'}

  bn.js@4.12.2:
    resolution: {integrity: sha512-n4DSx829VRTRByMRGdjQ9iqsN0Bh4OolPsFnaZBLcbi8iXcB+kJ9s7EnRt4wILZNV3kPLHkRVfOc/HvhC3ovDw==}

  body-parser@1.20.3:
    resolution: {integrity: sha512-7rAxByjUMqQ3/bHJy7D6OGXvx/MMc4IqBn/X0fcM1QUcAItpZrBEYhWGem+tzXH90c+G01ypMcYJBO9Y30203g==}
    engines: {node: '>= 0.8', npm: 1.2.8000 || >= 1.4.16}

  bonjour-service@1.3.0:
    resolution: {integrity: sha512-3YuAUiSkWykd+2Azjgyxei8OWf8thdn8AITIog2M4UICzoqfjlqr64WIjEXZllf/W6vK1goqleSR6brGomxQqA==}

  borsh@1.0.0:
    resolution: {integrity: sha512-fSVWzzemnyfF89EPwlUNsrS5swF5CrtiN4e+h0/lLf4dz2he4L3ndM20PS9wj7ICSkXJe/TQUHdaPTq15b1mNQ==}

  borsh@2.0.0:
    resolution: {integrity: sha512-kc9+BgR3zz9+cjbwM8ODoUB4fs3X3I5A/HtX7LZKxCLaMrEeDFoBpnhZY//DTS1VZBSs6S5v46RZRbZjRFspEg==}

  brace-expansion@1.1.12:
    resolution: {integrity: sha512-9T9UjW3r0UW5c1Q7GTwllptXwhvYmEzFhzMfZ9H7FQWt+uZePjZPjBP/W1ZEyZ1twGWom5/56TF4lPcqjnDHcg==}

  brace-expansion@2.0.2:
    resolution: {integrity: sha512-Jt0vHyM+jmUBqojB7E1NIYadt0vI0Qxjxd2TErW94wDz+E2LAm5vKMXXwg6ZZBTHPuUlDgQHKXvjGBdfcF1ZDQ==}

  braces@3.0.3:
    resolution: {integrity: sha512-yQbXgO/OSZVD2IsiLlro+7Hf6Q18EJrKSEsdoMzKePKXct3gvD8oLcOQdIzGupr5Fj+EDe8gO/lxc1BzfMpxvA==}
    engines: {node: '>=8'}

  brorand@1.1.0:
    resolution: {integrity: sha512-cKV8tMCEpQs4hK/ik71d6LrPOnpkpGBR0wzxqr68g2m/LB2GxVYQroAjMJZRVM1Y4BCjCKc3vAamxSzOY2RP+w==}

  browserslist@4.25.0:
    resolution: {integrity: sha512-PJ8gYKeS5e/whHBh8xrwYK+dAvEj7JXtz6uTucnMRB8OiGTsKccFekoRrjajPBHV8oOY+2tI4uxeceSimKwMFA==}
    engines: {node: ^6 || ^7 || ^8 || ^9 || ^10 || ^11 || ^12 || >=13.7}
    hasBin: true

  btoa@1.2.1:
    resolution: {integrity: sha512-SB4/MIGlsiVkMcHmT+pSmIPoNDoHg+7cMzmt3Uxt628MTz2487DKSqK/fuhFBrkuqrYv5UCEnACpF4dTFNKc/g==}
    engines: {node: '>= 0.4.0'}
    hasBin: true

  buffer-from@1.1.2:
    resolution: {integrity: sha512-E+XQCRwSbaaiChtv6k6Dwgc+bx+Bs6vuKJHHl5kox/BaKbhiXzqQOwK4cO22yElGp2OCmjwVhT3HmxgyPGnJfQ==}

  buffer@6.0.3:
    resolution: {integrity: sha512-FTiCpNxtwiZZHEZbcbTIcZjERVICn9yq/pDFkTl95/AxzD1naBctN7YO68riM/gLSDY7sdrMby8hofADYuuqOA==}

  bun-types@1.2.15:
    resolution: {integrity: sha512-NarRIaS+iOaQU1JPfyKhZm4AsUOrwUOqRNHY0XxI8GI8jYxiLXLcdjYMG9UKS+fwWasc1uw1htV9AX24dD+p4w==}

  bundle-name@4.1.0:
    resolution: {integrity: sha512-tjwM5exMg6BGRI+kNmTntNsvdZS1X8BFYS6tnJ2hdH0kVxM6/eVZ2xy+FqStSWvYmtfFMDLIxurorHwDKfDz5Q==}
    engines: {node: '>=18'}

  bytes@3.1.2:
    resolution: {integrity: sha512-/Nf7TyzTx6S3yRJObOAV7956r8cr2+Oj8AC5dt8wSP3BQAoeX58NoHyCU8P8zGkNXStjTSi6fzO6F0pBdcYbEg==}
    engines: {node: '>= 0.8'}

  cache-content-type@1.0.1:
    resolution: {integrity: sha512-IKufZ1o4Ut42YUrZSo8+qnMTrFuKkvyoLXUywKz9GJ5BrhOFGhLdkx9sG4KAnVvbY6kEcSFjLQul+DVmBm2bgA==}
    engines: {node: '>= 6.0.0'}

  call-bind-apply-helpers@1.0.2:
    resolution: {integrity: sha512-Sp1ablJ0ivDkSzjcaJdxEunN5/XvksFJ2sMBFfq6x0ryhQV/2b/KwFe21cMpmHtPOSij8K99/wSfoEuTObmuMQ==}
    engines: {node: '>= 0.4'}

  call-bind@1.0.8:
    resolution: {integrity: sha512-oKlSFMcMwpUg2ednkhQ454wfWiU/ul3CkJe/PEHcTKuiX6RpbehUiFMXu13HalGZxfUwCQzZG747YXBn1im9ww==}
    engines: {node: '>= 0.4'}

  call-bound@1.0.4:
    resolution: {integrity: sha512-+ys997U96po4Kx/ABpBCqhA9EuxJaQWDQg7295H4hBphv3IZg0boBKuwYpt4YXp6MZ5AmZQnU/tyMTlRpaSejg==}
    engines: {node: '>= 0.4'}

  callsites@3.1.0:
    resolution: {integrity: sha512-P8BjAsXvZS+VIDUI11hHCQEv74YT67YUi5JJFNWIqL235sBmjX4+qx9Muvls5ivyNENctx46xQLQ3aTuE7ssaQ==}
    engines: {node: '>=6'}

  camelcase-css@2.0.1:
    resolution: {integrity: sha512-QOSvevhslijgYwRx6Rv7zKdMF8lbRmx+uQGx2+vDc+KI/eBnsy9kit5aj23AgGu3pa4t9AgwbnXWqS+iOY+2aA==}
    engines: {node: '>= 6'}

  caniuse-lite@1.0.30001722:
    resolution: {integrity: sha512-DCQHBBZtiK6JVkAGw7drvAMK0Q0POD/xZvEmDp6baiMMP6QXXk9HpD6mNYBZWhOPG6LvIDb82ITqtWjhDckHCA==}

  chalk@3.0.0:
    resolution: {integrity: sha512-4D3B6Wf41KOYRFdszmDqMCGq5VV/uMAB273JILmO+3jAlh8X4qDtdtgCR3fxtbLEMzSx22QdhnDcJvu2u1fVwg==}
    engines: {node: '>=8'}

  chalk@4.1.2:
    resolution: {integrity: sha512-oKnbhFyRIXpUuez8iBMmyEa4nbj4IOQyuhc/wy9kY7/WVPcwIO9VA668Pu8RkO7+0G76SLROeyw9CpQ061i4mA==}
    engines: {node: '>=10'}

  chalk@5.4.1:
    resolution: {integrity: sha512-zgVZuo2WcZgfUEmsn6eO3kINexW8RAE4maiQ8QNs8CtpPCSyMiYsULR3HQYkm3w8FIA3SberyMJMSldGsW+U3w==}
    engines: {node: ^12.17.0 || ^14.13 || >=16.0.0}

  chokidar@3.6.0:
    resolution: {integrity: sha512-7VT13fmjotKpGipCW9JEQAusEPE+Ei8nl6/g4FBAmIm0GOOLMua9NDDo/DWp0ZAxCr3cPq5ZpBqmPAQgDda2Pw==}
    engines: {node: '>= 8.10.0'}

  chrome-trace-event@1.0.4:
    resolution: {integrity: sha512-rNjApaLzuwaOTjCiT8lSDdGN1APCiqkChLMJxJPWLunPAt5fy8xgU9/jNOchV84wfIxrA0lRQB7oCT8jrn/wrQ==}
    engines: {node: '>=6.0'}

  class-variance-authority@0.7.1:
    resolution: {integrity: sha512-Ka+9Trutv7G8M6WT6SeiRWz792K5qEqIGEGzXKhAE6xOWAY6pPH8U+9IY3oCMv6kqTmLsv7Xh/2w2RigkePMsg==}

  cli-cursor@5.0.0:
    resolution: {integrity: sha512-aCj4O5wKyszjMmDT4tZj93kxyydN/K5zPWSCe6/0AV/AA1pqe5ZBIw0a2ZfPQV7lL5/yb5HsUreJ6UFAF1tEQw==}
    engines: {node: '>=18'}

  cli-spinners@2.9.2:
    resolution: {integrity: sha512-ywqV+5MmyL4E7ybXgKys4DugZbX0FC6LnwrhjuykIjnK9k8OQacQ7axGKnjDXWNhns0xot3bZI5h55H8yo9cJg==}
    engines: {node: '>=6'}

  cliui@8.0.1:
    resolution: {integrity: sha512-BSeNnyus75C4//NQ9gQt1/csTXyo/8Sb+afLAkzAptFuMsod9HFokGNudZpi/oQV73hnVK+sR+5PVRMd+Dr7YQ==}
    engines: {node: '>=12'}

  clsx@2.1.1:
    resolution: {integrity: sha512-eYm0QWBtUrBWZWG0d386OGAw16Z995PiOVo2B7bjWSbHedGl5e0ZWaq65kOGgUSNesEIDkB9ISbTg/JK9dhCZA==}
    engines: {node: '>=6'}

  cmdk@1.1.1:
    resolution: {integrity: sha512-Vsv7kFaXm+ptHDMZ7izaRsP70GgrW9NBNGswt9OZaVBLlE0SNpDq8eu/VGXyF9r7M0azK3Wy7OlYXsuyYLFzHg==}
    peerDependencies:
      react: ^18 || ^19 || ^19.0.0-rc
      react-dom: ^18 || ^19 || ^19.0.0-rc

  co@4.6.0:
    resolution: {integrity: sha512-QVb0dM5HvG+uaxitm8wONl7jltx8dqhfU33DcqtOZcLSVIKSDDLDi7+0LbAKiyI8hD9u42m2YxXSkMGWThaecQ==}
    engines: {iojs: '>= 1.0.0', node: '>= 0.12.0'}

  color-convert@2.0.1:
    resolution: {integrity: sha512-RRECPsj7iu/xb5oKYcsFHSppFNnsj/52OVTRKb4zP5onXwVF3zVmmToNcOfGC+CRDpfK/U584fMg38ZHCaElKQ==}
    engines: {node: '>=7.0.0'}

  color-name@1.1.4:
    resolution: {integrity: sha512-dOy+3AuW3a2wNbZHIuMZpTcgjGuLU/uBL/ubcZF9OXbDo8ff4O8yVp5Bf0efS8uEoYo5q4Fx7dY9OgQGXgAsQA==}

  colorette@2.0.20:
    resolution: {integrity: sha512-IfEDxwoWIjkeXL1eXcDiow4UbKjhLdq6/EuSVR9GMN7KVH3r9gQ83e73hsz1Nd1T3ijd5xv1wcWRYO+D6kCI2w==}

  combined-stream@1.0.8:
    resolution: {integrity: sha512-FQN4MRfuJeHf7cBbBMJFXhKSDq+2kAArBlmRBvcvFE5BB1HZKXtSFASDhdlz9zOYwxh8lDdnvmMOe/+5cdoEdg==}
    engines: {node: '>= 0.8'}

  commander@11.1.0:
    resolution: {integrity: sha512-yPVavfyCcRhmorC7rWlkHn15b4wDVgVmBA7kV4QVBsF7kv/9TKJAbAXVTxvTnwP8HHKjRCJDClKbciiYS7p0DQ==}
    engines: {node: '>=16'}

  commander@2.20.3:
    resolution: {integrity: sha512-GpVkmM8vF2vQUkj2LvZmD35JxeJOLCwJ9cUkugyk2nuhbv3+mJvpLYYt+0+USMxE+oj+ey/lJEnhZw75x/OMcQ==}

  commander@4.1.1:
    resolution: {integrity: sha512-NOKm8xhkzAjzFx8B2v5OAHT+u5pRQc2UCa2Vq9jYL/31o2wi9mxBA7LIFs3sV5VSC49z6pEhfbMULvShKj26WA==}
    engines: {node: '>= 6'}

  commander@7.2.0:
    resolution: {integrity: sha512-QrWXB+ZQSVPmIWIhtEO9H+gwHaMGYiF5ChvoJ+K9ZGHG/sVsa6yiesAD1GC/x46sET00Xlwo1u49RVVVzvcSkw==}
    engines: {node: '>= 10'}

  compressible@2.0.18:
    resolution: {integrity: sha512-AF3r7P5dWxL8MxyITRMlORQNaOA2IkAFaTr4k7BUumjPtRpGDTZpl0Pb1XCO6JeDCBdp126Cgs9sMxqSjgYyRg==}
    engines: {node: '>= 0.6'}

  compression@1.8.0:
    resolution: {integrity: sha512-k6WLKfunuqCYD3t6AsuPGvQWaKwuLLh2/xHNcX4qE+vIfDNXpSqnrhwA7O53R7WVQUnt8dVAIW+YHr7xTgOgGA==}
    engines: {node: '>= 0.8.0'}

  concat-map@0.0.1:
    resolution: {integrity: sha512-/Srv4dswyQNBfohGpz9o6Yb3Gz3SrUDqBH5rTuhGR7ahtlbYKnVxw2bCFMRljaA7EXHaXZ8wsHdodFvbkhKmqg==}

  concurrently@9.1.2:
    resolution: {integrity: sha512-H9MWcoPsYddwbOGM6difjVwVZHl63nwMEwDJG/L7VGtuaJhb12h2caPG2tVPWs7emuYix252iGfqOyrz1GczTQ==}
    engines: {node: '>=18'}
    hasBin: true

  connect-history-api-fallback@2.0.0:
    resolution: {integrity: sha512-U73+6lQFmfiNPrYbXqr6kZ1i1wiRqXnp2nhMsINseWXO8lDau0LGEffJ8kQi4EjLZympVgRdvqjAgiZ1tgzDDA==}
    engines: {node: '>=0.8'}

  content-disposition@0.5.4:
    resolution: {integrity: sha512-FveZTNuGw04cxlAiWbzi6zTAL/lhehaWbTtgluJh4/E95DqMwTmha3KZN1aAWA8cFIhHzMZUvLevkw5Rqk+tSQ==}
    engines: {node: '>= 0.6'}

  content-type@1.0.5:
    resolution: {integrity: sha512-nTjqfcBFEipKdXCv4YDQWCfmcLZKm81ldF0pAopTvyrFGVbcR6P/VAAd5G7N+0tTr8QqiU0tFadD6FK4NtJwOA==}
    engines: {node: '>= 0.6'}

  convert-source-map@2.0.0:
    resolution: {integrity: sha512-Kvp459HrV2FEJ1CAsi1Ku+MY3kasH19TFykTz2xWmMeq6bk2NU3XXvfJ+Q61m0xktWwt+1HSYf3JZsTms3aRJg==}

  cookie-signature@1.0.6:
    resolution: {integrity: sha512-QADzlaHc8icV8I7vbaJXJwod9HWYp8uCqf1xa4OfNu1T7JVxQIrUgOWtHdNDtPiywmFbiS12VjotIXLrKM3orQ==}

  cookie@0.7.1:
    resolution: {integrity: sha512-6DnInpx7SJ2AK3+CTUE/ZM0vWTUboZCegxhC2xiIydHR9jNuTAASBrfEpHhiGOZw/nX51bHt6YQl8jsGo4y/0w==}
    engines: {node: '>= 0.6'}

  cookies@0.9.1:
    resolution: {integrity: sha512-TG2hpqe4ELx54QER/S3HQ9SRVnQnGBtKUz5bLQWtYAQ+o6GpgMs6sYUvaiJjVxb+UXwhRhAEP3m7LbsIZ77Hmw==}
    engines: {node: '>= 0.8'}

  core-js@3.39.0:
    resolution: {integrity: sha512-raM0ew0/jJUqkJ0E6e8UDtl+y/7ktFivgWvqw8dNSQeNWoSDLvQ1H/RN3aPXB9tBd4/FhyR4RDPGhsNIMsAn7g==}

  core-util-is@1.0.3:
    resolution: {integrity: sha512-ZQBvi1DcpJ4GDqanjucZ2Hj3wEO5pZDS89BWbkcrvdxksJorwUDDZamX9ldFkp9aw2lmBDLgkObEA4DWNJ9FYQ==}

  cron-parser@4.9.0:
    resolution: {integrity: sha512-p0SaNjrHOnQeR8/VnfGbmg9te2kfyYSQ7Sc/j/6DtPL3JQvKxmjO9TSjNFpujqV3vEYYBvNNvXSxzyksBWAx1Q==}
    engines: {node: '>=12.0.0'}

  cross-spawn@7.0.6:
    resolution: {integrity: sha512-uV2QOWP2nWzsy2aMp8aRibhi9dlzF5Hgh5SHaB9OiTGEyDTiJJyx0uy51QXdyWbtAHNua4XJzUKca3OzKUd3vA==}
    engines: {node: '>= 8'}

  cssesc@3.0.0:
    resolution: {integrity: sha512-/Tb/JcjK111nNScGob5MNtsntNM1aCNUDipB/TkwZFhyDrrE47SOx/18wF2bbjgc3ZzCSKW1T5nt5EbFoAz/Vg==}
    engines: {node: '>=4'}
    hasBin: true

  csstype@3.1.3:
    resolution: {integrity: sha512-M1uQkMl8rQK/szD0LNhtqxIPLpimGm8sOBwU7lLnCpSbTyY3yeU1Vc7l4KT5zT4s/yOxHH5O7tIuuLOCnLADRw==}

  data-uri-to-buffer@4.0.1:
    resolution: {integrity: sha512-0R9ikRb668HB7QDxT1vkpuUBtqc53YyAwMwGeUFKRojY/NWKvdZ+9UYtRfGmhqNbRkTSVpMbmyhXipFFv2cb/A==}
    engines: {node: '>= 12'}

  date-fns@4.1.0:
    resolution: {integrity: sha512-Ukq0owbQXxa/U3EGtsdVBkR1w7KOQ5gIBqdH2hkvknzZPYvBxb/aa6E8L7tmjFtkwZBu3UXBbjIgPo/Ez4xaNg==}

  date-format@4.0.14:
    resolution: {integrity: sha512-39BOQLs9ZjKh0/patS9nrT8wc3ioX3/eA/zgbKNopnF2wCqJEoxywwwElATYvRsXdnOxA/OQeQoFZ3rFjVajhg==}
    engines: {node: '>=4.0'}

  dateformat@4.6.3:
    resolution: {integrity: sha512-2P0p0pFGzHS5EMnhdxQi7aJN+iMheud0UhG4dlE1DLAlvL8JHjJJTX/CSm4JXwV0Ka5nGk3zC5mcb5bUQUxxMA==}

  debug@2.6.9:
    resolution: {integrity: sha512-bC7ElrdJaJnPbAP+1EotYvqZsb3ecl5wi6Bfi6BJTUcNowp6cvspg0jXznRTKDjm/E7AdgFBVeAPVMNcKGsHMA==}
    peerDependencies:
      supports-color: '*'
    peerDependenciesMeta:
      supports-color:
        optional: true

  debug@4.4.1:
    resolution: {integrity: sha512-KcKCqiftBJcZr++7ykoDIEwSa3XWowTfNPo92BYxjXiyYEVrUQh2aLyhxBCwww+heortUFxEJYcRzosstTEBYQ==}
    engines: {node: '>=6.0'}
    peerDependencies:
      supports-color: '*'
    peerDependenciesMeta:
      supports-color:
        optional: true

  decode-formdata@0.9.0:
    resolution: {integrity: sha512-q5uwOjR3Um5YD+ZWPOF/1sGHVW9A5rCrRwITQChRXlmPkxDFBqCm4jNTIVdGHNH9OnR+V9MoZVgRhsFb+ARbUw==}

  deep-equal@1.0.1:
    resolution: {integrity: sha512-bHtC0iYvWhyaTzvV3CZgPeZQqCOBGyGsVV7v4eevpdkLHfiSrXUdBG+qAuSz4RI70sszvjQ1QSZ98An1yNwpSw==}

  deep-is@0.1.4:
    resolution: {integrity: sha512-oIPzksmTg4/MriiaYGO+okXDT7ztn/w3Eptv/+gSIdMdKsJo0u4CfYNFJPy+4SKMuCqGw2wxnA+URMg3t8a/bQ==}

  default-browser-id@5.0.0:
    resolution: {integrity: sha512-A6p/pu/6fyBcA1TRz/GqWYPViplrftcW2gZC9q79ngNCKAeR/X3gcEdXQHl4KNXV+3wgIJ1CPkJQ3IHM6lcsyA==}
    engines: {node: '>=18'}

  default-browser@5.2.1:
    resolution: {integrity: sha512-WY/3TUME0x3KPYdRRxEJJvXRHV4PyPoUsxtZa78lwItwRQRHhd2U9xOscaT/YTf8uCXIAjeJOFBVEh/7FtD8Xg==}
    engines: {node: '>=18'}

  default-gateway@6.0.3:
    resolution: {integrity: sha512-fwSOJsbbNzZ/CUFpqFBqYfYNLj1NbMPm8MMCIzHjC83iSJRBEGmDUxU+WP661BaBQImeC2yHwXtz+P/O9o+XEg==}
    engines: {node: '>= 10'}

  define-data-property@1.1.4:
    resolution: {integrity: sha512-rBMvIzlpA8v6E+SJZoo++HAYqsLrkg7MSfIinMPFhmkorw7X+dOXVJQs+QT69zGkzMyfDnIMN2Wid1+NbL3T+A==}
    engines: {node: '>= 0.4'}

  define-lazy-prop@3.0.0:
    resolution: {integrity: sha512-N+MeXYoqr3pOgn8xfyRPREN7gHakLYjhsHhWGT3fWAiL4IkAt0iDw14QiiEm2bE30c5XX5q0FtAA3CK5f9/BUg==}
    engines: {node: '>=12'}

  delayed-stream@1.0.0:
    resolution: {integrity: sha512-ZySD7Nf91aLB0RxL4KGrKHBXl7Eds1DAmEdcoVawXnLD7SDhpNgtuII2aAkg7a7QS41jxPSZ17p4VdGnMHk3MQ==}
    engines: {node: '>=0.4.0'}

  delegates@1.0.0:
    resolution: {integrity: sha512-bd2L678uiWATM6m5Z1VzNCErI3jiGzt6HGY8OVICs40JQq/HALfbyNJmp0UDakEY4pMMaN0Ly5om/B1VI/+xfQ==}

  depd@1.1.2:
    resolution: {integrity: sha512-7emPTl6Dpo6JRXOXjLRxck+FlLRX5847cLKEn00PLAgc3g2hTZZgr+e4c2v6QpSmLeFP3n5yUo7ft6avBK/5jQ==}
    engines: {node: '>= 0.6'}

  depd@2.0.0:
    resolution: {integrity: sha512-g7nH6P6dyDioJogAAGprGpCtVImJhpPk/roCzdb3fIh61/s/nPsfR6onyMwkCAR/OlC3yBC0lESvUoQEAssIrw==}
    engines: {node: '>= 0.8'}

  destroy@1.2.0:
    resolution: {integrity: sha512-2sJGJTaXIIaR1w4iJSNoN0hnMY7Gpc/n8D4qSCJw8QqFWXf7cuAgnEHxBpweaVcPevC2l3KpjYCx3NypQQgaJg==}
    engines: {node: '>= 0.8', npm: 1.2.8000 || >= 1.4.16}

  detect-node-es@1.1.0:
    resolution: {integrity: sha512-ypdmJU/TbBby2Dxibuv7ZLW3Bs1QEmM7nHjEANfohJLvE0XVujisn1qPJcZxg+qDucsr+bP6fLD1rPS3AhJ7EQ==}

  detect-node@2.1.0:
    resolution: {integrity: sha512-T0NIuQpnTvFDATNuHN5roPwSBG83rFsuO+MXXH9/3N1eFbn4wcPjttvjMLEPWJ0RGUYgQE7cGgS3tNxbqCGM7g==}

  devalue@5.1.1:
    resolution: {integrity: sha512-maua5KUiapvEwiEAe+XnlZ3Rh0GD+qI1J/nb9vrJc3muPXvcF/8gXYTWF76+5DAqHyDUtOIImEuo0YKE9mshVw==}

  didyoumean@1.2.2:
    resolution: {integrity: sha512-gxtyfqMg7GKyhQmb056K7M3xszy/myH8w+B4RT+QXBQsvAOdc3XymqDDPHx1BgPgsdAA5SIifona89YtRATDzw==}

  diff@8.0.2:
    resolution: {integrity: sha512-sSuxWU5j5SR9QQji/o2qMvqRNYRDOcBTgsJ/DeCf4iSN4gW+gNMXM7wFIP+fdXZxoNiAnHUTGjCr+TSWXdRDKg==}
    engines: {node: '>=0.3.1'}

  dlv@1.1.3:
    resolution: {integrity: sha512-+HlytyjlPKnIG8XuRG8WvmBP8xs8P71y+SKKS6ZXWoEgLuePxtDoUEiH7WkdePWrQ5JBpE6aoVqfZfJUQkjXwA==}

  dns-packet@5.6.1:
    resolution: {integrity: sha512-l4gcSouhcgIKRvyy99RNVOgxXiicE+2jZoNmaNmZ6JXiGajBOJAesk1OBlJuM5k2c+eudGdLxDqXuPCKIj6kpw==}
    engines: {node: '>=6'}

  dotenv@16.5.0:
    resolution: {integrity: sha512-m/C+AwOAr9/W1UOIZUo232ejMNnJAJtYQjUbHoNTBNTJSvqzzDh7vnrei3o3r3m9blf6ZoDkvcw0VmozNRFJxg==}
    engines: {node: '>=12'}

  drizzle-kit@0.31.1:
    resolution: {integrity: sha512-PUjYKWtzOzPtdtQlTHQG3qfv4Y0XT8+Eas6UbxCmxTj7qgMf+39dDujf1BP1I+qqZtw9uzwTh8jYtkMuCq+B0Q==}
    hasBin: true

  drizzle-orm@0.43.1:
    resolution: {integrity: sha512-dUcDaZtE/zN4RV/xqGrVSMpnEczxd5cIaoDeor7Zst9wOe/HzC/7eAaulywWGYXdDEc9oBPMjayVEDg0ziTLJA==}
    peerDependencies:
      '@aws-sdk/client-rds-data': '>=3'
      '@cloudflare/workers-types': '>=4'
      '@electric-sql/pglite': '>=0.2.0'
      '@libsql/client': '>=0.10.0'
      '@libsql/client-wasm': '>=0.10.0'
      '@neondatabase/serverless': '>=0.10.0'
      '@op-engineering/op-sqlite': '>=2'
      '@opentelemetry/api': ^1.4.1
      '@planetscale/database': '>=1.13'
      '@prisma/client': '*'
      '@tidbcloud/serverless': '*'
      '@types/better-sqlite3': '*'
      '@types/pg': '*'
      '@types/sql.js': '*'
      '@vercel/postgres': '>=0.8.0'
      '@xata.io/client': '*'
      better-sqlite3: '>=7'
      bun-types: '*'
      expo-sqlite: '>=14.0.0'
      gel: '>=2'
      knex: '*'
      kysely: '*'
      mysql2: '>=2'
      pg: '>=8'
      postgres: '>=3'
      prisma: '*'
      sql.js: '>=1'
      sqlite3: '>=5'
    peerDependenciesMeta:
      '@aws-sdk/client-rds-data':
        optional: true
      '@cloudflare/workers-types':
        optional: true
      '@electric-sql/pglite':
        optional: true
      '@libsql/client':
        optional: true
      '@libsql/client-wasm':
        optional: true
      '@neondatabase/serverless':
        optional: true
      '@op-engineering/op-sqlite':
        optional: true
      '@opentelemetry/api':
        optional: true
      '@planetscale/database':
        optional: true
      '@prisma/client':
        optional: true
      '@tidbcloud/serverless':
        optional: true
      '@types/better-sqlite3':
        optional: true
      '@types/pg':
        optional: true
      '@types/sql.js':
        optional: true
      '@vercel/postgres':
        optional: true
      '@xata.io/client':
        optional: true
      better-sqlite3:
        optional: true
      bun-types:
        optional: true
      expo-sqlite:
        optional: true
      gel:
        optional: true
      knex:
        optional: true
      kysely:
        optional: true
      mysql2:
        optional: true
      pg:
        optional: true
      postgres:
        optional: true
      prisma:
        optional: true
      sql.js:
        optional: true
      sqlite3:
        optional: true

  drizzle-seed@0.3.1:
    resolution: {integrity: sha512-F/0lgvfOAsqlYoHM/QAGut4xXIOXoE5VoAdv2FIl7DpGYVXlAzKuJO+IphkKUFK3Dz+rFlOsQLnMNrvoQ0cx7g==}
    peerDependencies:
      drizzle-orm: '>=0.36.4'
    peerDependenciesMeta:
      drizzle-orm:
        optional: true

  drizzle-zod@0.7.1:
    resolution: {integrity: sha512-nZzALOdz44/AL2U005UlmMqaQ1qe5JfanvLujiTHiiT8+vZJTBFhj3pY4Vk+L6UWyKFfNmLhk602Hn4kCTynKQ==}
    peerDependencies:
      drizzle-orm: '>=0.36.0'
      zod: '>=3.0.0'

  dunder-proto@1.0.1:
    resolution: {integrity: sha512-KIN/nDJBQRcXw0MLVhZE9iQHmG68qAVIBg9CqmUYjmQIhgij9U5MFvrqkUL5FbtyyzZuOeOt0zdeRe4UY7ct+A==}
    engines: {node: '>= 0.4'}

  duplexer@0.1.2:
    resolution: {integrity: sha512-jtD6YG370ZCIi/9GTaJKQxWTZD045+4R4hTk/x1UyoqadyJ9x9CgSi1RlVDQF8U2sxLLSnFkCaMihqljHIWgMg==}

  eastasianwidth@0.2.0:
    resolution: {integrity: sha512-I88TYZWc9XiYHRQ4/3c5rjjfgkjhLyW2luGIheGERbNQ6OY7yTybanSpDXZa8y7VUP9YmDcYa+eyq4ca7iLqWA==}

  ee-first@1.1.1:
    resolution: {integrity: sha512-WMwm9LhRUo+WUaRN+vRuETqG89IgZphVSNkdFgeb6sS/E4OrDIN7t48CAewSHXc6C8lefD8KKfr5vY61brQlow==}

  electron-to-chromium@1.5.166:
    resolution: {integrity: sha512-QPWqHL0BglzPYyJJ1zSSmwFFL6MFXhbACOCcsCdUMCkzPdS9/OIBVxg516X/Ado2qwAq8k0nJJ7phQPCqiaFAw==}

  elliptic@6.6.1:
    resolution: {integrity: sha512-RaddvvMatK2LJHqFJ+YA4WysVN5Ita9E35botqIYspQ4TkRAlCicdzKOjlyv/1Za5RyTNn7di//eEV0uTAfe3g==}

  emoji-regex@10.4.0:
    resolution: {integrity: sha512-EC+0oUMY1Rqm4O6LLrgjtYDvcVYTy7chDnM4Q7030tP4Kwj3u/pR6gP9ygnp2CJMK5Gq+9Q2oqmrFJAz01DXjw==}

  emoji-regex@8.0.0:
    resolution: {integrity: sha512-MSjYzcWNOA0ewAHpz0MxpYFvwg6yjy1NG3xteoqz644VCo/RPgnr1/GGt+ic3iJTzQ8Eu3TdM14SawnVUmGE6A==}

  emoji-regex@9.2.2:
    resolution: {integrity: sha512-L18DaJsXSUk2+42pv8mLs5jJT2hqFkFE4j21wOmgbUqsZ2hL72NsUU785g9RXgo3s0ZNgVl42TiHp3ZtOv/Vyg==}

  encodeurl@1.0.2:
    resolution: {integrity: sha512-TPJXq8JqFaVYm2CWmPvnP2Iyo4ZSM7/QKcSmuMLDObfpH5fi7RUGmd/rTDf+rut/saiDiQEeVTNgAmJEdAOx0w==}
    engines: {node: '>= 0.8'}

  encodeurl@2.0.0:
    resolution: {integrity: sha512-Q0n9HRi4m6JuGIV1eFlmvJB7ZEVxu93IrMyiMsGC0lrMJMWzRgx6WGquyfQgZVb31vhGgXnfmPNNXmxnOkRBrg==}
    engines: {node: '>= 0.8'}

  encoding@0.1.13:
    resolution: {integrity: sha512-ETBauow1T35Y/WZMkio9jiM0Z5xjHHmJ4XmjZOq1l/dXz3lr2sRn87nJy20RupqSh1F2m3HHPSp8ShIPQJrJ3A==}

  end-of-stream@1.4.4:
    resolution: {integrity: sha512-+uw1inIHVPQoaVuHzRyXd21icM+cnt4CzD5rW+NC1wjOUSTOs+Te7FOv7AhN7vS9x/oIyhLP5PR1H+phQAHu5Q==}

  enhanced-resolve@5.18.1:
    resolution: {integrity: sha512-ZSW3ma5GkcQBIpwZTSRAI8N71Uuwgs93IezB7mf7R60tC8ZbJideoDNKjHn2O9KIlx6rkGTTEk1xUCK2E1Y2Yg==}
    engines: {node: '>=10.13.0'}

  error-stack-parser@2.1.4:
    resolution: {integrity: sha512-Sk5V6wVazPhq5MhpO+AUxJn5x7XSXGl1R93Vn7i+zS15KDVxQijejNCrz8340/2bgLBjR9GtEG8ZVKONDjcqGQ==}

  es-define-property@1.0.1:
    resolution: {integrity: sha512-e3nRfgfUZ4rNGL232gUgX06QNyyez04KdjFrF+LTRoOXmrOgFKDg4BCdsjW8EnT69eqdYGmRpJwiPVYNrCaW3g==}
    engines: {node: '>= 0.4'}

  es-errors@1.3.0:
    resolution: {integrity: sha512-Zf5H2Kxt2xjTvbJvP2ZWLEICxA6j+hAmMzIlypy4xcBg1vKVnx89Wy0GbS+kf5cwCVFFzdCFh2XSCFNULS6csw==}
    engines: {node: '>= 0.4'}

  es-module-lexer@1.7.0:
    resolution: {integrity: sha512-jEQoCwk8hyb2AZziIOLhDqpm5+2ww5uIE6lkO/6jcOCusfk6LhMHpXXfBLXTZ7Ydyt0j4VoUQv6uGNYbdW+kBA==}

  es-object-atoms@1.1.1:
    resolution: {integrity: sha512-FGgH2h8zKNim9ljj7dankFPcICIK9Cp5bm+c2gQSYePhpaG5+esrLODihIorn+Pe6FGJzWhXQotPv73jTaldXA==}
    engines: {node: '>= 0.4'}

  es-set-tostringtag@2.1.0:
    resolution: {integrity: sha512-j6vWzfrGVfyXxge+O0x5sh6cvxAog0a/4Rdd2K36zCMV5eJ+/+tOAngRO8cODMNWbVRdVlmGZQL2YS3yR8bIUA==}
    engines: {node: '>= 0.4'}

  esbuild-register@3.6.0:
    resolution: {integrity: sha512-H2/S7Pm8a9CL1uhp9OvjwrBh5Pvx0H8qVOxNu8Wed9Y7qv56MPtq+GGM8RJpq6glYJn9Wspr8uw7l55uyinNeg==}
    peerDependencies:
      esbuild: '>=0.12 <1'

  esbuild@0.17.19:
    resolution: {integrity: sha512-XQ0jAPFkK/u3LcVRcvVHQcTIqD6E2H1fvZMA5dQPSOWb3suUbWbfbRf94pjc0bNzRYLfIrDRQXr7X+LHIm5oHw==}
    engines: {node: '>=12'}
    hasBin: true

  esbuild@0.18.20:
    resolution: {integrity: sha512-ceqxoedUrcayh7Y7ZX6NdbbDzGROiyVBgC4PriJThBKSVPWnnFHZAkfI1lJT8QFkOwH4qOS2SJkS4wvpGl8BpA==}
    engines: {node: '>=12'}
    hasBin: true

  esbuild@0.25.5:
    resolution: {integrity: sha512-P8OtKZRv/5J5hhz0cUAdu/cLuPIKXpQl1R9pZtvmHWQvrAUVd0UNIPT4IB4W3rNOqVO0rlqHmCIbSwxh/c9yUQ==}
    engines: {node: '>=18'}
    hasBin: true

  escalade@3.2.0:
    resolution: {integrity: sha512-WUj2qlxaQtO4g6Pq5c29GTcWGDyd8itL8zTlipgECz3JesAiiOKotd8JU6otB3PACgG6xkJUyVhboMS+bje/jA==}
    engines: {node: '>=6'}

  escape-html@1.0.3:
    resolution: {integrity: sha512-NiSupZ4OeuGwr68lGIeym/ksIZMJodUGOSCZ/FSnTxcrekbvqrgdUxlJOMpijaKZVjAJrWrGs/6Jy8OMuyj9ow==}

  escape-string-regexp@4.0.0:
    resolution: {integrity: sha512-TtpcNJ3XAzx3Gq8sWRzJaVajRs0uVxA2YAkdb1jm2YkPz4G6egUFAyA3n5vtEIZefPk5Wa4UXbKuS5fKkJWdgA==}
    engines: {node: '>=10'}

  eslint-plugin-react-hooks@5.2.0:
    resolution: {integrity: sha512-+f15FfK64YQwZdJNELETdn5ibXEUQmW1DZL6KXhNnc2heoy/sg9VJJeT7n8TlMWouzWqSWavFkIhHyIbIAEapg==}
    engines: {node: '>=10'}
    peerDependencies:
      eslint: ^3.0.0 || ^4.0.0 || ^5.0.0 || ^6.0.0 || ^7.0.0 || ^8.0.0-0 || ^9.0.0

  eslint-plugin-react-refresh@0.4.20:
    resolution: {integrity: sha512-XpbHQ2q5gUF8BGOX4dHe+71qoirYMhApEPZ7sfhF/dNnOF1UXnCMGZf79SFTBO7Bz5YEIT4TMieSlJBWhP9WBA==}
    peerDependencies:
      eslint: '>=8.40'

  eslint-scope@5.1.1:
    resolution: {integrity: sha512-2NxwbF/hZ0KpepYN0cNbo+FN6XoK7GaHlQhgx/hIZl6Va0bF45RQOOwhLIy8lQDbuCiadSLCBnH2CFYquit5bw==}
    engines: {node: '>=8.0.0'}

  eslint-scope@8.4.0:
    resolution: {integrity: sha512-sNXOfKCn74rt8RICKMvJS7XKV/Xk9kA7DyJr8mJik3S7Cwgy3qlkkmyS2uQB3jiJg6VNdZd/pDBJu0nvG2NlTg==}
    engines: {node: ^18.18.0 || ^20.9.0 || >=21.1.0}

  eslint-visitor-keys@3.4.3:
    resolution: {integrity: sha512-wpc+LXeiyiisxPlEkUzU6svyS1frIO3Mgxj1fdy7Pm8Ygzguax2N3Fa/D/ag1WqbOprdI+uY6wMUl8/a2G+iag==}
    engines: {node: ^12.22.0 || ^14.17.0 || >=16.0.0}

  eslint-visitor-keys@4.2.1:
    resolution: {integrity: sha512-Uhdk5sfqcee/9H/rCOJikYz67o0a2Tw2hGRPOG2Y1R2dg7brRe1uG0yaNQDHu+TO/uQPF/5eCapvYSmHUjt7JQ==}
    engines: {node: ^18.18.0 || ^20.9.0 || >=21.1.0}

  eslint@9.28.0:
    resolution: {integrity: sha512-ocgh41VhRlf9+fVpe7QKzwLj9c92fDiqOj8Y3Sd4/ZmVA4Btx4PlUYPq4pp9JDyupkf1upbEXecxL2mwNV7jPQ==}
    engines: {node: ^18.18.0 || ^20.9.0 || >=21.1.0}
    hasBin: true
    peerDependencies:
      jiti: '*'
    peerDependenciesMeta:
      jiti:
        optional: true

  espree@10.4.0:
    resolution: {integrity: sha512-j6PAQ2uUr79PZhBjP5C5fhl8e39FmRnOjsD5lGnWrFU8i2G776tBK7+nP8KuQUTTyAZUwfQqXAgrVH5MbH9CYQ==}
    engines: {node: ^18.18.0 || ^20.9.0 || >=21.1.0}

  esprima@4.0.1:
    resolution: {integrity: sha512-eGuFFw7Upda+g4p+QHvnW0RyTX/SVeJBDM/gCtMARO0cLuT2HcEKnTPvhjV6aGeqrCB/sbNop0Kszm0jsaWU4A==}
    engines: {node: '>=4'}
    hasBin: true

  esquery@1.6.0:
    resolution: {integrity: sha512-ca9pw9fomFcKPvFLXhBKUK90ZvGibiGOvRJNbjljY7s7uq/5YO4BOzcYtJqExdx99rF6aAcnRxHmcUHcz6sQsg==}
    engines: {node: '>=0.10'}

  esrecurse@4.3.0:
    resolution: {integrity: sha512-KmfKL3b6G+RXvP8N1vr3Tq1kL/oCFgn2NYXEtqP8/L3pKapUA4G8cFVaoF3SU323CD4XypR/ffioHmkti6/Tag==}
    engines: {node: '>=4.0'}

  estraverse@4.3.0:
    resolution: {integrity: sha512-39nnKffWz8xN1BU/2c79n9nB9HDzo0niYUqx6xyqUnyoAnQyyWpOTdZEeiCch8BBu515t4wp9ZmgVfVhn9EBpw==}
    engines: {node: '>=4.0'}

  estraverse@5.3.0:
    resolution: {integrity: sha512-MMdARuVEQziNTeJD8DgMqmhwR11BRQ/cBP+pLtYdSTnf3MIO8fFeiINEbX36ZdNlfU/7A9f3gUw49B3oQsvwBA==}
    engines: {node: '>=4.0'}

  esutils@2.0.3:
    resolution: {integrity: sha512-kVscqXk4OCp68SZ0dkgEKVi6/8ij300KBWTJq32P/dYeWTSwK41WyTxalN1eRmA5Z9UU/LX9D7FWSmV9SAYx6g==}
    engines: {node: '>=0.10.0'}

  etag@1.8.1:
    resolution: {integrity: sha512-aIL5Fx7mawVa300al2BnEE4iNvo1qETxLrPI/o05L7z6go7fCw1J6EQmbK4FmJ2AS7kgVF/KEZWufBfdClMcPg==}
    engines: {node: '>= 0.6'}

  eventemitter3@4.0.7:
    resolution: {integrity: sha512-8guHBZCwKnFhYdHr2ysuRWErTwhoN2X8XELRlrRwpmfeY2jjuUN4taQMsULKUVo1K4DvZl+0pgfyoysHxvmvEw==}

  eventemitter3@5.0.1:
    resolution: {integrity: sha512-GWkBvjiSZK87ELrYOSESUYeVIc9mvLLf/nXalMOS5dYrgZq9o5OVkbZAVM06CVxYsCwH9BDZFPlQTlPA1j4ahA==}

  events@3.3.0:
    resolution: {integrity: sha512-mQw+2fkQbALzQ7V0MY0IqdnXNOeTtP4r0lN9z7AAawCXgqea7bDii20AYrIBrFd/Hx0M2Ocz6S111CaFkUcb0Q==}
    engines: {node: '>=0.8.x'}

  execa@5.1.1:
    resolution: {integrity: sha512-8uSpZZocAZRBAPIEINJj3Lo9HyGitllczc27Eh5YYojjMFMn8yHMDMaUHE2Jqfq05D/wucwI4JGURyXt1vchyg==}
    engines: {node: '>=10'}

  exit-hook@4.0.0:
    resolution: {integrity: sha512-Fqs7ChZm72y40wKjOFXBKg7nJZvQJmewP5/7LtePDdnah/+FH9Hp5sgMujSCMPXlxOAW2//1jrW9pnsY7o20vQ==}
    engines: {node: '>=18'}

  expand-tilde@2.0.2:
    resolution: {integrity: sha512-A5EmesHW6rfnZ9ysHQjPdJRni0SRar0tjtG5MNtm9n5TUvsYU8oozprtRD4AqHxcZWWlVuAmQo2nWKfN9oyjTw==}
    engines: {node: '>=0.10.0'}

  exponential-backoff@3.1.2:
    resolution: {integrity: sha512-8QxYTVXUkuy7fIIoitQkPwGonB8F3Zj8eEO8Sqg9Zv/bkI7RJAzowee4gr81Hak/dUTpA2Z7VfQgoijjPNlUZA==}

  express@4.21.2:
    resolution: {integrity: sha512-28HqgMZAmih1Czt9ny7qr6ek2qddF4FclbMzwhCREB6OFfH+rXAnuNCwo1/wFvrtbgsQDb4kSbX9de9lFbrXnA==}
    engines: {node: '>= 0.10.0'}

  fast-copy@3.0.2:
    resolution: {integrity: sha512-dl0O9Vhju8IrcLndv2eU4ldt1ftXMqqfgN4H1cpmGV7P6jeB9FwpN9a2c8DPGE1Ys88rNUJVYDHq73CGAGOPfQ==}

  fast-deep-equal@3.1.3:
    resolution: {integrity: sha512-f3qQ9oQy9j2AhBe/H9VC91wLmKBCCU/gDOnKNAYG5hswO7BLKj09Hc5HYNz9cGI++xlpDCIgDaitVs03ATR84Q==}

  fast-glob@3.3.3:
    resolution: {integrity: sha512-7MptL8U0cqcFdzIzwOTHoilX9x5BrNqye7Z/LuC7kCMRio1EMSyqRK3BEAUD7sXRq4iT4AzTVuZdhgQ2TCvYLg==}
    engines: {node: '>=8.6.0'}

  fast-json-stable-stringify@2.1.0:
    resolution: {integrity: sha512-lhd/wF+Lk98HZoTCtlVraHtfh5XYijIjalXck7saUtuanSDyLMxnHhSXEDJqHxD7msR8D0uCmqlkwjCV8xvwHw==}

  fast-levenshtein@2.0.6:
    resolution: {integrity: sha512-DCXu6Ifhqcks7TZKY3Hxp3y6qphY5SJZmrWMDrKcERSOXWQdMhU9Ig/PYrzyw/ul9jOIyh0N4M0tbC5hodg8dw==}

  fast-redact@3.5.0:
    resolution: {integrity: sha512-dwsoQlS7h9hMeYUq1W++23NDcBLV4KqONnITDV9DjfS3q1SgDGVrBdvvTLUotWtPSD7asWDV9/CmsZPy8Hf70A==}
    engines: {node: '>=6'}

  fast-safe-stringify@2.1.1:
    resolution: {integrity: sha512-W+KJc2dmILlPplD/H4K9l9LcAHAfPtP6BY84uVLXQ6Evcz9Lcg33Y2z1IVblT6xdY54PXYVHEv+0Wpq8Io6zkA==}

  fast-uri@3.0.6:
    resolution: {integrity: sha512-Atfo14OibSv5wAp4VWNsFYE1AchQRTv9cBGWET4pZWHzYshFSS9NQI6I57rdKn9croWVMbYFbLhJ+yJvmZIIHw==}

  fastintear@0.1.13:
    resolution: {integrity: sha512-enWIBztIaGz814HTHtOSr0jHQOAWwY9VIvkE51Ai+M4JMMXiozRoI9K+N70XGoQFch8ntTgehopzXXTpm4X9vA==}

  fastq@1.19.1:
    resolution: {integrity: sha512-GwLTyxkCXjXbxqIhTsMI2Nui8huMPtnxg7krajPJAjnEG/iiOS7i+zCtWGZR9G0NBKbXKh6X9m9UIsYX/N6vvQ==}

  faye-websocket@0.11.4:
    resolution: {integrity: sha512-CzbClwlXAuiRQAlUyfqPgvPoNKTckTPGfwZV4ZdAhVcP2lh9KUxJg2b5GkE7XbjKQ3YJnQ9z6D9ntLAlB+tP8g==}
    engines: {node: '>=0.8.0'}

  fdir@6.4.6:
    resolution: {integrity: sha512-hiFoqpyZcfNm1yc4u8oWCf9A2c4D3QjCrks3zmoVKVxpQRzmPNar1hUJcBG2RQHvEVGDN+Jm81ZheVLAQMK6+w==}
    peerDependencies:
      picomatch: ^3 || ^4
    peerDependenciesMeta:
      picomatch:
        optional: true

  fetch-blob@3.2.0:
    resolution: {integrity: sha512-7yAQpD2UMJzLi1Dqv7qFYnPbaPx7ZfFK6PiIxQ4PfkGPyNyl2Ugx+a/umUonmKqjhM4DnfbMvdX6otXq83soQQ==}
    engines: {node: ^12.20 || >= 14.13}

  file-entry-cache@8.0.0:
    resolution: {integrity: sha512-XXTUwCvisa5oacNGRP9SfNtYBNAMi+RPwBFmblZEF7N7swHYQS6/Zfk7SRwx4D5j3CH211YNRco1DEMNVfZCnQ==}
    engines: {node: '>=16.0.0'}

  fill-range@7.1.1:
    resolution: {integrity: sha512-YsGpe3WHLK8ZYi4tWDg2Jy3ebRz2rXowDxnld4bkQB00cc/1Zw9AWnC0i9ztDJitivtQvaI9KaLyKrc+hBW0yg==}
    engines: {node: '>=8'}

  finalhandler@1.3.1:
    resolution: {integrity: sha512-6BN9trH7bp3qvnrRyzsBz+g3lZxTNZTbVO2EV1CS0WIcDbawYVdYvGflME/9QP0h0pYlCDBCTjYa9nZzMDpyxQ==}
    engines: {node: '>= 0.8'}

  find-file-up@2.0.1:
    resolution: {integrity: sha512-qVdaUhYO39zmh28/JLQM5CoYN9byEOKEH4qfa8K1eNV17W0UUMJ9WgbR/hHFH+t5rcl+6RTb5UC7ck/I+uRkpQ==}
    engines: {node: '>=8'}

  find-pkg@2.0.0:
    resolution: {integrity: sha512-WgZ+nKbELDa6N3i/9nrHeNznm+lY3z4YfhDDWgW+5P0pdmMj26bxaxU11ookgY3NyP9GC7HvZ9etp0jRFqGEeQ==}
    engines: {node: '>=8'}

  find-up@5.0.0:
    resolution: {integrity: sha512-78/PXT1wlLLDgTzDs7sjq9hzz0vXD+zn+7wypEe4fXQxCmdmqfGsEPQxmiCSQI3ajFV91bVSsvNtrJRiW6nGng==}
    engines: {node: '>=10'}

  flat-cache@4.0.1:
    resolution: {integrity: sha512-f7ccFPK3SXFHpx15UIGyRJ/FJQctuKZ0zVuN3frBo4HnK3cay9VEW0R6yPYFHC0AgqhukPzKjq22t5DmAyqGyw==}
    engines: {node: '>=16'}

  flatted@3.3.3:
    resolution: {integrity: sha512-GX+ysw4PBCz0PzosHDepZGANEuFCMLrnRTiEy9McGjmkCQYwRq4A/X786G/fjM/+OjsWSU1ZrY5qyARZmO/uwg==}

  follow-redirects@1.15.9:
    resolution: {integrity: sha512-gew4GsXizNgdoRyqmyfMHyAmXsZDk6mHkSxZFCzW9gwlbtOW44CDtYavM+y+72qD/Vq2l550kMF52DT8fOLJqQ==}
    engines: {node: '>=4.0'}
    peerDependencies:
      debug: '*'
    peerDependenciesMeta:
      debug:
        optional: true

  foreground-child@3.3.1:
    resolution: {integrity: sha512-gIXjKqtFuWEgzFRJA9WCQeSJLZDjgJUOMCMzxtvFq/37KojM1BFGufqsCy0r4qSQmYLsZYMeyRqzIWOMup03sw==}
    engines: {node: '>=14'}

  form-data@4.0.3:
    resolution: {integrity: sha512-qsITQPfmvMOSAdeyZ+12I1c+CKSstAFAwu+97zrnWAbIr5u8wfsExUzCesVLC8NgHuRUqNN4Zy6UPWUTRGslcA==}
    engines: {node: '>= 6'}

  formdata-polyfill@4.0.10:
    resolution: {integrity: sha512-buewHzMvYL29jdeQTVILecSaZKnt/RJWjoZCF5OW60Z67/GmSLBkOFM7qh1PI3zFNtJbaZL5eQu1vLfazOwj4g==}
    engines: {node: '>=12.20.0'}

  forwarded@0.2.0:
    resolution: {integrity: sha512-buRG0fpBtRHSTCOASe6hD258tEubFoRLb4ZNA6NxMVHNw2gOcwHo9wyablzMzOA5z9xA9L1KNjk/Nt6MT9aYow==}
    engines: {node: '>= 0.6'}

  fraction.js@4.3.7:
    resolution: {integrity: sha512-ZsDfxO51wGAXREY55a7la9LScWpwv9RxIrYABrlvOFBlH/ShPnrtsXeuUIfXKKOVicNxQ+o8JTbJvjS4M89yew==}

  fresh@0.5.2:
    resolution: {integrity: sha512-zJ2mQYM18rEFOudeV4GShTGIQ7RbzA7ozbU9I/XBpm7kqgMywgmylMwXHxZJmkVoYkna9d2pVXVXPdYTP9ej8Q==}
    engines: {node: '>= 0.6'}

  fs-extra@8.1.0:
    resolution: {integrity: sha512-yhlQgA6mnOJUKOsRUFsgJdQCvkKhcz8tlZG5HBQfReYZy46OwLcY+Zia0mtdHsOo9y/hP+CxMN0TU9QxoOtG4g==}
    engines: {node: '>=6 <7 || >=8'}

  fs-extra@9.1.0:
    resolution: {integrity: sha512-hcg3ZmepS30/7BSFqRvoo3DOMQu7IjqxO5nCDt+zM9XWjb33Wg7ziNT+Qvqbuc3+gWpzO02JubVyk2G4Zvo1OQ==}
    engines: {node: '>=10'}

  fsevents@2.3.3:
    resolution: {integrity: sha512-5xoDfX+fL7faATnagmWPpbFtwh/R77WmMMqqHGS65C3vvB0YHrgF+B1YmZ3441tMj5n63k0212XNoJwzlhffQw==}
    engines: {node: ^8.16.0 || ^10.6.0 || >=11.0.0}
    os: [darwin]

  function-bind@1.1.2:
    resolution: {integrity: sha512-7XHNxH7qX9xG5mIwxkhumTox/MIRNcOgDrxWsMt2pAr23WHp6MrRlN7FBSFpCpr+oVO0F744iUgR82nJMfG2SA==}

  generate-function@2.3.1:
    resolution: {integrity: sha512-eeB5GfMNeevm/GRYq20ShmsaGcmI81kIX2K9XQx5miC8KdHaC6Jm0qQ8ZNeGOi7wYB8OsdxKs+Y2oVuTFuVwKQ==}

  generate-object-property@1.2.0:
    resolution: {integrity: sha512-TuOwZWgJ2VAMEGJvAyPWvpqxSANF0LDpmyHauMjFYzaACvn+QTT/AZomvPCzVBV7yDN3OmwHQ5OvHaeLKre3JQ==}

  gensync@1.0.0-beta.2:
    resolution: {integrity: sha512-3hN7NaskYvMDLQY55gnW3NQ+mesEAepTqlg+VEbj7zzqEMBVNhzcGYYeqFo/TlYz6eQiFcp1HcsCZO+nGgS8zg==}
    engines: {node: '>=6.9.0'}

  get-caller-file@2.0.5:
    resolution: {integrity: sha512-DyFP3BM/3YHTQOCUL/w0OZHR0lpKeGrxotcHWcqNEdnltqFwXVfhEBQ94eIo34AfQpo0rGki4cyIiftY06h2Fg==}
    engines: {node: 6.* || 8.* || >= 10.*}

  get-east-asian-width@1.3.0:
    resolution: {integrity: sha512-vpeMIQKxczTD/0s2CdEWHcb0eeJe6TFjxb+J5xgX7hScxqrGuyjmv4c1D4A/gelKfyox0gJJwIHF+fLjeaM8kQ==}
    engines: {node: '>=18'}

  get-intrinsic@1.3.0:
    resolution: {integrity: sha512-9fSjSaos/fRIVIp+xSJlE6lfwhES7LNtKaCBIamHsjr2na1BiABJPo0mOjjz8GJDURarmCPGqaiVg5mfjb98CQ==}
    engines: {node: '>= 0.4'}

  get-nonce@1.0.1:
    resolution: {integrity: sha512-FJhYRoDaiatfEkUK8HKlicmu/3SGFD51q3itKDGoSTysQJBnfOcxU5GxnhE1E6soB76MbT0MBtnKJuXyAx+96Q==}
    engines: {node: '>=6'}

  get-proto@1.0.1:
    resolution: {integrity: sha512-sTSfBjoXBp89JvIKIefqw7U2CCebsc74kiY6awiGogKtoSGbgjYE/G/+l9sF3MWFPNc9IcoOC4ODfKHfxFmp0g==}
    engines: {node: '>= 0.4'}

  get-stream@6.0.1:
    resolution: {integrity: sha512-ts6Wi+2j3jQjqi70w5AlN8DFnkSwC+MqmxEzdEALB2qXZYV3X/b1CTfgPLGJNMeAWxdPfU8FO1ms3NUfaHCPYg==}
    engines: {node: '>=10'}

  get-tsconfig@4.10.1:
    resolution: {integrity: sha512-auHyJ4AgMz7vgS8Hp3N6HXSmlMdUyhSUrfBF16w153rxtLIEOE+HGqaBppczZvnHLqQJfiHotCYpNhl0lUROFQ==}

  glob-parent@5.1.2:
    resolution: {integrity: sha512-AOIgSQCepiJYwP3ARnGx+5VnTu2HBYdzbGP45eLw1vr3zB3vZLeyed1sC9hnbcOc9/SrMyM5RPQrkGz4aS9Zow==}
    engines: {node: '>= 6'}

  glob-parent@6.0.2:
    resolution: {integrity: sha512-XxwI8EOhVQgWp6iDL+3b0r86f4d6AX6zSU55HfB4ydCEuXLXc5FcYeOu+nnGftS4TEju/11rt4KJPTMgbfmv4A==}
    engines: {node: '>=10.13.0'}

  glob-to-regexp@0.4.1:
    resolution: {integrity: sha512-lkX1HJXwyMcprw/5YUZc2s7DrpAiHB21/V+E1rHUrVNokkvB6bqMzT0VfV6/86ZNabt1k14YOIaT7nDvOX3Iiw==}

  glob@10.4.5:
    resolution: {integrity: sha512-7Bv8RF0k6xjo7d4A/PxYLbUCfb6c+Vpd2/mB2yRDlew7Jb5hEXiCD9ibfO7wpk8i4sevK6DFny9h7EYbM3/sHg==}
    hasBin: true

  global-modules@1.0.0:
    resolution: {integrity: sha512-sKzpEkf11GpOFuw0Zzjzmt4B4UZwjOcG757PPvrfhxcLFbq0wpsgpOqxpxtxFiCG4DtG93M6XRVbF2oGdev7bg==}
    engines: {node: '>=0.10.0'}

  global-prefix@1.0.2:
    resolution: {integrity: sha512-5lsx1NUDHtSjfg0eHlmYvZKv8/nVqX4ckFbM+FrGcQ+04KWcWFo9P5MxPZYSzUvyzmdTbI7Eix8Q4IbELDqzKg==}
    engines: {node: '>=0.10.0'}

  globals@11.12.0:
    resolution: {integrity: sha512-WOBp/EEGUiIsJSp7wcv/y6MO+lV9UoncWqxuFfm8eBwzWNgyfBd6Gz+IeKQ9jCmyhoH99g15M3T+QaVHFjizVA==}
    engines: {node: '>=4'}

  globals@14.0.0:
    resolution: {integrity: sha512-oahGvuMGQlPw/ivIYBjVSrWAfWLBeku5tpPE2fOPLi+WHffIWbuh2tCjhyQhTBPMf5E9jDEH4FOmTYgYwbKwtQ==}
    engines: {node: '>=18'}

  globals@15.15.0:
    resolution: {integrity: sha512-7ACyT3wmyp3I61S4fG682L0VA2RGD9otkqGJIwNUMF1SWUombIIk+af1unuDYgMm082aHYwD+mzJvv9Iu8dsgg==}
    engines: {node: '>=18'}

  goober@2.1.16:
    resolution: {integrity: sha512-erjk19y1U33+XAMe1VTvIONHYoSqE4iS7BYUZfHaqeohLmnC0FdxEh7rQU+6MZ4OajItzjZFSRtVANrQwNq6/g==}
    peerDependencies:
      csstype: ^3.0.10

  gopd@1.2.0:
    resolution: {integrity: sha512-ZUKRh6/kUFoAiTAtTYPZJ3hw9wNxx+BIBOijnlG9PnrJsCcSjs1wyyD6vJpaYtgnzDrKYRSqf3OO6Rfa93xsRg==}
    engines: {node: '>= 0.4'}

  graceful-fs@4.2.11:
    resolution: {integrity: sha512-RbJ5/jmFcNNCcDV5o9eTnBLJ/HszWV0P73bc+Ff4nS/rJj+YaS6IGyiOL0VoBYX+l1Wrl3k63h/KrH+nhJ0XvQ==}

  graphemer@1.4.0:
    resolution: {integrity: sha512-EtKwoO6kxCL9WO5xipiHTZlSzBm7WLT627TqC/uVRd0HKmq8NXyebnNYxDoBi7wt8eTWrUrKXCOVaFq9x1kgag==}

  gzip-size@6.0.0:
    resolution: {integrity: sha512-ax7ZYomf6jqPTQ4+XCpUGyXKHk5WweS+e05MBO4/y3WJ5RkmPXNKvX+bx1behVILVwr6JSQvZAku021CHPXG3Q==}
    engines: {node: '>=10'}

  handle-thing@2.0.1:
    resolution: {integrity: sha512-9Qn4yBxelxoh2Ow62nP+Ka/kMnOXRi8BXnRaUwezLNhqelnN49xKz4F/dPP8OYLxLxq6JDtZb2i9XznUQbNPTg==}

  has-flag@4.0.0:
    resolution: {integrity: sha512-EykJT/Q1KjTWctppgIAgfSO0tKVuZUjhgMr17kqTumMl6Afv3EISleU7qZUzoXDFTAHTDC4NOoG/ZxU3EvlMPQ==}
    engines: {node: '>=8'}

  has-property-descriptors@1.0.2:
    resolution: {integrity: sha512-55JNKuIW+vq4Ke1BjOTjM2YctQIvCT7GFzHwmfZPGo5wnrgkid0YQtnAleFSqumZm4az3n2BS+erby5ipJdgrg==}

  has-symbols@1.1.0:
    resolution: {integrity: sha512-1cDNdwJ2Jaohmb3sg4OmKaMBwuC48sYni5HUw2DvsC8LjGTLK9h+eb1X6RyuOHe4hT0ULCW68iomhjUoKUqlPQ==}
    engines: {node: '>= 0.4'}

  has-tostringtag@1.0.2:
    resolution: {integrity: sha512-NqADB8VjPFLM2V0VvHUewwwsw0ZWBaIdgo+ieHtK3hasLz4qeCRjYcqfB6AQrBggRKppKF8L52/VqdVsO47Dlw==}
    engines: {node: '>= 0.4'}

  hash.js@1.1.7:
    resolution: {integrity: sha512-taOaskGt4z4SOANNseOviYDvjEJinIkRgmp7LbKP2YTTmVxWBl87s/uzK9r+44BclBSp2X7K1hqeNfz9JbBeXA==}

  hashlru@2.3.0:
    resolution: {integrity: sha512-0cMsjjIC8I+D3M44pOQdsy0OHXGLVz6Z0beRuufhKa0KfaD2wGwAev6jILzXsd3/vpnNQJmWyZtIILqM1N+n5A==}

  hasown@2.0.2:
    resolution: {integrity: sha512-0hJU9SCPvmMzIBdZFqNPXWa6dqh7WdH0cII9y+CyS8rG3nL48Bclra9HmKhVVUHyPWNH5Y7xDwAB7bfgSjkUMQ==}
    engines: {node: '>= 0.4'}

  headers-polyfill@3.3.0:
    resolution: {integrity: sha512-5e57etwBpNcDc0b6KCVWEh/Ro063OxPvzVimUdM0/tsYM/T7Hfy3kknIGj78SFTOhNd8AZY41U8mOHoO4LzmIQ==}

  help-me@5.0.0:
    resolution: {integrity: sha512-7xgomUX6ADmcYzFik0HzAxh/73YlKR9bmFzf51CZwR+b6YtzU2m0u49hQCqV6SvlqIqsaxovfwdvbnsw3b/zpg==}

  hmac-drbg@1.0.1:
    resolution: {integrity: sha512-Tti3gMqLdZfhOQY1Mzf/AanLiqh1WTiJgEj26ZuYQ9fbkLomzGchCws4FyrSd4VkpBfiNhaE1On+lOz894jvXg==}

  homedir-polyfill@1.0.3:
    resolution: {integrity: sha512-eSmmWE5bZTK2Nou4g0AI3zZ9rswp7GRKoKXS1BLUkvPviOqs4YTN1djQIqrXy9k5gEtdLPy86JjRwsNM9tnDcA==}
    engines: {node: '>=0.10.0'}

  hono@4.7.11:
    resolution: {integrity: sha512-rv0JMwC0KALbbmwJDEnxvQCeJh+xbS3KEWW5PC9cMJ08Ur9xgatI0HmtgYZfOdOSOeYsp5LO2cOhdI8cLEbDEQ==}
    engines: {node: '>=16.9.0'}

  hpack.js@2.1.6:
    resolution: {integrity: sha512-zJxVehUdMGIKsRaNt7apO2Gqp0BdqW5yaiGHXXmbpvxgBYVZnAql+BJb4RO5ad2MgpbZKn5G6nMnegrH1FcNYQ==}

  html-entities@2.6.0:
    resolution: {integrity: sha512-kig+rMn/QOVRvr7c86gQ8lWXq+Hkv6CbAH1hLu+RG338StTpE8Z0b44SDVaqVu7HGKf27frdmUYEs9hTUX/cLQ==}

  http-assert@1.5.0:
    resolution: {integrity: sha512-uPpH7OKX4H25hBmU6G1jWNaqJGpTXxey+YOUizJUAgu0AjLUeC8D73hTrhvDS5D+GJN1DN1+hhc/eF/wpxtp0w==}
    engines: {node: '>= 0.8'}

  http-deceiver@1.2.7:
    resolution: {integrity: sha512-LmpOGxTfbpgtGVxJrj5k7asXHCgNZp5nLfp+hWc8QQRqtb7fUy6kRY3BO1h9ddF6yIPYUARgxGOwB42DnxIaNw==}

  http-errors@1.6.3:
    resolution: {integrity: sha512-lks+lVC8dgGyh97jxvxeYTWQFvh4uw4yC12gVl63Cg30sjPX4wuGcdkICVXDAESr6OJGjqGA8Iz5mkeN6zlD7A==}
    engines: {node: '>= 0.6'}

  http-errors@1.7.2:
    resolution: {integrity: sha512-uUQBt3H/cSIVfch6i1EuPNy/YsRSOUBXTVfZ+yR7Zjez3qjBz6i9+i4zjNaoqcoFVI4lQJ5plg63TvGfRSDCRg==}
    engines: {node: '>= 0.6'}

  http-errors@1.8.1:
    resolution: {integrity: sha512-Kpk9Sm7NmI+RHhnj6OIWDI1d6fIoFAtFt9RLaTMRlg/8w49juAStsrBgp0Dp4OdxdVbRIeKhtCUvoi/RuAhO4g==}
    engines: {node: '>= 0.6'}

  http-errors@2.0.0:
    resolution: {integrity: sha512-FtwrG/euBzaEjYeRqOgly7G0qviiXoJWnvEH2Z1plBdXgbyjv34pHTSb9zoeHMyDy33+DWy5Wt9Wo+TURtOYSQ==}
    engines: {node: '>= 0.8'}

  http-parser-js@0.5.10:
    resolution: {integrity: sha512-Pysuw9XpUq5dVc/2SMHpuTY01RFl8fttgcyunjL7eEMhGM3cI4eOmiCycJDVCo/7O7ClfQD3SaI6ftDzqOXYMA==}

  http-proxy-middleware@2.0.9:
    resolution: {integrity: sha512-c1IyJYLYppU574+YI7R4QyX2ystMtVXZwIdzazUIPIJsHuWNd+mho2j+bKoHftndicGj9yh+xjd+l0yj7VeT1Q==}
    engines: {node: '>=12.0.0'}
    peerDependencies:
      '@types/express': ^4.17.13
    peerDependenciesMeta:
      '@types/express':
        optional: true

  http-proxy@1.18.1:
    resolution: {integrity: sha512-7mz/721AbnJwIVbnaSv1Cz3Am0ZLT/UBwkC92VlxhXv/k/BBQfM2fXElQNC27BVGr0uwUpplYPQM9LnaBMR5NQ==}
    engines: {node: '>=8.0.0'}

  human-signals@2.1.0:
    resolution: {integrity: sha512-B4FFZ6q/T2jhhksgkbEW3HBvWIfDW85snkQgawt07S7J5QXTk6BkNV+0yAeZrM5QpMAdYlocGoljn0sJ/WQkFw==}
    engines: {node: '>=10.17.0'}

  hyperdyperid@1.2.0:
    resolution: {integrity: sha512-Y93lCzHYgGWdrJ66yIktxiaGULYc6oGiABxhcO5AufBeOyoIdZF7bIfLaOrbM0iGIOXQQgxxRrFEnb+Y6w1n4A==}
    engines: {node: '>=10.18'}

  iconv-lite@0.4.24:
    resolution: {integrity: sha512-v3MXnZAcvnywkTUEZomIActle7RXXeedOR31wwl7VlyoXO4Qi9arvSenNQWne1TcRwhCL1HwLI21bEqdpj8/rA==}
    engines: {node: '>=0.10.0'}

  iconv-lite@0.6.3:
    resolution: {integrity: sha512-4fCk79wshMdzMp2rH06qWrJE4iolqLhCUH+OiuIgU++RB0+94NlDL81atO7GX55uUKueo0txHNtvEyI6D7WdMw==}
    engines: {node: '>=0.10.0'}

  ieee754@1.2.1:
    resolution: {integrity: sha512-dcyqhDvX1C46lXZcVqCpK+FtMRQVdIMN6/Df5js2zouUsqG7I6sFxitIC+7KYK29KdXOLHdu9zL4sFnoVQnqaA==}

  ignore@5.3.2:
    resolution: {integrity: sha512-hsBTNUqQTDwkWtcdYI2i06Y/nUBEsNEDJKjWdigLvegy8kDuJAS8uRlpkkcQpyEXL0Z/pjDy5HBmMjRCJ2gq+g==}
    engines: {node: '>= 4'}

  ignore@7.0.5:
    resolution: {integrity: sha512-Hs59xBNfUIunMFgWAbGX5cq6893IbWg4KnrjbYwX3tx0ztorVgTDA6B2sxf8ejHJ4wz8BqGUMYlnzNBer5NvGg==}
    engines: {node: '>= 4'}

  immer@10.1.1:
    resolution: {integrity: sha512-s2MPrmjovJcoMaHtx6K11Ra7oD05NT97w1IC5zpMkT6Atjr7H8LjaDd81iIxUYpMKSRRNMJE703M1Fhr/TctHw==}

  import-fresh@3.3.1:
    resolution: {integrity: sha512-TR3KfrTZTYLPB6jUjfx6MF9WcWrHL9su5TObK4ZkYgBdWKPOFoSoQIdEuTuR82pmtxH2spWG9h6etwfr1pLBqQ==}
    engines: {node: '>=6'}

  imurmurhash@0.1.4:
    resolution: {integrity: sha512-JmXMZ6wuvDmLiHEml9ykzqO6lwFbof0GG4IkcGaENdCRDDmMVnny7s5HsIgHCbaq0w2MyPhDqkhTUgS2LU2PHA==}
    engines: {node: '>=0.8.19'}

  inherits@2.0.3:
    resolution: {integrity: sha512-x00IRNXNy63jwGkJmzPigoySHbaqpNuzKbBOmzK+g2OdZpQ9w+sxCN+VSB3ja7IAge2OP2qpfxTjeNcyjmW1uw==}

  inherits@2.0.4:
    resolution: {integrity: sha512-k/vGaX4/Yla3WzyMCvTQOXYeIHvqOKtnqBduzTHpzpQZzAskKMhZ2K+EnBiSM9zGSoIFeMpXKxa4dYeZIQqewQ==}

  ini@1.3.8:
    resolution: {integrity: sha512-JV/yugV2uzW5iMRSiZAyDtQd+nxtUnjeLt0acNdw98kKLrvuRVyB80tsREOE7yvGVgalhZ6RNXCmEHkUKBKxew==}

  interpret@3.1.1:
    resolution: {integrity: sha512-6xwYfHbajpoF0xLW+iwLkhwgvLoZDfjYfoFNu8ftMoXINzwuymNLd9u/KmwtdT2GbR+/Cz66otEGEVVUHX9QLQ==}
    engines: {node: '>=10.13.0'}

  ipaddr.js@1.9.1:
    resolution: {integrity: sha512-0KI/607xoxSToH7GjN1FfSbLoU0+btTicjsQSWQlh/hZykN8KpmMf7uYwPW3R+akZ6R/w18ZlXSHBYXiYUPO3g==}
    engines: {node: '>= 0.10'}

  ipaddr.js@2.2.0:
    resolution: {integrity: sha512-Ag3wB2o37wslZS19hZqorUnrnzSkpOVy+IiiDEiTqNubEYpYuHWIf6K4psgN2ZWKExS4xhVCrRVfb/wfW8fWJA==}
    engines: {node: '>= 10'}

  is-binary-path@2.1.0:
    resolution: {integrity: sha512-ZMERYes6pDydyuGidse7OsHxtbI7WVeUEozgR/g7rd0xUimYNlvZRE/K2MgZTjWy725IfelLeVcEM97mmtRGXw==}
    engines: {node: '>=8'}

  is-core-module@2.16.1:
    resolution: {integrity: sha512-UfoeMA6fIJ8wTYFEUjelnaGI67v6+N7qXJEvQuIGa99l4xsCruSYOVSQ0uPANn4dAzm8lkYPaKLrrijLq7x23w==}
    engines: {node: '>= 0.4'}

  is-docker@3.0.0:
    resolution: {integrity: sha512-eljcgEDlEns/7AXFosB5K/2nCM4P7FQPkGc/DWLy5rmFEWvZayGrik1d9/QIY5nJ4f9YsVvBkA6kJpHn9rISdQ==}
    engines: {node: ^12.20.0 || ^14.13.1 || >=16.0.0}
    hasBin: true

  is-extglob@2.1.1:
    resolution: {integrity: sha512-SbKbANkN603Vi4jEZv49LeVJMn4yGwsbzZworEoyEiutsN3nJYdbO36zfhGJ6QEDpOZIFkDtnq5JRxmvl3jsoQ==}
    engines: {node: '>=0.10.0'}

  is-fullwidth-code-point@3.0.0:
    resolution: {integrity: sha512-zymm5+u+sCsSWyD9qNaejV3DFvhCKclKdizYaJUuHA83RLjb7nSuGnddCHGv0hk+KY7BMAlsWeK4Ueg6EV6XQg==}
    engines: {node: '>=8'}

  is-generator-function@1.1.0:
    resolution: {integrity: sha512-nPUB5km40q9e8UfN/Zc24eLlzdSf9OfKByBw9CIdw4H1giPMeA0OIJvbchsCu4npfI2QcMVBsGEBHKZ7wLTWmQ==}
    engines: {node: '>= 0.4'}

  is-glob@4.0.3:
    resolution: {integrity: sha512-xelSayHH36ZgE7ZWhli7pW34hNbNl8Ojv5KVmkJD4hBdD3th8Tfk9vYasLM+mXWOZhFkgZfxhLSnrwRr4elSSg==}
    engines: {node: '>=0.10.0'}

  is-inside-container@1.0.0:
    resolution: {integrity: sha512-KIYLCCJghfHZxqjYBE7rEy0OBuTd5xCHS7tHVgvCLkx7StIoaxwNW3hCALgEUjFfeRk+MG/Qxmp/vtETEF3tRA==}
    engines: {node: '>=14.16'}
    hasBin: true

  is-interactive@2.0.0:
    resolution: {integrity: sha512-qP1vozQRI+BMOPcjFzrjXuQvdak2pHNUMZoeG2eRbiSqyvbEf/wQtEOTOX1guk6E3t36RkaqiSt8A/6YElNxLQ==}
    engines: {node: '>=12'}

  is-ipfs@8.0.4:
    resolution: {integrity: sha512-upkO6a8WgBSZMMmuPzmF2NQLWXtiJtHxdEfEiMWrOzCKoZ+XEiM0XlK4fFMfo/PyiRmPMJ4PsNrXyvJeqMrJXA==}
    engines: {node: '>=16.0.0', npm: '>=7.0.0'}

  is-my-ip-valid@1.0.1:
    resolution: {integrity: sha512-jxc8cBcOWbNK2i2aTkCZP6i7wkHF1bqKFrwEHuN5Jtg5BSaZHUZQ/JTOJwoV41YvHnOaRyWWh72T/KvfNz9DJg==}

  is-my-json-valid@2.20.6:
    resolution: {integrity: sha512-1JQwulVNjx8UqkPE/bqDaxtH4PXCe/2VRh/y3p99heOV87HG4Id5/VfDswd+YiAfHcRTfDlWgISycnHuhZq1aw==}

  is-network-error@1.1.0:
    resolution: {integrity: sha512-tUdRRAnhT+OtCZR/LxZelH/C7QtjtFrTu5tXCA8pl55eTUElUHT+GPYV8MBMBvea/j+NxQqVt3LbWMRir7Gx9g==}
    engines: {node: '>=16'}

  is-number@7.0.0:
    resolution: {integrity: sha512-41Cifkg6e8TylSpdtTpeLVMqvSBEVzTttHvERD741+pnZ8ANv0004MRL43QKPDlK9cGvNp6NZWZUBlbGXYxxng==}
    engines: {node: '>=0.12.0'}

  is-plain-obj@3.0.0:
    resolution: {integrity: sha512-gwsOE28k+23GP1B6vFl1oVh/WOzmawBrKwo5Ev6wMKzPkaXaCDIQKzLnvsA42DRlbVTWorkgTKIviAKCWkfUwA==}
    engines: {node: '>=10'}

  is-property@1.0.2:
    resolution: {integrity: sha512-Ks/IoX00TtClbGQr4TWXemAnktAQvYB7HzcCxDGqEZU6oCmb2INHuOoKxbtR+HFkmYWBKv/dOZtGRiAjDhj92g==}

  is-regex@1.2.1:
    resolution: {integrity: sha512-MjYsKHO5O7mCsmRGxWcLWheFqN9DJ/2TmngvjKXihe6efViPqc274+Fx/4fYj/r03+ESvBdTXK0V6tA3rgez1g==}
    engines: {node: '>= 0.4'}

  is-stream@2.0.1:
    resolution: {integrity: sha512-hFoiJiTl63nn+kstHGBtewWSKnQLpyb155KHheA1l39uvtO9nWIop1p3udqPcUd/xbF1VLMO4n7OI6p7RbngDg==}
    engines: {node: '>=8'}

  is-unicode-supported@1.3.0:
    resolution: {integrity: sha512-43r2mRvz+8JRIKnWJ+3j8JtjRKZ6GmjzfaE/qiBJnikNnYv/6bagRJ1kUhNk8R5EX/GkobD+r+sfxCPJsiKBLQ==}
    engines: {node: '>=12'}

  is-unicode-supported@2.1.0:
    resolution: {integrity: sha512-mE00Gnza5EEB3Ds0HfMyllZzbBrmLOX3vfWoj9A9PEnTfratQ/BcaJOuMhnkhjXvb2+FkY3VuHqtAGpTPmglFQ==}
    engines: {node: '>=18'}

  is-windows@1.0.2:
    resolution: {integrity: sha512-eXK1UInq2bPmjyX6e3VHIzMLobc4J94i4AWn+Hpq3OU5KkrRC96OAcR3PRJ/pGu6m8TRnBHP9dkXQVsT/COVIA==}
    engines: {node: '>=0.10.0'}

  is-wsl@3.1.0:
    resolution: {integrity: sha512-UcVfVfaK4Sc4m7X3dUSoHoozQGBEFeDC+zVo06t98xe8CzHSZZBekNXH+tu0NalHolcJ/QAGqS46Hef7QXBIMw==}
    engines: {node: '>=16'}

  isarray@1.0.0:
    resolution: {integrity: sha512-VLghIWNM6ELQzo7zwmcg0NmTVyWKYjvIeM83yjp0wRDTmUnrM678fQbcKBo6n2CJEF0szoG//ytg+TKla89ALQ==}

  isarray@2.0.5:
    resolution: {integrity: sha512-xHjhDr3cNBK0BzdUJSPXZntQUx/mwMS5Rw4A7lPJ90XGAO6ISP/ePDNuo0vhqOZU+UD5JoodwCAAoZQd3FeAKw==}

  isexe@2.0.0:
    resolution: {integrity: sha512-RHxMLp9lnKHGHRng9QFhRCMbYAcVpn69smSGcq3f36xjgVVWThj4qqLbTLlq7Ssj8B+fIQ1EuCEGI2lKsyQeIw==}

  iso-url@1.2.1:
    resolution: {integrity: sha512-9JPDgCN4B7QPkLtYAAOrEuAWvP9rWvR5offAr0/SeF046wIkglqH3VXgYYP6NcsKslH80UIVgmPqNe3j7tG2ng==}
    engines: {node: '>=12'}

  isomorphic-rslog@0.0.6:
    resolution: {integrity: sha512-HM0q6XqQ93psDlqvuViNs/Ea3hAyGDkIdVAHlrEocjjAwGrs1fZ+EdQjS9eUPacnYB7Y8SoDdSY3H8p3ce205A==}
    engines: {node: '>=14.17.6'}

  isomorphic-ws@5.0.0:
    resolution: {integrity: sha512-muId7Zzn9ywDsyXgTIafTry2sV3nySZeUDe6YedVd1Hvuuep5AsIlqK+XefWpYTyJG5e503F2xIuT2lcU6rCSw==}
    peerDependencies:
      ws: '*'

  jackspeak@3.4.3:
    resolution: {integrity: sha512-OGlZQpz2yfahA/Rd1Y8Cd9SIEsqvXkLVoSw/cgwhnhFMDbsQFeZYoJJ7bIZBS9BcamUW96asq/npPWugM+RQBw==}

  jest-worker@27.5.1:
    resolution: {integrity: sha512-7vuh85V5cdDofPyxn58nrPjBktZo0u9x1g8WtjQol+jZDaE+fhN+cIvTj11GndBnMnyfrUOG1sZQxCdjKh+DKg==}
    engines: {node: '>= 10.13.0'}

  jiti@1.21.7:
    resolution: {integrity: sha512-/imKNG4EbWNrVjoNC/1H5/9GFy+tqjGBHCaSsN+P2RnPqjsLmv6UD3Ej+Kj8nBWaRAwyk7kK5ZUc+OEatnTR3A==}
    hasBin: true

  joi@17.13.3:
    resolution: {integrity: sha512-otDA4ldcIx+ZXsKHWmp0YizCweVRZG96J10b0FevjfuncLO1oX59THoAmHkNubYJ+9gWsYsp5k8v4ib6oDv1fA==}

  jose@6.0.11:
    resolution: {integrity: sha512-QxG7EaliDARm1O1S8BGakqncGT9s25bKL1WSf6/oa17Tkqwi8D2ZNglqCF+DsYF88/rV66Q/Q2mFAy697E1DUg==}

  joycon@3.1.1:
    resolution: {integrity: sha512-34wB/Y7MW7bzjKRjUKTa46I2Z7eV62Rkhva+KkopW7Qvv/OSWBqvkSY7vusOPrNuZcUG3tApvdVgNB8POj3SPw==}
    engines: {node: '>=10'}

  js-base64@3.7.7:
    resolution: {integrity: sha512-7rCnleh0z2CkXhH67J8K1Ytz0b2Y+yxTPL+/KOJoa20hfnVQ/3/T6W/KflYI4bRHRagNeXeU2bkNGI3v1oS/lw==}

  js-tokens@4.0.0:
    resolution: {integrity: sha512-RdJUflcE3cUzKiMqQgsCu06FPu9UdIJO0beYbPhHN4k6apgJtifcoCtT9bcxOpYBtpD2kCM6Sbzg4CausW/PKQ==}

  js-yaml@4.1.0:
    resolution: {integrity: sha512-wpxZs9NoxZaJESJGIZTyDEaYpl0FKSA+FB9aJiyemKhMwkxQg63h4T1KJgUGHpTqPDNRcmmYLugrRjJlBtWvRA==}
    hasBin: true

  jsesc@3.1.0:
    resolution: {integrity: sha512-/sM3dO2FOzXjKQhJuo0Q173wf2KOo8t4I8vHy6lF9poUp7bKT0/NHE8fPX23PwfhnykfqnC2xRxOnVw5XuGIaA==}
    engines: {node: '>=6'}
    hasBin: true

  json-buffer@3.0.1:
    resolution: {integrity: sha512-4bV5BfR2mqfQTJm+V5tPPdf+ZpuhiIvTuAB5g8kcrXOZpTT/QwwVRWBywX1ozr6lEuPdbHxwaJlm9G6mI2sfSQ==}

  json-parse-even-better-errors@2.3.1:
    resolution: {integrity: sha512-xyFwyhro/JEof6Ghe2iz2NcXoj2sloNsWr/XsERDK/oiPCfaNhl5ONfp+jQdAZRQQ0IJWNzH9zIZF7li91kh2w==}

  json-schema-traverse@0.4.1:
    resolution: {integrity: sha512-xbbCH5dCYU5T8LcEhhuh7HJ88HXuW3qsI3Y0zOZFKfZEHcpWiHU/Jxzk629Brsab/mMiHQti9wMP+845RPe3Vg==}

  json-schema-traverse@1.0.0:
    resolution: {integrity: sha512-NM8/P9n3XjXhIZn1lLhkFaACTOURQXjWhV4BA/RnOv8xvgqtqpAX9IO4mRQxSx1Rlo4tqzeqb0sOlruaOy3dug==}

  json-stable-stringify-without-jsonify@1.0.1:
    resolution: {integrity: sha512-Bdboy+l7tA3OGW6FjyFHWkP5LuByj1Tk33Ljyq0axyzdk9//JSi2u3fP1QSmd1KNwq6VOKYGlAu87CisVir6Pw==}

  json-stable-stringify@1.3.0:
    resolution: {integrity: sha512-qtYiSSFlwot9XHtF9bD9c7rwKjr+RecWT//ZnPvSmEjpV5mmPOCN4j8UjY5hbjNkOwZ/jQv3J6R1/pL7RwgMsg==}
    engines: {node: '>= 0.4'}

  json-stringify-safe@5.0.1:
    resolution: {integrity: sha512-ZClg6AaYvamvYEE82d3Iyd3vSSIjQ+odgjaTzRuO3s7toCdFKczob2i0zCh7JE8kWn17yvAWhUVxvqGwUalsRA==}

  json5@2.2.3:
    resolution: {integrity: sha512-XmOWe7eyHYH14cLdVPoyg+GOH3rYX++KpzrylJwSW98t3Nk+U8XOl8FWKOgwtzdb8lXGf6zYwDUzeHMWfxasyg==}
    engines: {node: '>=6'}
    hasBin: true

  jsonfile@4.0.0:
    resolution: {integrity: sha512-m6F1R3z8jjlf2imQHS2Qez5sjKWQzbuuhuJ/FKYFRZvPE3PuHcSMVZzfsLhGVOkfd20obL5SWEBew5ShlquNxg==}

  jsonfile@6.1.0:
    resolution: {integrity: sha512-5dgndWOriYSm5cnYaJNhalLNDKOqFwyDB/rr1E9ZsGciGvKPs8R2xYGCacuf3z6K1YKDz182fd+fY3cn3pMqXQ==}

  jsonify@0.0.1:
    resolution: {integrity: sha512-2/Ki0GcmuqSrgFyelQq9M05y7PS0mEwuIzrf3f1fPqkVDVRvZrPZtVSMHxdgo8Aq0sxAOb/cr2aqqA3LeWHVPg==}

  jsonpointer@5.0.1:
    resolution: {integrity: sha512-p/nXbhSEcu3pZRdkW1OfJhpsVtW1gd4Wa1fnQc9YLiTfAjn0312eMKimbdIQzuZl9aa9xUGaRlP9T/CJE/ditQ==}
    engines: {node: '>=0.10.0'}

  keygrip@1.1.0:
    resolution: {integrity: sha512-iYSchDJ+liQ8iwbSI2QqsQOvqv58eJCEanyJPJi+Khyu8smkcKSFUCbPwzFcL7YVtZ6eONjqRX/38caJ7QjRAQ==}
    engines: {node: '>= 0.6'}

  keyv@4.5.4:
    resolution: {integrity: sha512-oxVHkHR/EJf2CNXnWxRLW6mg7JyCCUcG0DtEGmL2ctUo1PNTin1PUil+r/+4r5MpVgC/fn1kjsx7mjSujKqIpw==}

  koa-compose@4.1.0:
    resolution: {integrity: sha512-8ODW8TrDuMYvXRwra/Kh7/rJo9BtOfPc6qO8eAfC80CnCvSjSl0bkRM24X6/XBBEyj0v1nRUQ1LyOy3dbqOWXw==}

  koa-convert@2.0.0:
    resolution: {integrity: sha512-asOvN6bFlSnxewce2e/DK3p4tltyfC4VM7ZwuTuepI7dEQVcvpyFuBcEARu1+Hxg8DIwytce2n7jrZtRlPrARA==}
    engines: {node: '>= 10'}

  koa@2.16.1:
    resolution: {integrity: sha512-umfX9d3iuSxTQP4pnzLOz0HKnPg0FaUUIKcye2lOiz3KPu1Y3M3xlz76dISdFPQs37P9eJz1wUpcTS6KDPn9fA==}
    engines: {node: ^4.8.4 || ^6.10.1 || ^7.10.1 || >= 8.1.4}

  launch-editor@2.10.0:
    resolution: {integrity: sha512-D7dBRJo/qcGX9xlvt/6wUYzQxjh5G1RvZPgPv8vi4KRU99DVQL/oW7tnVOCCTm2HGeo3C5HvGE5Yrh6UBoZ0vA==}

  levn@0.4.1:
    resolution: {integrity: sha512-+bT2uH4E5LGE7h/n3evcS/sQlJXCpIp6ym8OWJ5eV6+67Dsql/LaaT7qJBAt2rzfoa/5QBGBhxDix1dMt2kQKQ==}
    engines: {node: '>= 0.8.0'}

  lilconfig@3.1.3:
    resolution: {integrity: sha512-/vlFKAoH5Cgt3Ie+JLhRbwOsCQePABiU3tJ1egGvyQ+33R/vcwM2Zl2QR/LzjsBeItPt3oSVXapn+m4nQDvpzw==}
    engines: {node: '>=14'}

  lines-and-columns@1.2.4:
    resolution: {integrity: sha512-7ylylesZQ/PV29jhEDl3Ufjo6ZX7gCqJr5F7PKrqc93v7fzSymt1BpwEU8nAUXs8qzzvqhbjhK5QZg6Mt/HkBg==}

  loader-runner@4.3.0:
    resolution: {integrity: sha512-3R/1M+yS3j5ou80Me59j7F9IMs4PXs3VqRrm0TU3AbKPxlmpoY1TNscJV/oGJXo8qCatFGTfDbY6W6ipGOYXfg==}
    engines: {node: '>=6.11.5'}

  locate-path@6.0.0:
    resolution: {integrity: sha512-iPZK6eYjbxRu3uB4/WZ3EsEIMJFMqAoopl3R+zuq0UjcAm/MO6KCweDgPfP3elTztoKP3KtnVHxTn2NHBSDVUw==}
    engines: {node: '>=10'}

  lodash.castarray@4.4.0:
    resolution: {integrity: sha512-aVx8ztPv7/2ULbArGJ2Y42bG1mEQ5mGjpdvrbJcJFU3TbYybe+QlLS4pst9zV52ymy2in1KpFPiZnAOATxD4+Q==}

  lodash.clonedeepwith@4.5.0:
    resolution: {integrity: sha512-QRBRSxhbtsX1nc0baxSkkK5WlVTTm/s48DSukcGcWZwIyI8Zz+lB+kFiELJXtzfH4Aj6kMWQ1VWW4U5uUDgZMA==}

  lodash.isplainobject@4.0.6:
    resolution: {integrity: sha512-oSXzaWypCMHkPC3NvBEaPHf0KsA5mvPrOPgQWDsbg8n7orZ290M0BmC/jgRZ4vcJ6DTAhjrsSYgdsW/F+MFOBA==}

  lodash.merge@4.6.2:
    resolution: {integrity: sha512-0KpjqXRVvrYyCsX1swR/XTK0va6VQkQM6MNo7PqW77ByjAhoARA8EfrP1N4+KlKj8YS0ZUCtRT/YUuhyYDujIQ==}

  lodash@4.17.21:
    resolution: {integrity: sha512-v2kDEe57lecTulaDIuNTPy3Ry4gLGJ6Z1O3vE1krgXZNrsQ+LFTGHVxVjcXPs17LhbZVGedAJv8XZ1tvj5FvSg==}

  log-symbols@6.0.0:
    resolution: {integrity: sha512-i24m8rpwhmPIS4zscNzK6MSEhk0DUWa/8iYQWxhffV8jkI4Phvs3F+quL5xvS0gdQR0FyTCMMH33Y78dDTzzIw==}
    engines: {node: '>=18'}

  log4js@6.9.1:
    resolution: {integrity: sha512-1somDdy9sChrr9/f4UlzhdaGfDR2c/SaD2a4T7qEkG4jTS57/B3qmnjLYePwQ8cqWnUHZI0iAKxMBpCZICiZ2g==}
    engines: {node: '>=8.0'}

  long-timeout@0.1.1:
    resolution: {integrity: sha512-BFRuQUqc7x2NWxfJBCyUrN8iYUYznzL9JROmRz1gZ6KlOIgmoD+njPVbb+VNn2nGMKggMsK79iUNErillsrx7w==}

  loose-envify@1.4.0:
    resolution: {integrity: sha512-lyuxPGr/Wfhrlem2CL/UcnUc1zcqKAImBDzukY7Y5F/yQiNdko6+fRLevlw1HgMySw7f611UIY408EtxRSoK3Q==}
    hasBin: true

  lru-cache@10.4.3:
    resolution: {integrity: sha512-JNAzZcXrCt42VGLuYz0zfAzDfAvJWW6AfYlDBQyDV5DClI2m5sAmK+OIO7s59XfsRsWHp02jAJrRadPRGTt6SQ==}

  lru-cache@5.1.1:
    resolution: {integrity: sha512-KpNARQA3Iwv+jTA0utUVVbrh+Jlrr1Fv0e56GGzAFOXN7dk/FviaDW8LHmK52DlcH4WP2n6gI8vN1aesBFgo9w==}

  lru_map@0.4.1:
    resolution: {integrity: sha512-I+lBvqMMFfqaV8CJCISjI3wbjmwVu/VyOoU7+qtu9d7ioW5klMgsTTiUOUp+DJvfTTzKXoPbyC6YfgkNcyPSOg==}

  lucide-react@0.483.0:
    resolution: {integrity: sha512-WldsY17Qb/T3VZdMnVQ9C3DDIP7h1ViDTHVdVGnLZcvHNg30zH/MTQ04RTORjexoGmpsXroiQXZ4QyR0kBy0FA==}
    peerDependencies:
      react: ^16.5.1 || ^17.0.0 || ^18.0.0 || ^19.0.0

  luxon@3.6.1:
    resolution: {integrity: sha512-tJLxrKJhO2ukZ5z0gyjY1zPh3Rh88Ej9P7jNrZiHMUXHae1yvI2imgOZtL1TO8TW6biMMKfTtAOoEJANgtWBMQ==}
    engines: {node: '>=12'}

  math-intrinsics@1.1.0:
    resolution: {integrity: sha512-/IXtbwEk5HTPyEwyKX6hGkYXxM9nbj64B+ilVJnC/R6B0pH5G4V3b0pVbL7DBj4tkhBAppbQUlf6F6Xl9LHu1g==}
    engines: {node: '>= 0.4'}

  media-typer@0.3.0:
    resolution: {integrity: sha512-dq+qelQ9akHpcOl/gUVRTxVIOkAJ1wR3QAvb4RsVjS8oVoFjDGTc679wJYmUmknUF5HwMLOgb5O+a3KxfWapPQ==}
    engines: {node: '>= 0.6'}

  memfs@4.17.2:
    resolution: {integrity: sha512-NgYhCOWgovOXSzvYgUW0LQ7Qy72rWQMGGFJDoWg4G30RHd3z77VbYdtJ4fembJXBy8pMIUA31XNAupobOQlwdg==}
    engines: {node: '>= 4.0.0'}

  merge-descriptors@1.0.3:
    resolution: {integrity: sha512-gaNvAS7TZ897/rVaZ0nMtAyxNyi/pdbjbAwUpFQpN70GqnVfOiXpeUUMKRBmzXaSQ8DdTX4/0ms62r2K+hE6mQ==}

  merge-stream@2.0.0:
    resolution: {integrity: sha512-abv/qOcuPfk3URPfDzmZU1LKmuw8kT+0nIHvKrKgFrwifol/doWcdA4ZqsWQ8ENrFKkd67Mfpo/LovbIUsbt3w==}

  merge2@1.4.1:
    resolution: {integrity: sha512-8q7VEgMJW4J8tcfVPy8g09NcQwZdbwFEqhe/WZkoIzjn/3TGDwtOCYtXGxA3O8tPzpczCCDgv+P2P5y00ZJOOg==}
    engines: {node: '>= 8'}

  methods@1.1.2:
    resolution: {integrity: sha512-iclAHeNqNm68zFtnZ0e+1L2yUIdvzNoauKU4WBA3VvH/vPFieF7qfRlwUZU+DA9P9bPXIS90ulxoUoCH23sV2w==}
    engines: {node: '>= 0.6'}

  micromatch@4.0.8:
    resolution: {integrity: sha512-PXwfBhYu0hBCPw8Dn0E+WDYb7af3dSLVWKi3HGv84IdF4TyFoC0ysxFd0Goxw7nSv4T/PzEJQxsYsEiFCKo2BA==}
    engines: {node: '>=8.6'}

  mime-db@1.52.0:
    resolution: {integrity: sha512-sPU4uV7dYlvtWJxwwxHD0PuihVNiE7TyAbQ5SWxDCB9mUYvOgroQOwYQQOKPJ8CIbE+1ETVlOoK1UC2nU3gYvg==}
    engines: {node: '>= 0.6'}

  mime-db@1.54.0:
    resolution: {integrity: sha512-aU5EJuIN2WDemCcAp2vFBfp/m4EAhWJnUNSSw0ixs7/kXbd6Pg64EmwJkNdFhB8aWt1sH2CTXrLxo/iAGV3oPQ==}
    engines: {node: '>= 0.6'}

  mime-types@2.1.35:
    resolution: {integrity: sha512-ZDY+bPm5zTTF+YpCrAU9nK0UgICYPT0QtT1NZWFv4s++TNkcgVaT0g6+4R2uI4MjQjzysHB1zxuWL50hzaeXiw==}
    engines: {node: '>= 0.6'}

  mime@1.6.0:
    resolution: {integrity: sha512-x0Vn8spI+wuJ1O6S7gnbaQg8Pxh4NNHb7KSINmEWKiPE4RKOplvijn+NkmYmmRgP68mc70j2EbeTFRsrswaQeg==}
    engines: {node: '>=4'}
    hasBin: true

  mimic-fn@2.1.0:
    resolution: {integrity: sha512-OqbOk5oEQeAZ8WXWydlu9HJjz9WVdEIvamMCcXmuqUYjTknH/sqsWvhQ3vgwKFRR1HpjvNBKQ37nbJgYzGqGcg==}
    engines: {node: '>=6'}

  mimic-function@5.0.1:
    resolution: {integrity: sha512-VP79XUPxV2CigYP3jWwAUFSku2aKqBH7uTAapFWCBqutsbmDo96KY5o8uh6U+/YSIn5OxJnXp73beVkpqMIGhA==}
    engines: {node: '>=18'}

  minimalistic-assert@1.0.1:
    resolution: {integrity: sha512-UtJcAD4yEaGtjPezWuO9wC4nwUnVH/8/Im3yEHQP4b67cXlD/Qr9hdITCU1xDbSEXg2XKNaP8jsReV7vQd00/A==}

  minimalistic-crypto-utils@1.0.1:
    resolution: {integrity: sha512-JIYlbt6g8i5jKfJ3xz7rF0LXmv2TkDxBLUkiBeZ7bAx4GnnNMr8xFpGnOxn6GhTEHx3SjRrZEoU+j04prX1ktg==}

  minimatch@3.1.2:
    resolution: {integrity: sha512-J7p63hRiAjw1NDEww1W7i37+ByIrOWO5XQQAzZ3VOcL0PNybwpfmV/N05zFAzwQ9USyEcX6t3UO+K5aqBQOIHw==}

  minimatch@9.0.5:
    resolution: {integrity: sha512-G6T0ZX48xgozx7587koeX9Ys2NYy6Gmv//P89sEte9V9whIapMNF4idKxnW2QtCcLiTWlb/wfCabAtAFWhhBow==}
    engines: {node: '>=16 || 14 >=14.17'}

  minimist@1.2.8:
    resolution: {integrity: sha512-2yyAR8qBkN3YuheJanUpWC5U3bb5osDywNB8RzDVlDwDHbocAJveqqj1u8+SVD7jkWT4yvsHCpWqqWqAxb0zCA==}

  minipass@7.1.2:
    resolution: {integrity: sha512-qOOzS1cBTWYF4BH8fVePDBOO9iptMnGUEZwNc/cMWnTV2nVLZ7VoNWEPHkYczZA0pdoA7dl6e7FL659nX9S2aw==}
    engines: {node: '>=16 || 14 >=14.17'}

  mrmime@1.0.1:
    resolution: {integrity: sha512-hzzEagAgDyoU1Q6yg5uI+AorQgdvMCur3FcKf7NhMKWsaYg+RnbTyHRa/9IlLF9rf455MOCtcqqrQQ83pPP7Uw==}
    engines: {node: '>=10'}

  ms@2.0.0:
    resolution: {integrity: sha512-Tpp60P6IUJDTuOq/5Z8cdskzJujfwqfOTkrwIwj7IRISpnkJnT6SyJ4PCPnGMoFjC9ddhal5KVIYtAt97ix05A==}

  ms@2.1.3:
    resolution: {integrity: sha512-6FlzubTLZG3J2a/NVCAleEhjzq5oxgHyaCU9yYXvcLsvoVaHJq/s5xXI6/XXP6tz7R9xAOtHnSO/tXtF3WRTlA==}

  multicast-dns@7.2.5:
    resolution: {integrity: sha512-2eznPJP8z2BFLX50tf0LuODrpINqP1RVIm/CObbTcBRITQgmC/TjcREF1NeTBzIcR5XO/ukWo+YHOjBbFwIupg==}
    hasBin: true

  multiformats@13.3.7:
    resolution: {integrity: sha512-meL9DERHj+fFVWoOX9fXqfcYcSpUfSYJPcFvDPKrxitICbwAoWR+Ut4j5NO9zAT917HUHLQmqzQbAsGNHlDcxQ==}

  mustache@4.0.0:
    resolution: {integrity: sha512-FJgjyX/IVkbXBXYUwH+OYwQKqWpFPLaLVESd70yHjSDunwzV2hZOoTBvPf4KLoxesUzzyfTH6F784Uqd7Wm5yA==}
    engines: {npm: '>=1.4.0'}
    hasBin: true

  mustache@4.2.0:
    resolution: {integrity: sha512-71ippSywq5Yb7/tVYyGbkBggbU8H3u5Rz56fH60jGFgr8uHwxs+aSKeqmluIVzM0m0kB7xQjKS6qPfd0b2ZoqQ==}
    hasBin: true

  mz@2.7.0:
    resolution: {integrity: sha512-z81GNO7nnYMEhrGh9LeymoE4+Yr0Wn5McHIZMK5cfQCl+NDX08sCZgUc9/6MHni9IWuFLm1Z3HTCXu2z9fN62Q==}

  nanoid@3.3.11:
    resolution: {integrity: sha512-N8SpfPUnUp1bK+PMYW8qSWdl9U+wwNWI4QKxOYDy9JAro3WMX7p2OeVRF9v+347pnakNevPmiHhNmZ2HbFA76w==}
    engines: {node: ^10 || ^12 || ^13.7 || ^14 || >=15.0.1}
    hasBin: true

  natural-compare@1.4.0:
    resolution: {integrity: sha512-OWND8ei3VtNC9h7V60qff3SVobHr996CTwgxubgyQYEpg290h9J0buyECNNJexkFm5sOajh5G116RYA1c8ZMSw==}

  near-abi@0.2.0:
    resolution: {integrity: sha512-kCwSf/3fraPU2zENK18sh+kKG4uKbEUEQdyWQkmW8ZofmLarObIz2+zAYjA1teDZLeMvEQew3UysnPDXgjneaA==}

  near-api-js@5.1.1:
    resolution: {integrity: sha512-h23BGSKxNv8ph+zU6snicstsVK1/CTXsQz4LuGGwoRE24Hj424nSe4+/1tzoiC285Ljf60kPAqRCmsfv9etF2g==}

  near-sign-verify@0.3.6:
    resolution: {integrity: sha512-HL52BZGLeRNV+BDSF1YtRFMAHv0K0u4rYrVnIrt/ur30bLv9i0qJiCKdT55WYMenZt3GWemwD1CYIgCTbcREYQ==}

  negotiator@0.6.3:
    resolution: {integrity: sha512-+EUsqGPLsM+j/zdChZjsnX51g4XrHFOIXwfnCVPGlQk/k5giakcKsuxCObBRu6DSm9opw/O6slWbJdghQM4bBg==}
    engines: {node: '>= 0.6'}

  negotiator@0.6.4:
    resolution: {integrity: sha512-myRT3DiWPHqho5PrJaIRyaMv2kgYf0mUVgBNOYMuCH5Ki1yEiQaf/ZJuQ62nvpc44wL5WDbTX7yGJi1Neevw8w==}
    engines: {node: '>= 0.6'}

  neo-async@2.6.2:
    resolution: {integrity: sha512-Yd3UES5mWCSqR+qNT93S3UoYUkqAZ9lLg8a7g9rimsWmYGK8cVToA4/sF3RrshdyV3sAGMXVUmpMYOw+dLpOuw==}

  nock@13.5.6:
    resolution: {integrity: sha512-o2zOYiCpzRqSzPj0Zt/dQ/DqZeYoaQ7TUonc/xUPjCGl9WeHpNbxgVvOquXYAaJzI0M9BXV3HTzG0p8IUAbBTQ==}
    engines: {node: '>= 10.13'}

  node-addon-api@5.1.0:
    resolution: {integrity: sha512-eh0GgfEkpnoWDq+VY8OyvYhFEzBk6jIYbRKdIlyTiAXIVJ8PyBaKb0rp7oDtoddbdoHWhq8wwr+XZ81F1rpNdA==}

  node-domexception@1.0.0:
    resolution: {integrity: sha512-/jKZoMpw0F8GRwl4/eLROPA3cfcXtLApP0QzLmUT/HuPCZWyB7IY9ZrMeKw2O/nFIqPQB3PVM9aYm0F312AXDQ==}
    engines: {node: '>=10.5.0'}
    deprecated: Use your platform's native DOMException instead

  node-fetch@2.6.7:
    resolution: {integrity: sha512-ZjMPFEfVx5j+y2yF35Kzx5sF7kDzxuDj6ziH4FFbOp87zKDZNx8yExJIb05OGF4Nlt9IHFIMBkRl41VdvcNdbQ==}
    engines: {node: 4.x || >=6.0.0}
    peerDependencies:
      encoding: ^0.1.0
    peerDependenciesMeta:
      encoding:
        optional: true

  node-fetch@2.7.0:
    resolution: {integrity: sha512-c4FRfUm/dbcWZ7U+1Wq0AwCyFL+3nt2bEw05wfxSz+DWpWsitgmSgYmy2dQdWyKC1694ELPqMs/YzUSNozLt8A==}
    engines: {node: 4.x || >=6.0.0}
    peerDependencies:
      encoding: ^0.1.0
    peerDependenciesMeta:
      encoding:
        optional: true

  node-fetch@3.3.2:
    resolution: {integrity: sha512-dRB78srN/l6gqWulah9SrxeYnxeddIG30+GOqK/9OlLVyLg3HPnr6SqOWTWOXKRwC2eGYCkZ59NNuSgvSrpgOA==}
    engines: {node: ^12.20.0 || ^14.13.1 || >=16.0.0}

  node-forge@1.3.1:
    resolution: {integrity: sha512-dPEtOeMvF9VMcYV/1Wb8CPoVAXtp6MKMlcbAt4ddqmGqUJ6fQZFXkNZNkNlfevtNkGtaSoXf/vNNNSvgrdXwtA==}
    engines: {node: '>= 6.13.0'}

  node-gyp-build@4.8.4:
    resolution: {integrity: sha512-LA4ZjwlnUblHVgq0oBF3Jl/6h/Nvs5fzBLwdEF4nuxnFdsfajde4WfxtJr3CaiH+F6ewcIB/q4jQ4UzPyid+CQ==}
    hasBin: true

  node-releases@2.0.19:
    resolution: {integrity: sha512-xxOWJsBKtzAq7DY0J+DTzuz58K8e7sJbdgwkbMWQe8UYB6ekmsQ45q0M/tJDsGaZmbC+l7n57UV8Hl5tHxO9uw==}

  node-schedule@2.1.1:
    resolution: {integrity: sha512-OXdegQq03OmXEjt2hZP33W2YPs/E5BcFQks46+G2gAxs4gHOIVD1u7EqlYLYSKsaIpyKCK9Gbk0ta1/gjRSMRQ==}
    engines: {node: '>=6'}

  normalize-path@3.0.0:
    resolution: {integrity: sha512-6eZs5Ls3WtCisHWp9S2GUy8dqkpGi4BVSz3GaqiE6ezub0512ESztXUwUB6C6IKbQkY2Pnb/mD4WYojCRwcwLA==}
    engines: {node: '>=0.10.0'}

  normalize-range@0.1.2:
    resolution: {integrity: sha512-bdok/XvKII3nUpklnV6P2hxtMNrCboOjAcyBuQnWEhO665FwrSNRxU+AqpsyvO6LgGYPspN+lu5CLtw4jPRKNA==}
    engines: {node: '>=0.10.0'}

  npm-run-path@4.0.1:
    resolution: {integrity: sha512-S48WzZW777zhNIrn7gxOlISNAqi9ZC/uQFnRdbeIHhZhCA6UqpkOT8T1G7BvfdgP4Er8gF4sUbaS0i7QvIfCWw==}
    engines: {node: '>=8'}

  object-assign@4.1.1:
    resolution: {integrity: sha512-rJgTQnkUnH1sFw8yT6VSU3zD3sWmu6sZhIseY8VX+GRu3P6F7Fu+JNDoXfklElbLJSnc3FUQHVe4cU5hj+BcUg==}
    engines: {node: '>=0.10.0'}

  object-hash@3.0.0:
    resolution: {integrity: sha512-RSn9F68PjH9HqtltsSnqYC1XXoWe9Bju5+213R98cNGttag9q9yAOTzdbsqvIa7aNm5WffBZFpWYr2aWrklWAw==}
    engines: {node: '>= 6'}

  object-inspect@1.13.4:
    resolution: {integrity: sha512-W67iLl4J2EXEGTbfeHCffrjDfitvLANg0UlX3wFUUSTx92KXRFegMHUVgSqE+wvhAbi4WqjGg9czysTV2Epbew==}
    engines: {node: '>= 0.4'}

  object-keys@1.1.1:
    resolution: {integrity: sha512-NuAESUOUMrlIXOfHKzD6bpPu3tYt3xvjNdRIQ+FeT0lNb4K8WR70CaDxhuNguS2XG+GjkyMwOzsN5ZktImfhLA==}
    engines: {node: '>= 0.4'}

  obuf@1.1.2:
    resolution: {integrity: sha512-PX1wu0AmAdPqOL1mWhqmlOd8kOIZQwGZw6rh7uby9fTc5lhaOWFLX3I6R1hrF9k3zUY40e6igsLGkDXK92LJNg==}

  on-exit-leak-free@2.1.2:
    resolution: {integrity: sha512-0eJJY6hXLGf1udHwfNftBqH+g73EU4B504nZeKpz1sYRKafAghwxEJunB2O7rDZkL4PGfsMVnTXZ2EjibbqcsA==}
    engines: {node: '>=14.0.0'}

  on-finished@2.4.1:
    resolution: {integrity: sha512-oVlzkg3ENAhCk2zdv7IJwd/QUD4z2RxRwpkcGY8psCVcCYZNq4wYnVWALHM+brtuJjePWiYF/ClmuDr8Ch5+kg==}
    engines: {node: '>= 0.8'}

  on-headers@1.0.2:
    resolution: {integrity: sha512-pZAE+FJLoyITytdqK0U5s+FIpjN0JP3OzFi/u8Rx+EV5/W+JTWGXG8xFzevE7AjBfDqHv/8vL8qQsIhHnqRkrA==}
    engines: {node: '>= 0.8'}

  once@1.4.0:
    resolution: {integrity: sha512-lNaJgI+2Q5URQBkccEKHTQOPaXdUxnZZElQTZY0MFUAuaEqe1E+Nyvgdz/aIyNi6Z9MzO5dv1H8n58/GELp3+w==}

  onetime@5.1.2:
    resolution: {integrity: sha512-kbpaSSGJTWdAY5KPVeMOKXSrPtr8C8C7wodJbcsd51jRnmD+GZu8Y0VoU6Dm5Z4vWr0Ig/1NKuWRKf7j5aaYSg==}
    engines: {node: '>=6'}

  onetime@7.0.0:
    resolution: {integrity: sha512-VXJjc87FScF88uafS3JllDgvAm+c/Slfz06lorj2uAY34rlUu0Nt+v8wreiImcrgAjjIHp1rXpTDlLOGw29WwQ==}
    engines: {node: '>=18'}

  only@0.0.2:
    resolution: {integrity: sha512-Fvw+Jemq5fjjyWz6CpKx6w9s7xxqo3+JCyM0WXWeCSOboZ8ABkyvP8ID4CZuChA/wxSx+XSJmdOm8rGVyJ1hdQ==}

  open@10.1.2:
    resolution: {integrity: sha512-cxN6aIDPz6rm8hbebcP7vrQNhvRcveZoJU72Y7vskh4oIm+BZwBECnx5nTmrlres1Qapvx27Qo1Auukpf8PKXw==}
    engines: {node: '>=18'}

  openapi3-ts@4.4.0:
    resolution: {integrity: sha512-9asTNB9IkKEzWMcHmVZE7Ts3kC9G7AFHfs8i7caD8HbI76gEjdkId4z/AkP83xdZsH7PLAnnbl47qZkXuxpArw==}

  opener@1.5.2:
    resolution: {integrity: sha512-ur5UIdyw5Y7yEj9wLzhqXiy6GZ3Mwx0yGI+5sMn2r0N0v3cKJvUmFH5yPP+WXh9e0xfyzyJX95D8l088DNFj7A==}
    hasBin: true

  optionator@0.9.4:
    resolution: {integrity: sha512-6IpQ7mKUxRcZNLIObR0hz7lxsapSSIYNZJwXPGeF0mTVqGKFIXj1DQcMoT22S3ROcLyY/rz0PWaWZ9ayWmad9g==}
    engines: {node: '>= 0.8.0'}

  ora@8.2.0:
    resolution: {integrity: sha512-weP+BZ8MVNnlCm8c0Qdc1WSWq4Qn7I+9CJGm7Qali6g44e/PUzbjNqJX5NJ9ljlNMosfJvg1fKEGILklK9cwnw==}
    engines: {node: '>=18'}

  otpauth@9.4.0:
    resolution: {integrity: sha512-fHIfzIG5RqCkK9cmV8WU+dPQr9/ebR5QOwGZn2JAr1RQF+lmAuLL2YdtdqvmBjNmgJlYk3KZ4a0XokaEhg1Jsw==}

  p-limit@3.1.0:
    resolution: {integrity: sha512-TYOanM3wGwNGsZN2cVTYPArw454xnXj5qmWF1bEoAc4+cU/ol7GVh7odevjp1FNHduHc3KZMcFduxU5Xc6uJRQ==}
    engines: {node: '>=10'}

  p-locate@5.0.0:
    resolution: {integrity: sha512-LaNjtRWUBY++zB5nE/NwcaoMylSPk+S+ZHNB1TzdbMJMny6dynpAGt7X/tl/QYq3TIeE6nxHppbo2LGymrG5Pw==}
    engines: {node: '>=10'}

  p-queue@8.1.0:
    resolution: {integrity: sha512-mxLDbbGIBEXTJL0zEx8JIylaj3xQ7Z/7eEVjcF9fJX4DBiH9oqe+oahYnlKKxm0Ci9TlWTyhSHgygxMxjIB2jw==}
    engines: {node: '>=18'}

  p-retry@4.6.2:
    resolution: {integrity: sha512-312Id396EbJdvRONlngUx0NydfrIQ5lsYu0znKVUzVvArzEIt08V1qhtyESbGVd1FGX7UKtiFp5uwKZdM8wIuQ==}
    engines: {node: '>=8'}

  p-retry@6.2.1:
    resolution: {integrity: sha512-hEt02O4hUct5wtwg4H4KcWgDdm+l1bOaEy/hWzd8xtXB9BqxTWBBhb+2ImAtH4Cv4rPjV76xN3Zumqk3k3AhhQ==}
    engines: {node: '>=16.17'}

  p-timeout@6.1.4:
    resolution: {integrity: sha512-MyIV3ZA/PmyBN/ud8vV9XzwTrNtR4jFrObymZYnZqMmW0zA8Z17vnT0rBgFE/TlohB+YCHqXMgZzb3Csp49vqg==}
    engines: {node: '>=14.16'}

  package-json-from-dist@1.0.1:
    resolution: {integrity: sha512-UEZIS3/by4OC8vL3P2dTXRETpebLI2NiI5vIrjaD/5UtrkFX/tNbwjTSRAGC/+7CAo2pIcBaRgWmcBBHcsaCIw==}

  parent-module@1.0.1:
    resolution: {integrity: sha512-GQ2EWRpQV8/o+Aw8YqtfZZPfNRWZYkbidE9k5rpl/hC3vtHHBfGm2Ifi6qWV+coDGkrUKZAxE3Lot5kcsRlh+g==}
    engines: {node: '>=6'}

  parse-passwd@1.0.0:
    resolution: {integrity: sha512-1Y1A//QUXEZK7YKz+rD9WydcE1+EuPr6ZBgKecAB8tmoW6UFv0NREVJe1p+jRxtThkcbbKkfwIbWJe/IeE6m2Q==}
    engines: {node: '>=0.10.0'}

  parseurl@1.3.3:
    resolution: {integrity: sha512-CiyeOxFT/JZyN5m0z9PfXw4SCBJ6Sygz1Dpl0wqjlhDEGGBP1GnsUVEL0p63hoG1fcj3fHynXi9NYO4nWOL+qQ==}
    engines: {node: '>= 0.8'}

  path-exists@4.0.0:
    resolution: {integrity: sha512-ak9Qy5Q7jYb2Wwcey5Fpvg2KoAc/ZIhLSLOSBmRmygPsGwkVVt0fZa0qrtMz+m6tJTAHfZQ8FnmB4MG4LWy7/w==}
    engines: {node: '>=8'}

  path-key@3.1.1:
    resolution: {integrity: sha512-ojmeN0qd+y0jszEtoY48r0Peq5dwMEkIlCOu6Q5f41lfkswXuKtYrhgoTpLnyIcHm24Uhqx+5Tqm2InSwLhE6Q==}
    engines: {node: '>=8'}

  path-parse@1.0.7:
    resolution: {integrity: sha512-LDJzPVEEEPR+y48z93A0Ed0yXb8pAByGWo/k5YYdYgpY2/2EsOsksJrq7lOHxryrVOn1ejG6oAp8ahvOIQD8sw==}

  path-scurry@1.11.1:
    resolution: {integrity: sha512-Xa4Nw17FS9ApQFJ9umLiJS4orGjm7ZzwUrwamcGQuHSzDyth9boKDaycYdDcZDuqYATXw4HFXgaqWTctW/v1HA==}
    engines: {node: '>=16 || 14 >=14.18'}

  path-to-regexp@0.1.12:
    resolution: {integrity: sha512-RA1GjUVMnvYFxuqovrEqZoxxW5NUZqbwKtYz/Tt7nXerk0LbLblQmrsgdeOxV5SFHf0UDggjS/bSeOZwt1pmEQ==}

  pg-cloudflare@1.2.5:
    resolution: {integrity: sha512-OOX22Vt0vOSRrdoUPKJ8Wi2OpE/o/h9T8X1s4qSkCedbNah9ei2W2765be8iMVxQUsvgT7zIAT2eIa9fs5+vtg==}

  pg-connection-string@2.9.0:
    resolution: {integrity: sha512-P2DEBKuvh5RClafLngkAuGe9OUlFV7ebu8w1kmaaOgPcpJd1RIFh7otETfI6hAR8YupOLFTY7nuvvIn7PLciUQ==}

  pg-int8@1.0.1:
    resolution: {integrity: sha512-WCtabS6t3c8SkpDBUlb1kjOs7l66xsGdKpIPZsg4wR+B3+u9UAum2odSsF9tnvxg80h4ZxLWMy4pRjOsFIqQpw==}
    engines: {node: '>=4.0.0'}

  pg-pool@3.10.0:
    resolution: {integrity: sha512-DzZ26On4sQ0KmqnO34muPcmKbhrjmyiO4lCCR0VwEd7MjmiKf5NTg/6+apUEu0NF7ESa37CGzFxH513CoUmWnA==}
    peerDependencies:
      pg: '>=8.0'

  pg-protocol@1.10.0:
    resolution: {integrity: sha512-IpdytjudNuLv8nhlHs/UrVBhU0e78J0oIS/0AVdTbWxSOkFUVdsHC/NrorO6nXsQNDTT1kzDSOMJubBQviX18Q==}

  pg-types@2.2.0:
    resolution: {integrity: sha512-qTAAlrEsl8s4OiEQY69wDvcMIdQN6wdz5ojQiOy6YRMuynxenON0O5oCpJI6lshc6scgAY8qvJ2On/p+CXY0GA==}
    engines: {node: '>=4'}

  pg@8.16.0:
    resolution: {integrity: sha512-7SKfdvP8CTNXjMUzfcVTaI+TDzBEeaUnVwiVGZQD1Hh33Kpev7liQba9uLd4CfN8r9mCVsD0JIpq03+Unpz+kg==}
    engines: {node: '>= 8.0.0'}
    peerDependencies:
      pg-native: '>=3.0.1'
    peerDependenciesMeta:
      pg-native:
        optional: true

  pgpass@1.0.5:
    resolution: {integrity: sha512-FdW9r/jQZhSeohs1Z3sI1yxFQNFvMcnmfuj4WBMUTxOrAyLMaTcE1aAMBiTlbMNaXvBCQuVi0R7hd8udDSP7ug==}

  picocolors@1.1.1:
    resolution: {integrity: sha512-xceH2snhtb5M9liqDsmEw56le376mTZkEX/jEb/RxNFyegNul7eNslCXP9FDj/Lcu0X8KEyMceP2ntpaHrDEVA==}

  picomatch@2.3.1:
    resolution: {integrity: sha512-JU3teHTNjmE2VCGFzuY8EXzCDVwEqB2a8fsIvwaStHhAWJEeVd1o1QD80CU6+ZdEXXSLbSsuLwJjkCBWqRQUVA==}
    engines: {node: '>=8.6'}

  picomatch@4.0.2:
    resolution: {integrity: sha512-M7BAV6Rlcy5u+m6oPhAPFgJTzAioX/6B0DxyvDlo9l8+T3nLKbrczg2WLUyzd45L8RqfUMyGPzekbMvX2Ldkwg==}
    engines: {node: '>=12'}

  pify@2.3.0:
    resolution: {integrity: sha512-udgsAY+fTnvv7kI7aaxbqwWNb0AHiB0qBO89PZKPkoTmGOgdbrHDKD+0B2X4uTfJ/FT1R09r9gTsjUjNJotuog==}
    engines: {node: '>=0.10.0'}

  pinata-web3@0.5.4:
    resolution: {integrity: sha512-w98wheqt+2LRzNgU5+xZaPP3JZA8Cp33O647zU6AF0zYk15py9ti8g2Bl/7rwXyua3CN+EzHgzcu1wgKnhSZ8w==}
    deprecated: Package no longer supported. Contact Support at https://www.npmjs.com/support for more info.

  pino-abstract-transport@2.0.0:
    resolution: {integrity: sha512-F63x5tizV6WCh4R6RHyi2Ml+M70DNRXt/+HANowMflpgGFMAym/VKm6G7ZOQRjqN7XbGxK1Lg9t6ZrtzOaivMw==}

  pino-pretty@13.0.0:
    resolution: {integrity: sha512-cQBBIVG3YajgoUjo1FdKVRX6t9XPxwB9lcNJVD5GCnNM4Y6T12YYx8c6zEejxQsU0wrg9TwmDulcE9LR7qcJqA==}
    hasBin: true

  pino-std-serializers@7.0.0:
    resolution: {integrity: sha512-e906FRY0+tV27iq4juKzSYPbUj2do2X2JX4EzSca1631EB2QJQUqGbDuERal7LCtOpxl6x3+nvo9NPZcmjkiFA==}

  pino@9.7.0:
    resolution: {integrity: sha512-vnMCM6xZTb1WDmLvtG2lE/2p+t9hDEIvTWJsu6FejkE62vB7gDhvzrpFR4Cw2to+9JNQxVnkAKVPA1KPB98vWg==}
    hasBin: true

  pirates@4.0.7:
    resolution: {integrity: sha512-TfySrs/5nm8fQJDcBDuUng3VOUKsd7S+zqvbOTiGXHfxX4wK31ard+hoNuvkicM/2YFzlpDgABOevKSsB4G/FA==}
    engines: {node: '>= 6'}

  postcss-import@15.1.0:
    resolution: {integrity: sha512-hpr+J05B2FVYUAXHeK1YyI267J/dDDhMU6B6civm8hSY1jYJnBXxzKDKDswzJmtLHryrjhnDjqqp/49t8FALew==}
    engines: {node: '>=14.0.0'}
    peerDependencies:
      postcss: ^8.0.0

  postcss-js@4.0.1:
    resolution: {integrity: sha512-dDLF8pEO191hJMtlHFPRa8xsizHaM82MLfNkUHdUtVEV3tgTp5oj+8qbEqYM57SLfc74KSbw//4SeJma2LRVIw==}
    engines: {node: ^12 || ^14 || >= 16}
    peerDependencies:
      postcss: ^8.4.21

  postcss-load-config@4.0.2:
    resolution: {integrity: sha512-bSVhyJGL00wMVoPUzAVAnbEoWyqRxkjv64tUl427SKnPrENtq6hJwUojroMz2VB+Q1edmi4IfrAPpami5VVgMQ==}
    engines: {node: '>= 14'}
    peerDependencies:
      postcss: '>=8.0.9'
      ts-node: '>=9.0.0'
    peerDependenciesMeta:
      postcss:
        optional: true
      ts-node:
        optional: true

  postcss-nested@6.2.0:
    resolution: {integrity: sha512-HQbt28KulC5AJzG+cZtj9kvKB93CFCdLvog1WFLf1D+xmMvPGlBstkpTEZfK5+AN9hfJocyBFCNiqyS48bpgzQ==}
    engines: {node: '>=12.0'}
    peerDependencies:
      postcss: ^8.2.14

  postcss-selector-parser@6.0.10:
    resolution: {integrity: sha512-IQ7TZdoaqbT+LCpShg46jnZVlhWD2w6iQYAcYXfHARZ7X1t/UGhhceQDs5X0cGqKvYlHNOuv7Oa1xmb0oQuA3w==}
    engines: {node: '>=4'}

  postcss-selector-parser@6.1.2:
    resolution: {integrity: sha512-Q8qQfPiZ+THO/3ZrOrO0cJJKfpYCagtMUkXbnEfmgUjwXg6z/WBeOyS9APBBPCTSiDV+s4SwQGu8yFsiMRIudg==}
    engines: {node: '>=4'}

  postcss-value-parser@4.2.0:
    resolution: {integrity: sha512-1NNCs6uurfkVbeXG4S8JFT9t19m45ICnif8zWLd5oPSZ50QnwMfK+H3jv408d4jw/7Bttv5axS5IiHoLaVNHeQ==}

  postcss@8.5.5:
    resolution: {integrity: sha512-d/jtm+rdNT8tpXuHY5MMtcbJFBkhXE6593XVR9UoGCH8jSFGci7jGvMGH5RYd5PBJW+00NZQt6gf7CbagJCrhg==}
    engines: {node: ^10 || ^12 || >=14}

  postgres-array@2.0.0:
    resolution: {integrity: sha512-VpZrUqU5A69eQyW2c5CA1jtLecCsN2U/bD6VilrFDWq5+5UIEVO7nazS3TEcHf1zuPYO/sqGvUvW62g86RXZuA==}
    engines: {node: '>=4'}

  postgres-bytea@1.0.0:
    resolution: {integrity: sha512-xy3pmLuQqRBZBXDULy7KbaitYqLcmxigw14Q5sj8QBVLqEwXfeybIKVWiqAXTlcvdvb0+xkOtDbfQMOf4lST1w==}
    engines: {node: '>=0.10.0'}

  postgres-date@1.0.7:
    resolution: {integrity: sha512-suDmjLVQg78nMK2UZ454hAG+OAW+HQPZ6n++TNDUX+L0+uUlLywnoxJKDou51Zm+zTCjrCl0Nq6J9C5hP9vK/Q==}
    engines: {node: '>=0.10.0'}

  postgres-interval@1.2.0:
    resolution: {integrity: sha512-9ZhXKM/rw350N1ovuWHbGxnGh/SNJ4cnxHiM0rxE4VN41wsg8P8zWn9hv/buK00RP4WvlOyr/RBDiptyxVbkZQ==}
    engines: {node: '>=0.10.0'}

  postgres@3.4.7:
    resolution: {integrity: sha512-Jtc2612XINuBjIl/QTWsV5UvE8UHuNblcO3vVADSrKsrc6RqGX6lOW1cEo3CM2v0XG4Nat8nI+YM7/f26VxXLw==}
    engines: {node: '>=12'}

  prelude-ls@1.2.1:
    resolution: {integrity: sha512-vkcDPrRZo1QZLbn5RLGPpg/WmIQ65qoWWhcGKf/b5eplkkarX0m9z8ppCat4mlOqUsWpyNuYgO3VRyrYHSzX5g==}
    engines: {node: '>= 0.8.0'}

  prettier@3.5.3:
    resolution: {integrity: sha512-QQtaxnoDJeAkDvDKWCLiwIXkTgRhwYDEQCghU9Z6q03iyek/rxRh/2lC3HB7P8sWT2xC/y5JDctPLBIGzHKbhw==}
    engines: {node: '>=14'}
    hasBin: true

  process-nextick-args@2.0.1:
    resolution: {integrity: sha512-3ouUOpQhtgrbOa17J7+uxOTpITYWaGP7/AhoR3+A+/1e9skrzelGi/dXzEYyvbxubEF6Wn2ypscTKiKJFFn1ag==}

  process-warning@5.0.0:
    resolution: {integrity: sha512-a39t9ApHNx2L4+HBnQKqxxHNs1r7KF+Intd8Q/g1bUh6q0WIp9voPXJ/x0j+ZL45KF1pJd9+q2jLIRMfvEshkA==}

  progress-events@1.0.1:
    resolution: {integrity: sha512-MOzLIwhpt64KIVN64h1MwdKWiyKFNc/S6BoYKPIVUHFg0/eIEyBulhWCgn678v/4c0ri3FdGuzXymNCv02MUIw==}

  propagate@2.0.1:
    resolution: {integrity: sha512-vGrhOavPSTz4QVNuBNdcNXePNdNMaO1xj9yBeH1ScQPjk/rhg9sSlCXPhMkFuaNNW/syTvYqsnbIJxMBfRbbag==}
    engines: {node: '>= 8'}

  proxy-addr@2.0.7:
    resolution: {integrity: sha512-llQsMLSUDUPT44jdrU/O37qlnifitDP+ZwrmmZcoSKyLKvtZxpyV0n2/bD/N4tBAAZ/gJEdZU7KMraoK1+XYAg==}
    engines: {node: '>= 0.10'}

  proxy-from-env@1.1.0:
    resolution: {integrity: sha512-D+zkORCbA9f1tdWRK0RaCR3GPv50cMxcrz4X8k5LTSUD1Dkw47mKJEZQNunItRTkWwgtaUSo1RVFRIG9ZXiFYg==}

  psl@1.15.0:
    resolution: {integrity: sha512-JZd3gMVBAVQkSs6HdNZo9Sdo0LNcQeMNP3CozBJb3JYC/QUYZTnKxP+f8oWRX4rHP5EurWxqAHTSwUCjlNKa1w==}

  pump@3.0.2:
    resolution: {integrity: sha512-tUPXtzlGM8FE3P0ZL6DVs/3P58k9nk8/jZeQCurTJylQA8qFYzHFfhBJkuqyE0FifOsQ0uKWekiZ5g8wtr28cw==}

  punycode@2.3.1:
    resolution: {integrity: sha512-vYt7UD1U9Wg6138shLtLOvdAu+8DsC/ilFtEVHcH+wydcSpNE20AfSOduf6MkRFahL5FY7X1oU7nKVZFtfq8Fg==}
    engines: {node: '>=6'}

  pure-rand@6.1.0:
    resolution: {integrity: sha512-bVWawvoZoBYpp6yIoQtQXHZjmz35RSVHnUOTefl8Vcjr8snTPY1wnpSPMWekcFwbxI6gtmT7rSYPFvz71ldiOA==}

  qs@6.13.0:
    resolution: {integrity: sha512-+38qI9SOr8tfZ4QmJNplMUxqjbe7LKvvZgWdExBOmd+egZTtjLB67Gu0HRX3u/XOq7UU2Nx6nsjvS16Z9uwfpg==}
    engines: {node: '>=0.6'}

  querystringify@2.2.0:
    resolution: {integrity: sha512-FIqgj2EUvTa7R50u0rGsyTftzjYmv/a3hO345bZNrqabNqjtgiDMgmo4mkUjd+nzU5oF3dClKqFIPUKybUyqoQ==}

  queue-microtask@1.2.3:
    resolution: {integrity: sha512-NuaNSa6flKT5JaSYQzJok04JzTL1CA6aGhv5rfLW3PgqA+M2ChpZQnAC8h8i4ZFkBS8X5RqkDBHA7r4hej3K9A==}

  quick-format-unescaped@4.0.4:
    resolution: {integrity: sha512-tYC1Q1hgyRuHgloV/YXs2w15unPVh8qfu/qCTfhTYamaw7fyhumKa2yGpdSo87vY32rIclj+4fWYQXUMs9EHvg==}

  rambda@9.4.2:
    resolution: {integrity: sha512-++euMfxnl7OgaEKwXh9QqThOjMeta2HH001N1v4mYQzBjJBnmXBh2BCK6dZAbICFVXOFUVD3xFG0R3ZPU0mxXw==}

  randombytes@2.1.0:
    resolution: {integrity: sha512-vYl3iOX+4CKUWuxGi9Ukhie6fsqXqS9FE2Zaic4tNFD2N2QQaXOMFbuKK4QmDHC0JO6B1Zp41J0LpT0oR68amQ==}

  range-parser@1.2.1:
    resolution: {integrity: sha512-Hrgsx+orqoygnmhFbKaHE6c296J+HTAQXoxEF6gNupROmmGJRoyzfG3ccAveqCBrwr/2yxQ5BVd/GTl5agOwSg==}
    engines: {node: '>= 0.6'}

  raw-body@2.5.2:
    resolution: {integrity: sha512-8zGqypfENjCIqGhgXToC8aB2r7YrBX+AQAfIPs/Mlk+BtPTztOvTS01NRW/3Eh60J+a48lt8qsCzirQ6loCVfA==}
    engines: {node: '>= 0.8'}

  react-dom@18.3.1:
    resolution: {integrity: sha512-5m4nQKp+rZRb09LNH59GM4BxTh9251/ylbKIbpe7TpGxfJ+9kv6BLkLBXIjjspbgbnIBNqlI23tRnTWT0snUIw==}
    peerDependencies:
      react: ^18.3.1

  react-hook-form@7.57.0:
    resolution: {integrity: sha512-RbEks3+cbvTP84l/VXGUZ+JMrKOS8ykQCRYdm5aYsxnDquL0vspsyNhGRO7pcH6hsZqWlPOjLye7rJqdtdAmlg==}
    engines: {node: '>=18.0.0'}
    peerDependencies:
      react: ^16.8.0 || ^17 || ^18 || ^19

  react-icons@5.5.0:
    resolution: {integrity: sha512-MEFcXdkP3dLo8uumGI5xN3lDFNsRtrjbOEKDLD7yv76v4wpnEq2Lt2qeHaQOr34I/wPN3s3+N08WkQ+CW37Xiw==}
    peerDependencies:
      react: '*'

  react-refresh@0.16.0:
    resolution: {integrity: sha512-FPvF2XxTSikpJxcr+bHut2H4gJ17+18Uy20D5/F+SKzFap62R3cM5wH6b8WN3LyGSYeQilLEcJcR1fjBSI2S1A==}
    engines: {node: '>=0.10.0'}

  react-refresh@0.17.0:
    resolution: {integrity: sha512-z6F7K9bV85EfseRCp2bzrpyQ0Gkw1uLoCel9XBVWPg/TjRj94SkJzUTGfOa4bs7iJvBWtQG0Wq7wnI0syw3EBQ==}
    engines: {node: '>=0.10.0'}

  react-remove-scroll-bar@2.3.8:
    resolution: {integrity: sha512-9r+yi9+mgU33AKcj6IbT9oRCO78WriSj6t/cF8DWBZJ9aOGPOTEDvdUDz1FwKim7QXWwmHqtdHnRJfhAxEG46Q==}
    engines: {node: '>=10'}
    peerDependencies:
      '@types/react': '*'
      react: ^16.8.0 || ^17.0.0 || ^18.0.0 || ^19.0.0
    peerDependenciesMeta:
      '@types/react':
        optional: true

  react-remove-scroll@2.7.1:
    resolution: {integrity: sha512-HpMh8+oahmIdOuS5aFKKY6Pyog+FNaZV/XyJOq7b4YFwsFHe5yYfdbIalI4k3vU2nSDql7YskmUseHsRrJqIPA==}
    engines: {node: '>=10'}
    peerDependencies:
      '@types/react': '*'
      react: ^16.8.0 || ^17.0.0 || ^18.0.0 || ^19.0.0 || ^19.0.0-rc
    peerDependenciesMeta:
      '@types/react':
        optional: true

  react-style-singleton@2.2.3:
    resolution: {integrity: sha512-b6jSvxvVnyptAiLjbkWLE/lOnR4lfTtDAl+eUC7RZy+QQWc6wRzIV2CE6xBuMmDxc2qIihtDCZD5NPOFl7fRBQ==}
    engines: {node: '>=10'}
    peerDependencies:
      '@types/react': '*'
      react: ^16.8.0 || ^17.0.0 || ^18.0.0 || ^19.0.0 || ^19.0.0-rc
    peerDependenciesMeta:
      '@types/react':
        optional: true

  react@18.3.1:
    resolution: {integrity: sha512-wS+hAgJShR0KhEvPJArfuPVN1+Hz1t0Y6n5jLrGQbkb4urgPE/0Rve+1kMB1v/oWgHgm4WIcV+i7F2pTVj+2iQ==}
    engines: {node: '>=0.10.0'}

  read-cache@1.0.0:
    resolution: {integrity: sha512-Owdv/Ft7IjOgm/i0xvNDZ1LrRANRfew4b2prF3OWMQLxLfu3bS8FVhCsrSCMK4lR56Y9ya+AThoTpDCTxCmpRA==}

  readable-stream@2.3.8:
    resolution: {integrity: sha512-8p0AUk4XODgIewSi0l8Epjs+EVnWiK7NoDIEGU0HhE7+ZyY8D1IMY7odu5lRrFXGg71L15KG8QrPmum45RTtdA==}

  readable-stream@3.6.2:
    resolution: {integrity: sha512-9u/sniCrY3D5WdsERHzHE4G2YCXqoG5FTHUiCC4SIbr6XcLZBY05ya9EKjYek9O5xOAwjGq+1JdGBAS7Q9ScoA==}
    engines: {node: '>= 6'}

  readdirp@3.6.0:
    resolution: {integrity: sha512-hOS089on8RduqdbhvQ5Z37A0ESjsqz6qnRcffsMU3495FuTdqSm+7bhJ29JvIOsBDEEnan5DPu9t3To9VRlMzA==}
    engines: {node: '>=8.10.0'}

  real-require@0.2.0:
    resolution: {integrity: sha512-57frrGM/OCTLqLOAh0mhVA9VBMHd+9U7Zb2THMGdBUoZVOtGbJzjxsYGDJ3A9AYYCP4hn6y1TVbaOfzWtm5GFg==}
    engines: {node: '>= 12.13.0'}

  recast@0.23.11:
    resolution: {integrity: sha512-YTUo+Flmw4ZXiWfQKGcwwc11KnoRAYgzAE2E7mXKCjSviTKShtxBsN6YUUBB2gtaBzKzeKunxhUwNHQuRryhWA==}
    engines: {node: '>= 4'}

  rechoir@0.8.0:
    resolution: {integrity: sha512-/vxpCXddiX8NGfGO/mTafwjq4aFa/71pvamip0++IQk3zG8cbCj0fifNPrjjF1XMXUne91jL9OoxmdykoEtifQ==}
    engines: {node: '>= 10.13.0'}

  remeda@2.23.0:
    resolution: {integrity: sha512-0mPy6q4ZMkAyrmucV6U6RaQ4GaJ7PLy9kTCNzC4k99DY6kQZXQIU8lxUVV4ocCWcjPvl7PSpOa42oPJWQiGouA==}

  require-directory@2.1.1:
    resolution: {integrity: sha512-fGxEI7+wsG9xrvdjsrlmL22OMTTiHRwAMroiEeMgq8gzoLC/PQr7RsRDSTLUg/bZAZtF+TVIkHc6/4RIKrui+Q==}
    engines: {node: '>=0.10.0'}

  require-from-string@2.0.2:
    resolution: {integrity: sha512-Xf0nWe6RseziFMu+Ap9biiUbmplq6S9/p+7w7YXP/JBHhrUDDUhwa+vANyubuqfZWTveU//DYVGsDG7RKL/vEw==}
    engines: {node: '>=0.10.0'}

  requires-port@1.0.0:
    resolution: {integrity: sha512-KigOCHcocU3XODJxsu8i/j8T9tzT4adHiecwORRQ0ZZFcp7ahwXuRU1m+yuO90C5ZUyGeGfocHDI14M3L3yDAQ==}

  resolve-dir@1.0.1:
    resolution: {integrity: sha512-R7uiTjECzvOsWSfdM0QKFNBVFcK27aHOUwdvK53BcW8zqnGdYp0Fbj82cy54+2A4P2tFM22J5kRfe1R+lM/1yg==}
    engines: {node: '>=0.10.0'}

  resolve-from@4.0.0:
    resolution: {integrity: sha512-pb/MYmXstAkysRFx8piNI1tGFNQIFA3vkE3Gq4EuA1dF6gHp/+vgZqsCGJapvy8N3Q+4o7FwvquPJcnZ7RYy4g==}
    engines: {node: '>=4'}

  resolve-pkg-maps@1.0.0:
    resolution: {integrity: sha512-seS2Tj26TBVOC2NIc2rOe2y2ZO7efxITtLZcGSOnHHNOQ7CkiUBfw0Iw2ck6xkIhPwLhKNLS8BO+hEpngQlqzw==}

  resolve@1.22.10:
    resolution: {integrity: sha512-NPRy+/ncIMeDlTAsuqwKIiferiawhefFJtkNSW0qZJEqMEb+qBt/77B/jGeeek+F0uOeN05CDa6HXbbIgtVX4w==}
    engines: {node: '>= 0.4'}
    hasBin: true

  resolve@1.22.8:
    resolution: {integrity: sha512-oKWePCxqpd6FlLvGV1VU0x7bkPmmCNolxzjMf4NczoDnQcIWrAF+cPtZn5i6n+RfD2d9i0tzpKnG6Yk168yIyw==}
    hasBin: true

  restore-cursor@5.1.0:
    resolution: {integrity: sha512-oMA2dcrw6u0YfxJQXm342bFKX/E4sG9rbTzO9ptUcR/e8A33cHuvStiYOwH7fszkZlZ1z/ta9AAoPk2F4qIOHA==}
    engines: {node: '>=18'}

  retry@0.13.1:
    resolution: {integrity: sha512-XQBQ3I8W1Cge0Seh+6gjj03LbmRFWuoszgK9ooCpwYIrhhoO80pfq4cUkU5DkknwfOfFteRwlZ56PYOGYyFWdg==}
    engines: {node: '>= 4'}

  reusify@1.1.0:
    resolution: {integrity: sha512-g6QUff04oZpHs0eG5p83rFLhHeV00ug/Yf9nZM6fLeUrPguBTkTQOdpAWWspMh55TZfVQDPaN3NQJfbVRAxdIw==}
    engines: {iojs: '>=1.0.0', node: '>=0.10.0'}

  rfdc@1.4.1:
    resolution: {integrity: sha512-q1b3N5QkRUWUl7iyylaaj3kOpIT0N2i9MqIEQXP73GVsN9cw3fdx8X63cEmWhJGi2PPCF23Ijp7ktmd39rawIA==}

  rimraf@5.0.10:
    resolution: {integrity: sha512-l0OE8wL34P4nJH/H2ffoaniAokM2qSmrtXHmlpvYr5AVVX8msAyW0l8NVJFDxlSK4u3Uh/f41cQheDVdnYijwQ==}
    hasBin: true

  rollup@4.43.0:
    resolution: {integrity: sha512-wdN2Kd3Twh8MAEOEJZsuxuLKCsBEo4PVNLK6tQWAn10VhsVewQLzcucMgLolRlhFybGxfclbPeEYBaP6RvUFGg==}
    engines: {node: '>=18.0.0', npm: '>=8.0.0'}
    hasBin: true

  rslog@1.2.3:
    resolution: {integrity: sha512-antALPJaKBRPBU1X2q9t085K4htWDOOv/K1qhTUk7h0l1ePU/KbDqKJn19eKP0dk7PqMioeA0+fu3gyPXCsXxQ==}
    engines: {node: '>=14.17.6'}

  run-applescript@7.0.0:
    resolution: {integrity: sha512-9by4Ij99JUr/MCFBUkDKLWK3G9HVXmabKz9U5MlIAIuvuzkiOicRYs8XJLxX+xahD+mLiiCYDqF9dKAgtzKP1A==}
    engines: {node: '>=18'}

  run-parallel@1.2.0:
    resolution: {integrity: sha512-5l4VyZR86LZ/lDxZTR6jqL8AFE2S0IFLMP26AbjsLVADxHdhB/c0GUsH+y39UfCi3dzz8OlQuPmnaJOMoDHQBA==}

  rxjs@7.8.2:
    resolution: {integrity: sha512-dhKf903U/PQZY6boNNtAGdWbG85WAbjT/1xYoZIC7FAY0yWapOBQVsVrDl58W86//e1VpMNBtRV4MaXfdMySFA==}

  safe-buffer@5.1.2:
    resolution: {integrity: sha512-Gd2UZBJDkXlY7GbJxfsE8/nvKkUEU1G38c1siN6QP6a9PT9MmHB8GnpscSmMJSoF8LOIrt8ud/wPtojys4G6+g==}

  safe-buffer@5.2.1:
    resolution: {integrity: sha512-rp3So07KcdmmKbGvgaNxQSJr7bGVSVk5S9Eq1F+ppbRo70+YeaDxkw5Dd8NPN+GD6bjnYm2VuPuCXmpuYvmCXQ==}

  safe-regex-test@1.1.0:
    resolution: {integrity: sha512-x/+Cz4YrimQxQccJf5mKEbIa1NzeCRNI5Ecl/ekmlYaampdNLPalVyIcCZNNH3MvmqBugV5TMYZXv0ljslUlaw==}
    engines: {node: '>= 0.4'}

  safe-stable-stringify@2.5.0:
    resolution: {integrity: sha512-b3rppTKm9T+PsVCBEOUR46GWI7fdOs00VKZ1+9c1EWDaDMvjQc6tUwuFyIprgGgTcWoVHSKrU8H31ZHA2e0RHA==}
    engines: {node: '>=10'}

  safer-buffer@2.1.2:
    resolution: {integrity: sha512-YZo3K82SD7Riyi0E1EQPojLz7kpepnSQI9IyPbHHg1XXXevb5dJI7tpyN2ADxGcQbHG7vcyRHk0cbwqcQriUtg==}

  scheduler@0.23.2:
    resolution: {integrity: sha512-UOShsPwz7NrMUqhR6t0hWjFduvOzbtv7toDH1/hIrfRNIDBnnBWd0CwJTGvTpngVlmwGCdP9/Zl/tVrDqcuYzQ==}

  schema-utils@4.3.2:
    resolution: {integrity: sha512-Gn/JaSk/Mt9gYubxTtSn/QCV4em9mpAPiR1rqy/Ocu19u/G9J5WWdNoUT4SiV6mFC3y6cxyFcFwdzPM3FgxGAQ==}
    engines: {node: '>= 10.13.0'}

  secp256k1@5.0.1:
    resolution: {integrity: sha512-lDFs9AAIaWP9UCdtWrotXWWF9t8PWgQDcxqgAnpM9rMqxb3Oaq2J0thzPVSxBwdJgyQtkU/sYtFtbM1RSt/iYA==}
    engines: {node: '>=18.0.0'}

  secure-json-parse@2.7.0:
    resolution: {integrity: sha512-6aU+Rwsezw7VR8/nyvKTx8QpWH9FrcYiXXlqC4z5d5XQBDRqtbfsRjnwGyqbi3gddNtWHuEk9OANUotL26qKUw==}

  select-hose@2.0.0:
    resolution: {integrity: sha512-mEugaLK+YfkijB4fx0e6kImuJdCIt2LxCRcbEYPqRGCs4F2ogyfZU5IAZRdjCP8JPq2AtdNoC/Dux63d9Kiryg==}

  selfsigned@2.4.1:
    resolution: {integrity: sha512-th5B4L2U+eGLq1TVh7zNRGBapioSORUeymIydxgFpwww9d2qyKvtuPU2jJuHvYAwwqi2Y596QBL3eEqcPEYL8Q==}
    engines: {node: '>=10'}

  semver@6.3.1:
    resolution: {integrity: sha512-BR7VvDCVHO+q2xBEWskxS6DJE1qRnb7DxzUrogb71CWoSficBxYsiAGd+Kl0mmq/MprG9yArRkyrQxTO6XjMzA==}
    hasBin: true

  semver@7.6.3:
    resolution: {integrity: sha512-oVekP1cKtI+CTDvHWYFUcMtsK/00wmAEfyqKfNdARm8u1wNVhSgaX7A8d4UuIlUI5e84iEwOhs7ZPYRmzU9U6A==}
    engines: {node: '>=10'}
    hasBin: true

  semver@7.7.2:
    resolution: {integrity: sha512-RF0Fw+rO5AMf9MAyaRXI4AV0Ulj5lMHqVxxdSgiVbixSCXoEmmX/jk0CuJw4+3SqroYO9VoUh+HcuJivvtJemA==}
    engines: {node: '>=10'}
    hasBin: true

  send@0.19.0:
    resolution: {integrity: sha512-dW41u5VfLXu8SJh5bwRmyYUbAoSB3c9uQh6L8h/KtsFREPWpbX1lrljJo186Jc4nmci/sGUZ9a0a0J2zgfq2hw==}
    engines: {node: '>= 0.8.0'}

  serialize-javascript@6.0.2:
    resolution: {integrity: sha512-Saa1xPByTTq2gdeFZYLLo+RFE35NHZkAbqZeWNd3BpzppeVisAqpDjcp8dyf6uIvEqJRd46jemmyA4iFIeVk8g==}

  serve-index@1.9.1:
    resolution: {integrity: sha512-pXHfKNP4qujrtteMrSBb0rc8HJ9Ms/GrXwcUtUtD5s4ewDJI8bT3Cz2zTVRMKtri49pLx2e0Ya8ziP5Ya2pZZw==}
    engines: {node: '>= 0.8.0'}

  serve-static@1.16.2:
    resolution: {integrity: sha512-VqpjJZKadQB/PEbEwvFdO43Ax5dFBZ2UECszz8bQ7pi7wt//PWe1P6MN7eCnjsatYtBT6EuiClbjSWP2WrIoTw==}
    engines: {node: '>= 0.8.0'}

  set-cookie-parser@2.7.1:
    resolution: {integrity: sha512-IOc8uWeOZgnb3ptbCURJWNjWUPcO3ZnTTdzsurqERrP6nPyv+paC55vJM0LpOlT2ne+Ix+9+CRG1MNLlyZ4GjQ==}

  set-function-length@1.2.2:
    resolution: {integrity: sha512-pgRc4hJ4/sNjWCSS9AmnS40x3bNMDTknHgL5UaMBTMyJnU90EgWh1Rz+MC9eFu4BuN/UwZjKQuY/1v3rM7HMfg==}
    engines: {node: '>= 0.4'}

  setprototypeof@1.1.0:
    resolution: {integrity: sha512-BvE/TwpZX4FXExxOxZyRGQQv651MSwmWKZGqvmPcRIjDqWub67kTKuIMx43cZZrS/cBBzwBcNDWoFxt2XEFIpQ==}

  setprototypeof@1.1.1:
    resolution: {integrity: sha512-JvdAWfbXeIGaZ9cILp38HntZSFSo3mWg6xGcJJsd+d4aRMOqauag1C63dJfDw7OaMYwEbHMOxEZ1lqVRYP2OAw==}

  setprototypeof@1.2.0:
    resolution: {integrity: sha512-E5LDX7Wrp85Kil5bhZv46j8jOeboKq5JMmYM3gVGdGH8xFpPWXUMsNrlODCrkoxMEeNi/XZIwuRvY4XNwYMJpw==}

  shebang-command@2.0.0:
    resolution: {integrity: sha512-kHxr2zZpYtdmrN1qDjrrX/Z1rR1kG8Dx+gkpK1G4eXmvXswmcE1hTWBWYUzlraYw1/yZp6YuDY77YtvbN0dmDA==}
    engines: {node: '>=8'}

  shebang-regex@3.0.0:
    resolution: {integrity: sha512-7++dFhtcx3353uBaq8DDR4NuxBetBzC7ZQOhmTQInHEd6bSrXdiEyzCvG07Z44UYdLShWUyXt5M/yhz8ekcb1A==}
    engines: {node: '>=8'}

  shell-quote@1.8.3:
    resolution: {integrity: sha512-ObmnIF4hXNg1BqhnHmgbDETF8dLPCggZWBjkQfhZpbszZnYur5DUljTcCHii5LC3J5E0yeO/1LIMyH+UvHQgyw==}
    engines: {node: '>= 0.4'}

  side-channel-list@1.0.0:
    resolution: {integrity: sha512-FCLHtRD/gnpCiCHEiJLOwdmFP+wzCmDEkc9y7NsYxeF4u7Btsn1ZuwgwJGxImImHicJArLP4R0yX4c2KCrMrTA==}
    engines: {node: '>= 0.4'}

  side-channel-map@1.0.1:
    resolution: {integrity: sha512-VCjCNfgMsby3tTdo02nbjtM/ewra6jPHmpThenkTYh8pG9ucZ/1P8So4u4FGBek/BjpOVsDCMoLA/iuBKIFXRA==}
    engines: {node: '>= 0.4'}

  side-channel-weakmap@1.0.2:
    resolution: {integrity: sha512-WPS/HvHQTYnHisLo9McqBHOJk2FkHO/tlpvldyrnem4aeQp4hai3gythswg6p01oSoTl58rcpiFAjF2br2Ak2A==}
    engines: {node: '>= 0.4'}

  side-channel@1.1.0:
    resolution: {integrity: sha512-ZX99e6tRweoUXqR+VBrslhda51Nh5MTQwou5tnUDgbtyM0dBgmhEDtWGP/xbKn6hqfPRHujUNwz5fy/wbbhnpw==}
    engines: {node: '>= 0.4'}

  signal-exit@3.0.7:
    resolution: {integrity: sha512-wnD2ZE+l+SPC/uoS0vXeE9L1+0wuaMqKlfz9AMUo38JsyLSBWSFcHR1Rri62LZc12vLr1gb3jl7iwQhgwpAbGQ==}

  signal-exit@4.1.0:
    resolution: {integrity: sha512-bzyZ1e88w9O1iNJbKnOlvYTrWPDl46O1bG0D3XInv+9tkPrxrN8jUUTiFlDkkmKWgn1M6CfIA13SuGqOa9Korw==}
    engines: {node: '>=14'}

  sirv@1.0.19:
    resolution: {integrity: sha512-JuLThK3TnZG1TAKDwNIqNq6QA2afLOCcm+iE8D1Kj3GA40pSPsxQjjJl0J8X3tsR7T+CP1GavpzLwYkgVLWrZQ==}
    engines: {node: '>= 10'}

  sockjs@0.3.24:
    resolution: {integrity: sha512-GJgLTZ7vYb/JtPSSZ10hsOYIvEYsjbNU+zPdIHcUaWVNUEPivzxku31865sSSud0Da0W4lEeOPlmw93zLQchuQ==}

  sonic-boom@4.2.0:
    resolution: {integrity: sha512-INb7TM37/mAcsGmc9hyyI6+QR3rR1zVRu36B0NeGXKnOOLiZOfER5SA+N7X7k3yUYRzLWafduTDvJAfDswwEww==}

  sonner@2.0.5:
    resolution: {integrity: sha512-YwbHQO6cSso3HBXlbCkgrgzDNIhws14r4MO87Ofy+cV2X7ES4pOoAK3+veSmVTvqNx1BWUxlhPmZzP00Crk2aQ==}
    peerDependencies:
      react: ^18.0.0 || ^19.0.0 || ^19.0.0-rc
      react-dom: ^18.0.0 || ^19.0.0 || ^19.0.0-rc

  sorted-array-functions@1.3.0:
    resolution: {integrity: sha512-2sqgzeFlid6N4Z2fUQ1cvFmTOLRi/sEDzSQ0OKYchqgoPmQBVyM3959qYx3fpS6Esef80KjmpgPeEr028dP3OA==}

  source-map-js@1.2.1:
    resolution: {integrity: sha512-UXWMKhLOwVKb728IUtQPXxfYU+usdybtUrK/8uGE8CQMvrhOpwvzDBwj0QhSL7MQc7vIsISBG8VQ8+IDQxpfQA==}
    engines: {node: '>=0.10.0'}

  source-map-support@0.5.21:
    resolution: {integrity: sha512-uBHU3L3czsIyYXKX88fdrGovxdSCoTGDRZ6SYXtSRxLZUzHg5P/66Ht6uoUlHu9EZod+inXhKo3qQgwXUT/y1w==}

  source-map@0.6.1:
    resolution: {integrity: sha512-UjgapumWlbMhkBgzT7Ykc5YXUT46F0iKu8SGXq0bcwP5dz/h0Plj6enJqjz1Zbq2l5WaqYnrVbwWOWMyF3F47g==}
    engines: {node: '>=0.10.0'}

  source-map@0.7.4:
    resolution: {integrity: sha512-l3BikUxvPOcn5E74dZiq5BGsTb5yEwhaTSzccU6t4sDOH8NWJCstKO5QT2CvtFoK6F0saL7p9xHAqHOlCPJygA==}
    engines: {node: '>= 8'}

  spdy-transport@3.0.0:
    resolution: {integrity: sha512-hsLVFE5SjA6TCisWeJXFKniGGOpBgMLmerfO2aCyCU5s7nJ/rpAepqmFifv/GCbSbueEeAJJnmSQ2rKC/g8Fcw==}

  spdy@4.0.2:
    resolution: {integrity: sha512-r46gZQZQV+Kl9oItvl1JZZqJKGr+oEkB08A6BzkiR7593/7IbtuncXHd2YoYeTsG4157ZssMu9KYvUHLcjcDoA==}
    engines: {node: '>=6.0.0'}

  split2@4.2.0:
    resolution: {integrity: sha512-UcjcJOWknrNkF6PLX83qcHM6KHgVKNkV62Y8a5uYDVv9ydGQVwAHMKqHdJje1VTWpljG0WYpCDhrCdAOYH4TWg==}
    engines: {node: '>= 10.x'}

  stackframe@1.3.4:
    resolution: {integrity: sha512-oeVtt7eWQS+Na6F//S4kJ2K2VbRlS9D43mAlMyVpVWovy9o+jfgH8O9agzANzaiLjclA0oYzUXEM4PurhSUChw==}

  statuses@1.5.0:
    resolution: {integrity: sha512-OpZ3zP+jT1PI7I8nemJX4AKmAX070ZkYPVWV/AaKTJl+tXCTGyVdC1a4SL8RUQYEwk/f34ZX8UTykN68FwrqAA==}
    engines: {node: '>= 0.6'}

  statuses@2.0.1:
    resolution: {integrity: sha512-RwNA9Z/7PrK06rYLIzFMlaF+l73iwpzsqRIFgbMLbTcLD6cOao82TaWefPXQvB2fOC4AjuYSEndS7N/mTCbkdQ==}
    engines: {node: '>= 0.8'}

  stdin-discarder@0.2.2:
    resolution: {integrity: sha512-UhDfHmA92YAlNnCfhmq0VeNL5bDbiZGg7sZ2IvPsXubGkiNa9EC+tUTsjBRsYUAz87btI6/1wf4XoVvQ3uRnmQ==}
    engines: {node: '>=18'}

  streamroller@3.1.5:
    resolution: {integrity: sha512-KFxaM7XT+irxvdqSP1LGLgNWbYN7ay5owZ3r/8t77p+EtSUAfUgtl7be3xtqtOmGUl9K9YPO2ca8133RlTjvKw==}
    engines: {node: '>=8.0'}

  string-width@4.2.3:
    resolution: {integrity: sha512-wKyQRQpjJ0sIp62ErSZdGsjMJWsap5oRNihHhu6G7JVO/9jIB6UyevL+tXuOqrng8j/cxKTWyWUwvSTriiZz/g==}
    engines: {node: '>=8'}

  string-width@5.1.2:
    resolution: {integrity: sha512-HnLOCR3vjcY8beoNLtcjZ5/nxn2afmME6lhrDrebokqMap+XbeW8n9TXpPDOqdGK5qcI3oT0GKTW6wC7EMiVqA==}
    engines: {node: '>=12'}

  string-width@7.2.0:
    resolution: {integrity: sha512-tsaTIkKW9b4N+AEj+SVA+WhJzV7/zMhcSu78mLKWSk7cXMOSHsBKFWUs0fWwq8QyK3MgJBQRX6Gbi4kYbdvGkQ==}
    engines: {node: '>=18'}

  string_decoder@1.1.1:
    resolution: {integrity: sha512-n/ShnvDi6FHbbVfviro+WojiFzv+s8MPMHBczVePfUpDJLwoLT0ht1l4YwBCbi8pJAveEEdnkHyPyTP/mzRfwg==}

  string_decoder@1.3.0:
    resolution: {integrity: sha512-hkRX8U1WjJFd8LsDJ2yQ/wWWxaopEsABU1XfkM8A+j0+85JAGppt16cr1Whg6KIbb4okU6Mql6BOj+uup/wKeA==}

  strip-ansi@6.0.1:
    resolution: {integrity: sha512-Y38VPSHcqkFrCpFnQ9vuSXmquuv5oXOKpGeT6aGrr3o3Gc9AlVa6JBfUSOCnbxGGZF+/0ooI7KrPuUSztUdU5A==}
    engines: {node: '>=8'}

  strip-ansi@7.1.0:
    resolution: {integrity: sha512-iq6eVVI64nQQTRYq2KtEg2d2uU7LElhTJwsH4YzIHZshxlgZms/wIc4VoDQTlG/IvVIrBKG06CrZnp0qv7hkcQ==}
    engines: {node: '>=12'}

  strip-final-newline@2.0.0:
    resolution: {integrity: sha512-BrpvfNAE3dcvq7ll3xVumzjKjZQ5tI1sEUIKr3Uoks0XUl45St3FlatVqef9prk4jRDzhW6WZg+3bk93y6pLjA==}
    engines: {node: '>=6'}

  strip-json-comments@3.1.1:
    resolution: {integrity: sha512-6fPc+R4ihwqP6N/aIv2f1gMH8lOVtWQHoqC4yK6oSDVVocumAsfCqjkXnqiYMhmMwS/mEHLp7Vehlt3ql6lEig==}
    engines: {node: '>=8'}

  sucrase@3.35.0:
    resolution: {integrity: sha512-8EbVDiu9iN/nESwxeSxDKe0dunta1GOlHufmSSXxMD2z2/tMZpDMpvXQGsc+ajGo8y2uYUmixaSRUc/QPoQ0GA==}
    engines: {node: '>=16 || 14 >=14.17'}
    hasBin: true

  supports-color@7.2.0:
    resolution: {integrity: sha512-qpCAvRl9stuOHveKsn7HncJRvv501qIacKzQlO/+Lwxc9+0q2wLyv4Dfvt80/DPn2pqOBsJdDiogXGR9+OvwRw==}
    engines: {node: '>=8'}

  supports-color@8.1.1:
    resolution: {integrity: sha512-MpUEN2OodtUzxvKQl72cUF7RQ5EiHsGvSsVG0ia9c5RbWGL2CI4C7EpPS8UTBIplnlzZiNuV56w+FuNxy3ty2Q==}
    engines: {node: '>=10'}

  supports-preserve-symlinks-flag@1.0.0:
    resolution: {integrity: sha512-ot0WnXS9fgdkgIcePe6RHNk1WA8+muPa6cSjeR3V8K27q9BB1rTE3R1p7Hv0z1ZyAc8s6Vvv8DIyWf681MAt0w==}
    engines: {node: '>= 0.4'}

  tailwind-merge@3.3.1:
    resolution: {integrity: sha512-gBXpgUm/3rp1lMZZrM/w7D8GKqshif0zAymAhbCyIt8KMe+0v9DQ7cdYLR4FHH/cKpdTXb+A/tKKU3eolfsI+g==}

  tailwindcss-animate@1.0.7:
    resolution: {integrity: sha512-bl6mpH3T7I3UFxuvDEXLxy/VuFxBk5bbzplh7tXI68mwMokNYd1t9qPBHlnyTwfa4JGC4zP516I1hYYtQ/vspA==}
    peerDependencies:
      tailwindcss: '>=3.0.0 || insiders'

  tailwindcss@3.4.17:
    resolution: {integrity: sha512-w33E2aCvSDP0tW9RZuNXadXlkHXqFzSkQew/aIa2i/Sj8fThxwovwlXHSPXTbAHwEIhBFXAedUhP2tueAKP8Og==}
    engines: {node: '>=14.0.0'}
    hasBin: true

  tapable@2.2.2:
    resolution: {integrity: sha512-Re10+NauLTMCudc7T5WLFLAwDhQ0JWdrMK+9B2M8zR5hRExKmsRDCBA7/aV/pNJFltmBFO5BAMlQFi/vq3nKOg==}
    engines: {node: '>=6'}

  terser-webpack-plugin@5.3.14:
    resolution: {integrity: sha512-vkZjpUjb6OMS7dhV+tILUW6BhpDR7P2L/aQSAv+Uwk+m8KATX9EccViHTJR2qDtACKPIYndLGCyl3FMo+r2LMw==}
    engines: {node: '>= 10.13.0'}
    peerDependencies:
      '@swc/core': '*'
      esbuild: '*'
      uglify-js: '*'
      webpack: ^5.1.0
    peerDependenciesMeta:
      '@swc/core':
        optional: true
      esbuild:
        optional: true
      uglify-js:
        optional: true

  terser@5.42.0:
    resolution: {integrity: sha512-UYCvU9YQW2f/Vwl+P0GfhxJxbUGLwd+5QrrGgLajzWAtC/23AX0vcise32kkP7Eu0Wu9VlzzHAXkLObgjQfFlQ==}
    engines: {node: '>=10'}
    hasBin: true

  thenify-all@1.6.0:
    resolution: {integrity: sha512-RNxQH/qI8/t3thXJDwcstUO4zeqo64+Uy/+sNVRBx4Xn2OX+OZ9oP+iJnNFqplFra2ZUVeKCSa2oVWi3T4uVmA==}
    engines: {node: '>=0.8'}

  thenify@3.3.1:
    resolution: {integrity: sha512-RVZSIV5IG10Hk3enotrhvz0T9em6cyHBLkH/YAZuKqd8hRkKhSfCGIcP2KUY0EPxndzANBmNllzWPwak+bheSw==}

  thingies@1.21.0:
    resolution: {integrity: sha512-hsqsJsFMsV+aD4s3CWKk85ep/3I9XzYV/IXaSouJMYIoDlgyi11cBhsqYe9/geRfB0YIikBQg6raRaM+nIMP9g==}
    engines: {node: '>=10.18'}
    peerDependencies:
      tslib: ^2

  thread-stream@3.1.0:
    resolution: {integrity: sha512-OqyPZ9u96VohAyMfJykzmivOrY2wfMSf3C5TtFJVgN+Hm6aj+voFhlK+kZEIv2FBh1X6Xp3DlnCOfEQ3B2J86A==}

  thunky@1.1.0:
    resolution: {integrity: sha512-eHY7nBftgThBqOyHGVN+l8gF0BucP09fMo0oO/Lb0w1OF80dJv+lDVpXG60WMQvkcxAkNybKsrEIE3ZtKGmPrA==}

  tiny-invariant@1.3.3:
    resolution: {integrity: sha512-+FbBPE1o9QAYvviau/qC5SE3caw21q3xkvWKBtja5vgqOWIHHJ3ioaq1VPfn/Szqctz2bU/oYeKd9/z5BL+PVg==}

  tiny-warning@1.0.3:
    resolution: {integrity: sha512-lBN9zLN/oAf68o3zNXYrdCt1kP8WsiGW8Oo2ka41b2IM5JL/S1CTyX1rW0mb/zSuJun0ZUrDxx4sqvYS2FWzPA==}

  tinyglobby@0.2.14:
    resolution: {integrity: sha512-tX5e7OM1HnYr2+a2C/4V0htOcSQcoSTH9KgJnVvNm5zm/cyEWKJ7j7YutsH9CxMdtOkkLFy2AHrMci9IM8IPZQ==}
    engines: {node: '>=12.0.0'}

  to-regex-range@5.0.1:
    resolution: {integrity: sha512-65P7iz6X5yEr1cwcgvQxbbIw7Uk3gOy5dIdtZ4rDveLqhrdJP+Li/Hx6tyK0NEb+2GCyneCMJiGqrADCSNk8sQ==}
    engines: {node: '>=8.0'}

  toidentifier@1.0.0:
    resolution: {integrity: sha512-yaOH/Pk/VEhBWWTlhI+qXxDFXlejDGcQipMlyxda9nthulaxLZUNcUqFxokp0vcYnvteJln5FNQDRrxj3YcbVw==}
    engines: {node: '>=0.6'}

  toidentifier@1.0.1:
    resolution: {integrity: sha512-o5sSPKEkg/DIQNmH43V0/uerLrpzVedkUh8tGNvaeXpfpuwjKenlSox/2O/BTlZUtEe+JG7s5YhEz608PlAHRA==}
    engines: {node: '>=0.6'}

  totalist@1.1.0:
    resolution: {integrity: sha512-gduQwd1rOdDMGxFG1gEvhV88Oirdo2p+KjoYFU7k2g+i7n6AFFbDQ5kMPUsW0pNbfQsB/cwXvT1i4Bue0s9g5g==}
    engines: {node: '>=6'}

  tough-cookie@4.1.4:
    resolution: {integrity: sha512-Loo5UUvLD9ScZ6jh8beX1T6sO1w2/MpCRpEP7V280GKMVUQ0Jzar2U3UJPsrdbziLEMMhu3Ujnq//rhiFuIeag==}
    engines: {node: '>=6'}

  tr46@0.0.3:
    resolution: {integrity: sha512-N3WMsuqV66lT30CrXNbEjx4GEwlow3v6rr4mCcv6prnfwhS01rkgyFdjPNBYd9br7LpXV1+Emh01fHnq2Gdgrw==}

  tree-dump@1.0.3:
    resolution: {integrity: sha512-il+Cv80yVHFBwokQSfd4bldvr1Md951DpgAGfmhydt04L+YzHgubm2tQ7zueWDcGENKHq0ZvGFR/hjvNXilHEg==}
    engines: {node: '>=10.0'}
    peerDependencies:
      tslib: '2'

  tree-kill@1.2.2:
    resolution: {integrity: sha512-L0Orpi8qGpRG//Nd+H90vFB+3iHnue1zSSGmNOOCh1GLJ7rUKVwV2HvijphGQS2UmhUZewS9VgvxYIdgr+fG1A==}
    hasBin: true

  ts-api-utils@2.1.0:
    resolution: {integrity: sha512-CUgTZL1irw8u29bzrOD/nH85jqyc74D6SshFgujOIA7osm2Rz7dYH77agkx7H4FBNxDq7Cjf+IjaX/8zwFW+ZQ==}
    engines: {node: '>=18.12'}
    peerDependencies:
      typescript: '>=4.8.4'

  ts-interface-checker@0.1.13:
    resolution: {integrity: sha512-Y/arvbn+rrz3JCKl9C4kVNfTfSm2/mEp5FSz5EsZSANGPSlQrpRI5M4PKF+mJnE52jOO90PnPSc3Ur3bTQw0gA==}

  tslib@2.8.1:
    resolution: {integrity: sha512-oJFu94HQb+KVduSUQL7wnpmqnfmLsOA/nAh6b6EH0wCEoK0/mPeXU6c3wKDV83MkOuHPRHtSXKKU99IBazS/2w==}

  tsscmp@1.0.6:
    resolution: {integrity: sha512-LxhtAkPDTkVCMQjt2h6eBVY28KCjikZqZfMcC15YBeNjkgUpdCfBu5HoiOTDu86v6smE8yOjyEktJ8hlbANHQA==}
    engines: {node: '>=0.6.x'}

  tsx@4.20.1:
    resolution: {integrity: sha512-JsFUnMHIE+g8KllOvWTrSOwCKM10xLcsesvUQR61znsbrcwZ4U/QaqdymmvTqG5GMD7k2VFv9UG35C4dRy34Ag==}
    engines: {node: '>=18.0.0'}
    hasBin: true

  turbo-darwin-64@2.5.4:
    resolution: {integrity: sha512-ah6YnH2dErojhFooxEzmvsoZQTMImaruZhFPfMKPBq8sb+hALRdvBNLqfc8NWlZq576FkfRZ/MSi4SHvVFT9PQ==}
    cpu: [x64]
    os: [darwin]

  turbo-darwin-arm64@2.5.4:
    resolution: {integrity: sha512-2+Nx6LAyuXw2MdXb7pxqle3MYignLvS7OwtsP9SgtSBaMlnNlxl9BovzqdYAgkUW3AsYiQMJ/wBRb7d+xemM5A==}
    cpu: [arm64]
    os: [darwin]

  turbo-linux-64@2.5.4:
    resolution: {integrity: sha512-5May2kjWbc8w4XxswGAl74GZ5eM4Gr6IiroqdLhXeXyfvWEdm2mFYCSWOzz0/z5cAgqyGidF1jt1qzUR8hTmOA==}
    cpu: [x64]
    os: [linux]

  turbo-linux-arm64@2.5.4:
    resolution: {integrity: sha512-/2yqFaS3TbfxV3P5yG2JUI79P7OUQKOUvAnx4MV9Bdz6jqHsHwc9WZPpO4QseQm+NvmgY6ICORnoVPODxGUiJg==}
    cpu: [arm64]
    os: [linux]

  turbo-windows-64@2.5.4:
    resolution: {integrity: sha512-EQUO4SmaCDhO6zYohxIjJpOKRN3wlfU7jMAj3CgcyTPvQR/UFLEKAYHqJOnJtymbQmiiM/ihX6c6W6Uq0yC7mA==}
    cpu: [x64]
    os: [win32]

  turbo-windows-arm64@2.5.4:
    resolution: {integrity: sha512-oQ8RrK1VS8lrxkLriotFq+PiF7iiGgkZtfLKF4DDKsmdbPo0O9R2mQxm7jHLuXraRCuIQDWMIw6dpcr7Iykf4A==}
    cpu: [arm64]
    os: [win32]

  turbo@2.5.4:
    resolution: {integrity: sha512-kc8ZibdRcuWUG1pbYSBFWqmIjynlD8Lp7IB6U3vIzvOv9VG+6Sp8bzyeBWE3Oi8XV5KsQrznyRTBPvrf99E4mA==}
    hasBin: true

  twitter-api-v2@1.23.2:
    resolution: {integrity: sha512-m0CGXmfGwUhWBOOTVCIXIoSEXwGCQV3Es9yraCwUxaVrjJT2CQcqDrQsQTpBhtiAvVL2HS1cCEGsotNjfX9log==}

  type-check@0.4.0:
    resolution: {integrity: sha512-XleUoc9uwGXqjWwXaUTZAmzMcFZ5858QA2vvx1Ur5xIcixXIP+8LnFDgRplU30us6teqdlskFfu+ae4K79Ooew==}
    engines: {node: '>= 0.8.0'}

  type-fest@4.41.0:
    resolution: {integrity: sha512-TeTSQ6H5YHvpqVwBRcnLDCBnDOHWYu7IvGbHT6N8AOymcr9PJGjc1GTtiWZTYg0NCgYwvnYWEkVChQAr9bjfwA==}
    engines: {node: '>=16'}

  type-is@1.6.18:
    resolution: {integrity: sha512-TkRKr9sUTxEH8MdfuCSP7VizJyzRNMjj2J2do2Jr3Kym598JVdEksuzPQCnlFPW4ky9Q+iA+ma9BGm06XQBy8g==}
    engines: {node: '>= 0.6'}

  typescript-eslint@8.34.0:
    resolution: {integrity: sha512-MRpfN7uYjTrTGigFCt8sRyNqJFhjN0WwZecldaqhWm+wy0gaRt8Edb/3cuUy0zdq2opJWT6iXINKAtewnDOltQ==}
    engines: {node: ^18.18.0 || ^20.9.0 || >=21.1.0}
    peerDependencies:
      eslint: ^8.57.0 || ^9.0.0
      typescript: '>=4.8.4 <5.9.0'

  typescript@5.6.3:
    resolution: {integrity: sha512-hjcS1mhfuyi4WW8IWtjP7brDrG2cuDZukyrYrSauoXGNgx0S7zceP07adYkJycEr56BOUTNPzbInooiN3fn1qw==}
    engines: {node: '>=14.17'}
    hasBin: true

  typescript@5.8.3:
    resolution: {integrity: sha512-p1diW6TqL9L07nNxvRMM7hMMw4c5XOo/1ibL4aAIGmSAt9slTE1Xgw5KWuof2uTOvCg9BY7ZRi+GaF+7sfgPeQ==}
    engines: {node: '>=14.17'}
    hasBin: true

  uint8-varint@2.0.4:
    resolution: {integrity: sha512-FwpTa7ZGA/f/EssWAb5/YV6pHgVF1fViKdW8cWaEarjB8t7NyofSWBdOTyFPaGuUG4gx3v1O3PQ8etsiOs3lcw==}

  uint8arraylist@2.4.8:
    resolution: {integrity: sha512-vc1PlGOzglLF0eae1M8mLRTBivsvrGsdmJ5RbK3e+QRvRLOZfZhQROTwH/OfyF3+ZVUg9/8hE8bmKP2CvP9quQ==}

  uint8arrays@5.1.0:
    resolution: {integrity: sha512-vA6nFepEmlSKkMBnLBaUMVvAC4G3CTmO58C12y4sq6WPDOR7mOFYOi7GlrQ4djeSbP6JG9Pv9tJDM97PedRSww==}

  undici-types@6.21.0:
    resolution: {integrity: sha512-iwDZqg0QAGrg9Rav5H4n0M64c3mkR59cJ6wQp+7C4nI0gsmExaedaYLNO44eT4AtBBwjbTiGPMlt2Md0T9H9JQ==}

  universalify@0.1.2:
    resolution: {integrity: sha512-rBJeI5CXAlmy1pV+617WB9J63U6XcazHHF2f2dbJix4XzpUF0RS3Zbj0FGIOCAva5P/d/GBOYaACQ1w+0azUkg==}
    engines: {node: '>= 4.0.0'}

  universalify@0.2.0:
    resolution: {integrity: sha512-CJ1QgKmNg3CwvAv/kOFmtnEN05f0D/cn9QntgNOQlQF9dgvVTHj3t+8JPdjqawCHk7V/KA+fbUqzZ9XWhcqPUg==}
    engines: {node: '>= 4.0.0'}

  universalify@2.0.1:
    resolution: {integrity: sha512-gptHNQghINnc/vTGIk0SOFGFNXw7JVrlRUtConJRlvaw6DuX0wO5Jeko9sWrMBhh+PsYAZ7oXAiOnf/UKogyiw==}
    engines: {node: '>= 10.0.0'}

  unpipe@1.0.0:
    resolution: {integrity: sha512-pjy2bYhSsufwWlKwPc+l3cN7+wuJlK6uz0YdJEOlQDbl6jo/YlPi4mb8agUkVC8BF7V8NuzeyPNqRksA3hztKQ==}
    engines: {node: '>= 0.8'}

  unplugin@2.3.5:
    resolution: {integrity: sha512-RyWSb5AHmGtjjNQ6gIlA67sHOsWpsbWpwDokLwTcejVdOjEkJZh7QKu14J00gDDVSh8kGH4KYC/TNBceXFZhtw==}
    engines: {node: '>=18.12.0'}

  upath@2.0.1:
    resolution: {integrity: sha512-1uEe95xksV1O0CYKXo8vQvN1JEbtJp7lb7C5U9HMsIp6IVwntkH/oNUzyVNQSd4S1sYk2FpSSW44FqMc8qee5w==}
    engines: {node: '>=4'}

  update-browserslist-db@1.1.3:
    resolution: {integrity: sha512-UxhIZQ+QInVdunkDAaiazvvT/+fXL5Osr0JZlJulepYu6Jd7qJtDZjlur0emRlT71EN3ScPoE7gvsuIKKNavKw==}
    hasBin: true
    peerDependencies:
      browserslist: '>= 4.21.0'

  uri-js@4.4.1:
    resolution: {integrity: sha512-7rKUyy33Q1yc98pQ1DAmLtwX109F7TIfWlW1Ydo8Wl1ii1SeHieeh0HHfPeL2fMXK6z0s8ecKs9frCuLJvndBg==}

  url-parse@1.5.10:
    resolution: {integrity: sha512-WypcfiRhfeUP9vvF0j6rw0J3hrWrw6iZv3+22h6iRMJ/8z1Tj6XfLP4DsUix5MhMPnXpiHDoKyoZ/bdCkwBCiQ==}

  use-callback-ref@1.3.3:
    resolution: {integrity: sha512-jQL3lRnocaFtu3V00JToYz/4QkNWswxijDaCVNZRiRTO3HQDLsdu1ZtmIUvV4yPp+rvWm5j0y0TG/S61cuijTg==}
    engines: {node: '>=10'}
    peerDependencies:
      '@types/react': '*'
      react: ^16.8.0 || ^17.0.0 || ^18.0.0 || ^19.0.0 || ^19.0.0-rc
    peerDependenciesMeta:
      '@types/react':
        optional: true

  use-sidecar@1.1.3:
    resolution: {integrity: sha512-Fedw0aZvkhynoPYlA5WXrMCAMm+nSWdZt6lzJQ7Ok8S6Q+VsHmHpRWndVRJ8Be0ZbkfPc5LRYH+5XrzXcEeLRQ==}
    engines: {node: '>=10'}
    peerDependencies:
      '@types/react': '*'
      react: ^16.8.0 || ^17.0.0 || ^18.0.0 || ^19.0.0 || ^19.0.0-rc
    peerDependenciesMeta:
      '@types/react':
        optional: true

  use-sync-external-store@1.5.0:
    resolution: {integrity: sha512-Rb46I4cGGVBmjamjphe8L/UnvJD+uPPtTkNvX5mZgqdbavhI4EbgIWJiIHXJ8bc/i9EQGPRh4DwEURJ552Do0A==}
    peerDependencies:
      react: ^16.8.0 || ^17.0.0 || ^18.0.0 || ^19.0.0

  util-deprecate@1.0.2:
    resolution: {integrity: sha512-EPD5q1uXyFxJpCrLnCc1nHnq3gOa6DZBocAIiI2TaSCA7VCJ1UJDMagCzIkXNsUYfD1daK//LTEQ8xiIbrHtcw==}

  utils-merge@1.0.1:
    resolution: {integrity: sha512-pMZTvIkT1d+TFGvDOqodOclx0QWkkgi6Tdoa8gC8ffGAAqz9pzPTZWAybbsHHoED/ztMtkv/VoYTYyShUn81hA==}
    engines: {node: '>= 0.4.0'}

  uuid@8.3.2:
    resolution: {integrity: sha512-+NYs2QeMWy+GWFOEm9xnn6HCDp0l7QBD7ml8zLUmJ+93Q5NF0NocErnwkTkXVFNiX3/fpC6afS8Dhb/gz7R7eg==}
    hasBin: true

  vary@1.1.2:
    resolution: {integrity: sha512-BNGbWLfd0eUPabhkXUVm0j8uuvREyTh5ovRa/dyow/BqAbZJyC+5fU+IzQOzmAKzYqYRAISoRhdQr3eIZ/PXqg==}
    engines: {node: '>= 0.8'}

  vite@6.3.5:
    resolution: {integrity: sha512-cZn6NDFE7wdTpINgs++ZJ4N49W2vRp8LCKrn3Ob1kYNtOo21vfDoaV5GzBfLU4MovSAB8uNRm4jgzVQZ+mBzPQ==}
    engines: {node: ^18.0.0 || ^20.0.0 || >=22.0.0}
    hasBin: true
    peerDependencies:
      '@types/node': ^18.0.0 || ^20.0.0 || >=22.0.0
      jiti: '>=1.21.0'
      less: '*'
      lightningcss: ^1.21.0
      sass: '*'
      sass-embedded: '*'
      stylus: '*'
      sugarss: '*'
      terser: ^5.16.0
      tsx: ^4.8.1
      yaml: ^2.4.2
    peerDependenciesMeta:
      '@types/node':
        optional: true
      jiti:
        optional: true
      less:
        optional: true
      lightningcss:
        optional: true
      sass:
        optional: true
      sass-embedded:
        optional: true
      stylus:
        optional: true
      sugarss:
        optional: true
      terser:
        optional: true
      tsx:
        optional: true
      yaml:
        optional: true

  wait-on@8.0.3:
    resolution: {integrity: sha512-nQFqAFzZDeRxsu7S3C7LbuxslHhk+gnJZHyethuGKAn2IVleIbTB9I3vJSQiSR+DifUqmdzfPMoMPJfLqMF2vw==}
    engines: {node: '>=12.0.0'}
    hasBin: true

  watchpack@2.4.4:
    resolution: {integrity: sha512-c5EGNOiyxxV5qmTtAB7rbiXxi1ooX1pQKMLX/MIabJjRA0SJBQOjKF+KSVfHkr9U1cADPon0mRiVe/riyaiDUA==}
    engines: {node: '>=10.13.0'}

  wbuf@1.7.3:
    resolution: {integrity: sha512-O84QOnr0icsbFGLS0O3bI5FswxzRr8/gHwWkDlQFskhSPryQXvrTMxjxGP4+iWYoauLoBvfDpkrOauZ+0iZpDA==}

  web-streams-polyfill@3.3.3:
    resolution: {integrity: sha512-d2JWLCivmZYTSIoge9MsgFCZrt571BikcWGYkjC1khllbTeDlGqZ2D8vD8E/lJa8WGWbb7Plm8/XJYV7IJHZZw==}
    engines: {node: '>= 8'}

  webidl-conversions@3.0.1:
    resolution: {integrity: sha512-2JAn3z8AR6rjK8Sm8orRC0h/bcl/DqL7tRPdGZ4I1CjdF+EaMLmYxBHyXuKL849eucPFhvBoxMsflfOb8kxaeQ==}

  webpack-bundle-analyzer@4.6.1:
    resolution: {integrity: sha512-oKz9Oz9j3rUciLNfpGFjOb49/jEpXNmWdVH8Ls//zNcnLlQdTGXQQMsBbb/gR7Zl8WNLxVCq+0Hqbx3zv6twBw==}
    engines: {node: '>= 10.13.0'}
    hasBin: true

  webpack-dev-middleware@7.4.2:
    resolution: {integrity: sha512-xOO8n6eggxnwYpy1NlzUKpvrjfJTvae5/D6WOK0S2LSo7vjmo5gCM1DbLUmFqrMTJP+W/0YZNctm7jasWvLuBA==}
    engines: {node: '>= 18.12.0'}
    peerDependencies:
      webpack: ^5.0.0
    peerDependenciesMeta:
      webpack:
        optional: true

  webpack-dev-server@5.0.4:
    resolution: {integrity: sha512-dljXhUgx3HqKP2d8J/fUMvhxGhzjeNVarDLcbO/EWMSgRizDkxHQDZQaLFL5VJY9tRBj2Gz+rvCEYYvhbqPHNA==}
    engines: {node: '>= 18.12.0'}
    hasBin: true
    peerDependencies:
      webpack: ^5.0.0
      webpack-cli: '*'
    peerDependenciesMeta:
      webpack:
        optional: true
      webpack-cli:
        optional: true

  webpack-sources@3.3.2:
    resolution: {integrity: sha512-ykKKus8lqlgXX/1WjudpIEjqsafjOTcOJqxnAbMLAu/KCsDCJ6GBtvscewvTkrn24HsnvFwrSCbenFrhtcCsAA==}
    engines: {node: '>=10.13.0'}

  webpack-virtual-modules@0.6.2:
    resolution: {integrity: sha512-66/V2i5hQanC51vBQKPH4aI8NMAcBW59FVBs+rC7eGHupMyfn34q7rZIE+ETlJ+XTevqfUhVVBgSUNSW2flEUQ==}

  webpack@5.99.9:
    resolution: {integrity: sha512-brOPwM3JnmOa+7kd3NsmOUOwbDAj8FT9xDsG3IW0MgbN9yZV7Oi/s/+MNQ/EcSMqw7qfoRyXPoeEWT8zLVdVGg==}
    engines: {node: '>=10.13.0'}
    hasBin: true
    peerDependencies:
      webpack-cli: '*'
    peerDependenciesMeta:
      webpack-cli:
        optional: true

  websocket-driver@0.7.4:
    resolution: {integrity: sha512-b17KeDIQVjvb0ssuSDF2cYXSg2iztliJ4B9WdsuB6J952qCPKmnVq4DyW5motImXHDC1cBT/1UezrJVsKw5zjg==}
    engines: {node: '>=0.8.0'}

  websocket-extensions@0.1.4:
    resolution: {integrity: sha512-OqedPIGOfsDlo31UNwYbCFMSaO9m9G/0faIHj5/dZFDMFqPTcx6UwqyOy3COEaEOg/9VsGIpdqn62W5KhoKSpg==}
    engines: {node: '>=0.8.0'}

  whatwg-url@5.0.0:
    resolution: {integrity: sha512-saE57nupxk6v3HY35+jzBwYa0rKSy0XR8JSxZPwgLr7ys0IBzhGviA1/TUGJLmSVqs8pb9AnvICXEuOHLprYTw==}

  which@1.3.1:
    resolution: {integrity: sha512-HxJdYWq1MTIQbJ3nw0cqssHoTNU267KlrDuGZ1WYlxDStUtKUhOaJmh112/TZmHxxUfuJqPXSOm7tDyas0OSIQ==}
    hasBin: true

  which@2.0.2:
    resolution: {integrity: sha512-BLI3Tl1TW3Pvl70l3yq3Y64i+awpwXqsGBYWkkqMtnbXgrMD+yj7rhW0kuEDxzJaYXGjEW5ogapKNMEKNMjibA==}
    engines: {node: '>= 8'}
    hasBin: true

  word-wrap@1.2.5:
    resolution: {integrity: sha512-BN22B5eaMMI9UMtjrGd5g5eCYPpCPDUy0FJXbYsaT5zYxjFOckS53SQDE3pWkVoWpHXVb3BrYcEN4Twa55B5cA==}
    engines: {node: '>=0.10.0'}

  wrap-ansi@7.0.0:
    resolution: {integrity: sha512-YVGIj2kamLSTxw6NsZjoBxfSwsn0ycdesmc4p+Q21c5zPuZ1pl+NfxVdxPtdHvmNVOQ6XSYG4AUtyt/Fi7D16Q==}
    engines: {node: '>=10'}

  wrap-ansi@8.1.0:
    resolution: {integrity: sha512-si7QWI6zUMq56bESFvagtmzMdGOtoxfR+Sez11Mobfc7tm+VkUckk9bW2UeffTGVUbOksxmSw0AA2gs8g71NCQ==}
    engines: {node: '>=12'}

  wrappy@1.0.2:
    resolution: {integrity: sha512-l4Sp/DRseor9wL6EvV2+TuQn63dMkPjZ/sp9XkghTEbV9KlPS1xUsZ3u7/IQO4wxtcFB4bgpQPRcR3QCvezPcQ==}

  ws@7.5.10:
    resolution: {integrity: sha512-+dbF1tHwZpXcbOJdVOkzLDxZP1ailvSxM6ZweXTegylPny803bFhA+vqBYw4s31NSAk4S2Qz+AKXK9a4wkdjcQ==}
    engines: {node: '>=8.3.0'}
    peerDependencies:
      bufferutil: ^4.0.1
      utf-8-validate: ^5.0.2
    peerDependenciesMeta:
      bufferutil:
        optional: true
      utf-8-validate:
        optional: true

  ws@8.18.0:
    resolution: {integrity: sha512-8VbfWfHLbbwu3+N6OKsOMpBdT4kXPDDB9cJk2bJ6mh9ucxdlnNvH1e+roYkKmN9Nxw2yjz7VzeO9oOz2zJ04Pw==}
    engines: {node: '>=10.0.0'}
    peerDependencies:
      bufferutil: ^4.0.1
      utf-8-validate: '>=5.0.2'
    peerDependenciesMeta:
      bufferutil:
        optional: true
      utf-8-validate:
        optional: true

  ws@8.18.2:
    resolution: {integrity: sha512-DMricUmwGZUVr++AEAe2uiVM7UoO9MAVZMDu05UQOaUII0lp+zOzLLU4Xqh/JvTqklB1T4uELaaPBKyjE1r4fQ==}
    engines: {node: '>=10.0.0'}
    peerDependencies:
      bufferutil: ^4.0.1
      utf-8-validate: '>=5.0.2'
    peerDependenciesMeta:
      bufferutil:
        optional: true
      utf-8-validate:
        optional: true

  xtend@4.0.2:
    resolution: {integrity: sha512-LKYU1iAXJXUgAXn9URjiu+MWhyUXHsvfp7mcuYm9dSUKK0/CjtrUwFAxD82/mCWbtLsGjFIad0wIsod4zrTAEQ==}
    engines: {node: '>=0.4'}

  y18n@5.0.8:
    resolution: {integrity: sha512-0pfFzegeDWJHJIAmTLRP2DwHjdF5s7jo9tuztdQxAhINCdvS+3nGINqPd00AphqJR/0LhANUS6/+7SCb98YOfA==}
    engines: {node: '>=10'}

  yallist@3.1.1:
    resolution: {integrity: sha512-a4UGQaWPH59mOXUYnAG2ewncQS4i4F43Tv3JoAM+s2VDAmS9NsK8GpDMLrCHPksFT7h3K6TOoUNn2pb7RoXx4g==}

  yaml@2.8.0:
    resolution: {integrity: sha512-4lLa/EcQCB0cJkyts+FpIRx5G/llPxfP6VQU5KByHEhLxY3IJCH0f0Hy1MHI8sClTvsIb8qwRJ6R/ZdlDJ/leQ==}
    engines: {node: '>= 14.6'}
    hasBin: true

  yargs-parser@21.1.1:
    resolution: {integrity: sha512-tVpsJW7DdjecAiFpbIB1e3qxIQsE6NoPc5/eTdrbbIC4h0LVsWhnoa3g+m2HclBIujHzsxZ4VJVA+GUuc2/LBw==}
    engines: {node: '>=12'}

  yargs@17.7.2:
    resolution: {integrity: sha512-7dSzzRQ++CKnNI/krKnYRV7JKKPUXMEh61soaHKg9mrWEhzFWhFnxPxGl+69cD1Ou63C13NUPCnmIcrvqCuM6w==}
    engines: {node: '>=12'}

  ylru@1.4.0:
    resolution: {integrity: sha512-2OQsPNEmBCvXuFlIni/a+Rn+R2pHW9INm0BxXJ4hVDA8TirqMj+J/Rp9ItLatT/5pZqWwefVrTQcHpixsxnVlA==}
    engines: {node: '>= 4.0.0'}

  yocto-queue@0.1.0:
    resolution: {integrity: sha512-rVksvsnNCdJ/ohGc6xgPwyN8eheCxsiLM8mxuE/t/mOVqJewPuO1miLpTHQiRgTKCLexL4MeAFVagts7HmNZ2Q==}
    engines: {node: '>=10'}

  zod-to-json-schema@3.24.5:
    resolution: {integrity: sha512-/AuWwMP+YqiPbsJx5D6TfgRTc4kTLjsh5SOcd4bLsfUg2RcEXrFMJl1DGgdHy2aCfsIA/cr/1JM0xcB2GZji8g==}
    peerDependencies:
      zod: ^3.24.1

  zod@3.25.62:
    resolution: {integrity: sha512-YCxsr4DmhPcrKPC9R1oBHQNlQzlJEyPAId//qTau/vBee9uO8K6prmRq4eMkOyxvBfH4wDPIPdLx9HVMWIY3xA==}

  zustand@5.0.5:
    resolution: {integrity: sha512-mILtRfKW9xM47hqxGIxCv12gXusoY/xTSHBYApXozR0HmQv299whhBeeAcRy+KrPPybzosvJBCOmVjq6x12fCg==}
    engines: {node: '>=12.20.0'}
    peerDependencies:
      '@types/react': '>=18.0.0'
      immer: '>=9.0.6'
      react: '>=18.0.0'
      use-sync-external-store: '>=1.2.0'
    peerDependenciesMeta:
      '@types/react':
        optional: true
      immer:
        optional: true
      react:
        optional: true
      use-sync-external-store:
        optional: true

snapshots:

  '@alloc/quick-lru@5.2.0': {}

  '@ampproject/remapping@2.3.0':
    dependencies:
      '@jridgewell/gen-mapping': 0.3.8
      '@jridgewell/trace-mapping': 0.3.25

  '@asteasolutions/zod-to-openapi@5.5.0(zod@3.25.62)':
    dependencies:
      openapi3-ts: 4.4.0
      zod: 3.25.62

  '@babel/code-frame@7.27.1':
    dependencies:
      '@babel/helper-validator-identifier': 7.27.1
      js-tokens: 4.0.0
      picocolors: 1.1.1

  '@babel/compat-data@7.27.5': {}

  '@babel/core@7.27.4':
    dependencies:
      '@ampproject/remapping': 2.3.0
      '@babel/code-frame': 7.27.1
      '@babel/generator': 7.27.5
      '@babel/helper-compilation-targets': 7.27.2
      '@babel/helper-module-transforms': 7.27.3(@babel/core@7.27.4)
      '@babel/helpers': 7.27.6
      '@babel/parser': 7.27.5
      '@babel/template': 7.27.2
      '@babel/traverse': 7.27.4
      '@babel/types': 7.27.6
      convert-source-map: 2.0.0
      debug: 4.4.1
      gensync: 1.0.0-beta.2
      json5: 2.2.3
      semver: 6.3.1
    transitivePeerDependencies:
      - supports-color

  '@babel/generator@7.27.5':
    dependencies:
      '@babel/parser': 7.27.5
      '@babel/types': 7.27.6
      '@jridgewell/gen-mapping': 0.3.8
      '@jridgewell/trace-mapping': 0.3.25
      jsesc: 3.1.0

  '@babel/helper-annotate-as-pure@7.27.3':
    dependencies:
      '@babel/types': 7.27.6

  '@babel/helper-compilation-targets@7.27.2':
    dependencies:
      '@babel/compat-data': 7.27.5
      '@babel/helper-validator-option': 7.27.1
      browserslist: 4.25.0
      lru-cache: 5.1.1
      semver: 6.3.1

  '@babel/helper-create-class-features-plugin@7.27.1(@babel/core@7.27.4)':
    dependencies:
      '@babel/core': 7.27.4
      '@babel/helper-annotate-as-pure': 7.27.3
      '@babel/helper-member-expression-to-functions': 7.27.1
      '@babel/helper-optimise-call-expression': 7.27.1
      '@babel/helper-replace-supers': 7.27.1(@babel/core@7.27.4)
      '@babel/helper-skip-transparent-expression-wrappers': 7.27.1
      '@babel/traverse': 7.27.4
      semver: 6.3.1
    transitivePeerDependencies:
      - supports-color

  '@babel/helper-member-expression-to-functions@7.27.1':
    dependencies:
      '@babel/traverse': 7.27.4
      '@babel/types': 7.27.6
    transitivePeerDependencies:
      - supports-color

  '@babel/helper-module-imports@7.27.1':
    dependencies:
      '@babel/traverse': 7.27.4
      '@babel/types': 7.27.6
    transitivePeerDependencies:
      - supports-color

  '@babel/helper-module-transforms@7.27.3(@babel/core@7.27.4)':
    dependencies:
      '@babel/core': 7.27.4
      '@babel/helper-module-imports': 7.27.1
      '@babel/helper-validator-identifier': 7.27.1
      '@babel/traverse': 7.27.4
    transitivePeerDependencies:
      - supports-color

  '@babel/helper-optimise-call-expression@7.27.1':
    dependencies:
      '@babel/types': 7.27.6

  '@babel/helper-plugin-utils@7.27.1': {}

  '@babel/helper-replace-supers@7.27.1(@babel/core@7.27.4)':
    dependencies:
      '@babel/core': 7.27.4
      '@babel/helper-member-expression-to-functions': 7.27.1
      '@babel/helper-optimise-call-expression': 7.27.1
      '@babel/traverse': 7.27.4
    transitivePeerDependencies:
      - supports-color

  '@babel/helper-skip-transparent-expression-wrappers@7.27.1':
    dependencies:
      '@babel/traverse': 7.27.4
      '@babel/types': 7.27.6
    transitivePeerDependencies:
      - supports-color

  '@babel/helper-string-parser@7.27.1': {}

  '@babel/helper-validator-identifier@7.27.1': {}

  '@babel/helper-validator-option@7.27.1': {}

  '@babel/helpers@7.27.6':
    dependencies:
      '@babel/template': 7.27.2
      '@babel/types': 7.27.6

  '@babel/parser@7.27.5':
    dependencies:
      '@babel/types': 7.27.6

  '@babel/plugin-syntax-jsx@7.27.1(@babel/core@7.27.4)':
    dependencies:
      '@babel/core': 7.27.4
      '@babel/helper-plugin-utils': 7.27.1

  '@babel/plugin-syntax-typescript@7.27.1(@babel/core@7.27.4)':
    dependencies:
      '@babel/core': 7.27.4
      '@babel/helper-plugin-utils': 7.27.1

  '@babel/plugin-transform-modules-commonjs@7.27.1(@babel/core@7.27.4)':
    dependencies:
      '@babel/core': 7.27.4
      '@babel/helper-module-transforms': 7.27.3(@babel/core@7.27.4)
      '@babel/helper-plugin-utils': 7.27.1
    transitivePeerDependencies:
      - supports-color

  '@babel/plugin-transform-react-jsx-self@7.27.1(@babel/core@7.27.4)':
    dependencies:
      '@babel/core': 7.27.4
      '@babel/helper-plugin-utils': 7.27.1

  '@babel/plugin-transform-react-jsx-source@7.27.1(@babel/core@7.27.4)':
    dependencies:
      '@babel/core': 7.27.4
      '@babel/helper-plugin-utils': 7.27.1

  '@babel/plugin-transform-typescript@7.27.1(@babel/core@7.27.4)':
    dependencies:
      '@babel/core': 7.27.4
      '@babel/helper-annotate-as-pure': 7.27.3
      '@babel/helper-create-class-features-plugin': 7.27.1(@babel/core@7.27.4)
      '@babel/helper-plugin-utils': 7.27.1
      '@babel/helper-skip-transparent-expression-wrappers': 7.27.1
      '@babel/plugin-syntax-typescript': 7.27.1(@babel/core@7.27.4)
    transitivePeerDependencies:
      - supports-color

  '@babel/preset-typescript@7.27.1(@babel/core@7.27.4)':
    dependencies:
      '@babel/core': 7.27.4
      '@babel/helper-plugin-utils': 7.27.1
      '@babel/helper-validator-option': 7.27.1
      '@babel/plugin-syntax-jsx': 7.27.1(@babel/core@7.27.4)
      '@babel/plugin-transform-modules-commonjs': 7.27.1(@babel/core@7.27.4)
      '@babel/plugin-transform-typescript': 7.27.1(@babel/core@7.27.4)
    transitivePeerDependencies:
      - supports-color

  '@babel/template@7.27.2':
    dependencies:
      '@babel/code-frame': 7.27.1
      '@babel/parser': 7.27.5
      '@babel/types': 7.27.6

  '@babel/traverse@7.27.4':
    dependencies:
      '@babel/code-frame': 7.27.1
      '@babel/generator': 7.27.5
      '@babel/parser': 7.27.5
      '@babel/template': 7.27.2
      '@babel/types': 7.27.6
      debug: 4.4.1
      globals: 11.12.0
    transitivePeerDependencies:
      - supports-color

  '@babel/types@7.27.6':
    dependencies:
      '@babel/helper-string-parser': 7.27.1
      '@babel/helper-validator-identifier': 7.27.1

  '@chainsafe/is-ip@2.1.0': {}

  '@chainsafe/netmask@2.0.0':
    dependencies:
      '@chainsafe/is-ip': 2.1.0

  '@crosspost/scheduler-sdk@0.1.1':
    dependencies:
      axios: 1.9.0
    transitivePeerDependencies:
      - debug

  '@crosspost/sdk@0.3.0':
    dependencies:
      '@crosspost/types': 0.2.12
      async-retry: 1.3.3

  '@crosspost/types@0.2.12':
    dependencies:
      hono: 4.7.11
      zod: 3.25.62

  '@crosspost/types@0.3.0':
    dependencies:
      hono: 4.7.11
      zod: 3.25.62

  '@discoveryjs/json-ext@0.5.7': {}

  '@drizzle-team/brocli@0.10.2': {}

  '@esbuild-kit/core-utils@3.3.2':
    dependencies:
      esbuild: 0.18.20
      source-map-support: 0.5.21

  '@esbuild-kit/esm-loader@2.6.5':
    dependencies:
      '@esbuild-kit/core-utils': 3.3.2
      get-tsconfig: 4.10.1

  '@esbuild/aix-ppc64@0.25.5':
    optional: true

  '@esbuild/android-arm64@0.17.19':
    optional: true

  '@esbuild/android-arm64@0.18.20':
    optional: true

  '@esbuild/android-arm64@0.25.5':
    optional: true

  '@esbuild/android-arm@0.17.19':
    optional: true

  '@esbuild/android-arm@0.18.20':
    optional: true

  '@esbuild/android-arm@0.25.5':
    optional: true

  '@esbuild/android-x64@0.17.19':
    optional: true

  '@esbuild/android-x64@0.18.20':
    optional: true

  '@esbuild/android-x64@0.25.5':
    optional: true

  '@esbuild/darwin-arm64@0.17.19':
    optional: true

  '@esbuild/darwin-arm64@0.18.20':
    optional: true

  '@esbuild/darwin-arm64@0.25.5':
    optional: true

  '@esbuild/darwin-x64@0.17.19':
    optional: true

  '@esbuild/darwin-x64@0.18.20':
    optional: true

  '@esbuild/darwin-x64@0.25.5':
    optional: true

  '@esbuild/freebsd-arm64@0.17.19':
    optional: true

  '@esbuild/freebsd-arm64@0.18.20':
    optional: true

  '@esbuild/freebsd-arm64@0.25.5':
    optional: true

  '@esbuild/freebsd-x64@0.17.19':
    optional: true

  '@esbuild/freebsd-x64@0.18.20':
    optional: true

  '@esbuild/freebsd-x64@0.25.5':
    optional: true

  '@esbuild/linux-arm64@0.17.19':
    optional: true

  '@esbuild/linux-arm64@0.18.20':
    optional: true

  '@esbuild/linux-arm64@0.25.5':
    optional: true

  '@esbuild/linux-arm@0.17.19':
    optional: true

  '@esbuild/linux-arm@0.18.20':
    optional: true

  '@esbuild/linux-arm@0.25.5':
    optional: true

  '@esbuild/linux-ia32@0.17.19':
    optional: true

  '@esbuild/linux-ia32@0.18.20':
    optional: true

  '@esbuild/linux-ia32@0.25.5':
    optional: true

  '@esbuild/linux-loong64@0.17.19':
    optional: true

  '@esbuild/linux-loong64@0.18.20':
    optional: true

  '@esbuild/linux-loong64@0.25.5':
    optional: true

  '@esbuild/linux-mips64el@0.17.19':
    optional: true

  '@esbuild/linux-mips64el@0.18.20':
    optional: true

  '@esbuild/linux-mips64el@0.25.5':
    optional: true

  '@esbuild/linux-ppc64@0.17.19':
    optional: true

  '@esbuild/linux-ppc64@0.18.20':
    optional: true

  '@esbuild/linux-ppc64@0.25.5':
    optional: true

  '@esbuild/linux-riscv64@0.17.19':
    optional: true

  '@esbuild/linux-riscv64@0.18.20':
    optional: true

  '@esbuild/linux-riscv64@0.25.5':
    optional: true

  '@esbuild/linux-s390x@0.17.19':
    optional: true

  '@esbuild/linux-s390x@0.18.20':
    optional: true

  '@esbuild/linux-s390x@0.25.5':
    optional: true

  '@esbuild/linux-x64@0.17.19':
    optional: true

  '@esbuild/linux-x64@0.18.20':
    optional: true

  '@esbuild/linux-x64@0.25.5':
    optional: true

  '@esbuild/netbsd-arm64@0.25.5':
    optional: true

  '@esbuild/netbsd-x64@0.17.19':
    optional: true

  '@esbuild/netbsd-x64@0.18.20':
    optional: true

  '@esbuild/netbsd-x64@0.25.5':
    optional: true

  '@esbuild/openbsd-arm64@0.25.5':
    optional: true

  '@esbuild/openbsd-x64@0.17.19':
    optional: true

  '@esbuild/openbsd-x64@0.18.20':
    optional: true

  '@esbuild/openbsd-x64@0.25.5':
    optional: true

  '@esbuild/sunos-x64@0.17.19':
    optional: true

  '@esbuild/sunos-x64@0.18.20':
    optional: true

  '@esbuild/sunos-x64@0.25.5':
    optional: true

  '@esbuild/win32-arm64@0.17.19':
    optional: true

  '@esbuild/win32-arm64@0.18.20':
    optional: true

  '@esbuild/win32-arm64@0.25.5':
    optional: true

  '@esbuild/win32-ia32@0.17.19':
    optional: true

  '@esbuild/win32-ia32@0.18.20':
    optional: true

  '@esbuild/win32-ia32@0.25.5':
    optional: true

  '@esbuild/win32-x64@0.17.19':
    optional: true

  '@esbuild/win32-x64@0.18.20':
    optional: true

  '@esbuild/win32-x64@0.25.5':
    optional: true

  '@eslint-community/eslint-utils@4.7.0(eslint@9.28.0(jiti@1.21.7))':
    dependencies:
      eslint: 9.28.0(jiti@1.21.7)
      eslint-visitor-keys: 3.4.3

  '@eslint-community/regexpp@4.12.1': {}

  '@eslint/config-array@0.20.1':
    dependencies:
      '@eslint/object-schema': 2.1.6
      debug: 4.4.1
      minimatch: 3.1.2
    transitivePeerDependencies:
      - supports-color

  '@eslint/config-helpers@0.2.3': {}

  '@eslint/core@0.14.0':
    dependencies:
      '@types/json-schema': 7.0.15

  '@eslint/core@0.15.0':
    dependencies:
      '@types/json-schema': 7.0.15

  '@eslint/eslintrc@3.3.1':
    dependencies:
      ajv: 6.12.6
      debug: 4.4.1
      espree: 10.4.0
      globals: 14.0.0
      ignore: 5.3.2
      import-fresh: 3.3.1
      js-yaml: 4.1.0
      minimatch: 3.1.2
      strip-json-comments: 3.1.1
    transitivePeerDependencies:
      - supports-color

  '@eslint/js@9.28.0': {}

  '@eslint/object-schema@2.1.6': {}

  '@eslint/plugin-kit@0.3.2':
    dependencies:
      '@eslint/core': 0.15.0
      levn: 0.4.1

  '@fastnear/borsh-schema@0.9.7': {}

  '@fastnear/utils@0.9.7':
    dependencies:
      '@fastnear/borsh-schema': 0.9.7
      '@noble/curves': 1.9.2
      '@noble/hashes': 1.8.0
      base58-js: 3.0.2
      big.js: 7.0.1
      borsh: 2.0.0
      js-base64: 3.7.7

  '@floating-ui/core@1.7.1':
    dependencies:
      '@floating-ui/utils': 0.2.9

  '@floating-ui/dom@1.7.1':
    dependencies:
      '@floating-ui/core': 1.7.1
      '@floating-ui/utils': 0.2.9

  '@floating-ui/react-dom@2.1.3(react-dom@18.3.1(react@18.3.1))(react@18.3.1)':
    dependencies:
      '@floating-ui/dom': 1.7.1
      react: 18.3.1
      react-dom: 18.3.1(react@18.3.1)

  '@floating-ui/utils@0.2.9': {}

  '@hapi/hoek@9.3.0': {}

  '@hapi/topo@5.1.0':
    dependencies:
      '@hapi/hoek': 9.3.0

  '@hono/node-server@1.14.4(hono@4.7.11)':
    dependencies:
      hono: 4.7.11

  '@hono/zod-openapi@0.9.10(hono@4.7.11)(zod@3.25.62)':
    dependencies:
      '@asteasolutions/zod-to-openapi': 5.5.0(zod@3.25.62)
      '@hono/zod-validator': 0.2.1(hono@4.7.11)(zod@3.25.62)
      hono: 4.7.11
      zod: 3.25.62

  '@hono/zod-validator@0.2.1(hono@4.7.11)(zod@3.25.62)':
    dependencies:
      hono: 4.7.11
      zod: 3.25.62

  '@hono/zod-validator@0.5.0(hono@4.7.11)(zod@3.25.62)':
    dependencies:
      hono: 4.7.11
      zod: 3.25.62

  '@hookform/resolvers@5.1.1(react-hook-form@7.57.0(react@18.3.1))':
    dependencies:
      '@standard-schema/utils': 0.3.0
      react-hook-form: 7.57.0(react@18.3.1)

  '@humanfs/core@0.19.1': {}

  '@humanfs/node@0.16.6':
    dependencies:
      '@humanfs/core': 0.19.1
      '@humanwhocodes/retry': 0.3.1

  '@humanwhocodes/module-importer@1.0.1': {}

  '@humanwhocodes/retry@0.3.1': {}

  '@humanwhocodes/retry@0.4.3': {}

  '@isaacs/cliui@8.0.2':
    dependencies:
      string-width: 5.1.2
      string-width-cjs: string-width@4.2.3
      strip-ansi: 7.1.0
      strip-ansi-cjs: strip-ansi@6.0.1
      wrap-ansi: 8.1.0
      wrap-ansi-cjs: wrap-ansi@7.0.0

  '@jridgewell/gen-mapping@0.3.8':
    dependencies:
      '@jridgewell/set-array': 1.2.1
      '@jridgewell/sourcemap-codec': 1.5.0
      '@jridgewell/trace-mapping': 0.3.25

  '@jridgewell/resolve-uri@3.1.2': {}

  '@jridgewell/set-array@1.2.1': {}

  '@jridgewell/source-map@0.3.6':
    dependencies:
      '@jridgewell/gen-mapping': 0.3.8
      '@jridgewell/trace-mapping': 0.3.25

  '@jridgewell/sourcemap-codec@1.5.0': {}

  '@jridgewell/trace-mapping@0.3.25':
    dependencies:
      '@jridgewell/resolve-uri': 3.1.2
      '@jridgewell/sourcemap-codec': 1.5.0

  '@jsonjoy.com/base64@1.1.2(tslib@2.8.1)':
    dependencies:
      tslib: 2.8.1

  '@jsonjoy.com/json-pack@1.2.0(tslib@2.8.1)':
    dependencies:
      '@jsonjoy.com/base64': 1.1.2(tslib@2.8.1)
      '@jsonjoy.com/util': 1.6.0(tslib@2.8.1)
      hyperdyperid: 1.2.0
      thingies: 1.21.0(tslib@2.8.1)
      tslib: 2.8.1

  '@jsonjoy.com/util@1.6.0(tslib@2.8.1)':
    dependencies:
      tslib: 2.8.1

  '@leichtgewicht/ip-codec@2.0.5': {}

  '@modern-js/node-bundle-require@2.67.6':
    dependencies:
      '@modern-js/utils': 2.67.6
      '@swc/helpers': 0.5.17
      esbuild: 0.17.19

  '@modern-js/utils@2.67.6':
    dependencies:
      '@swc/helpers': 0.5.17
      caniuse-lite: 1.0.30001722
      lodash: 4.17.21
      rslog: 1.2.3

  '@module-federation/bridge-react-webpack-plugin@0.15.0':
    dependencies:
      '@module-federation/sdk': 0.15.0
      '@types/semver': 7.5.8
      semver: 7.6.3

  '@module-federation/cli@0.15.0(typescript@5.8.3)':
    dependencies:
      '@modern-js/node-bundle-require': 2.67.6
      '@module-federation/dts-plugin': 0.15.0(typescript@5.8.3)
      '@module-federation/sdk': 0.15.0
      chalk: 3.0.0
      commander: 11.1.0
    transitivePeerDependencies:
      - bufferutil
      - debug
      - supports-color
      - typescript
      - utf-8-validate
      - vue-tsc

  '@module-federation/data-prefetch@0.15.0(react-dom@18.3.1(react@18.3.1))(react@18.3.1)':
    dependencies:
      '@module-federation/runtime': 0.15.0
      '@module-federation/sdk': 0.15.0
      fs-extra: 9.1.0
      react: 18.3.1
      react-dom: 18.3.1(react@18.3.1)

  '@module-federation/dts-plugin@0.15.0(typescript@5.8.3)':
    dependencies:
      '@module-federation/error-codes': 0.15.0
      '@module-federation/managers': 0.15.0
      '@module-federation/sdk': 0.15.0
      '@module-federation/third-party-dts-extractor': 0.15.0
      adm-zip: 0.5.16
      ansi-colors: 4.1.3
      axios: 1.9.0
      chalk: 3.0.0
      fs-extra: 9.1.0
      isomorphic-ws: 5.0.0(ws@8.18.0)
      koa: 2.16.1
      lodash.clonedeepwith: 4.5.0
      log4js: 6.9.1
      node-schedule: 2.1.1
      rambda: 9.4.2
      typescript: 5.8.3
      ws: 8.18.0
    transitivePeerDependencies:
      - bufferutil
      - debug
      - supports-color
      - utf-8-validate

  '@module-federation/enhanced@0.15.0(@rspack/core@1.2.8(@swc/helpers@0.5.17))(react-dom@18.3.1(react@18.3.1))(react@18.3.1)(typescript@5.8.3)(webpack@5.99.9)':
    dependencies:
      '@module-federation/bridge-react-webpack-plugin': 0.15.0
      '@module-federation/cli': 0.15.0(typescript@5.8.3)
      '@module-federation/data-prefetch': 0.15.0(react-dom@18.3.1(react@18.3.1))(react@18.3.1)
      '@module-federation/dts-plugin': 0.15.0(typescript@5.8.3)
      '@module-federation/error-codes': 0.15.0
      '@module-federation/inject-external-runtime-core-plugin': 0.15.0(@module-federation/runtime-tools@0.15.0)
      '@module-federation/managers': 0.15.0
      '@module-federation/manifest': 0.15.0(typescript@5.8.3)
      '@module-federation/rspack': 0.15.0(@rspack/core@1.2.8(@swc/helpers@0.5.17))(typescript@5.8.3)
      '@module-federation/runtime-tools': 0.15.0
      '@module-federation/sdk': 0.15.0
      btoa: 1.2.1
      schema-utils: 4.3.2
      upath: 2.0.1
    optionalDependencies:
      typescript: 5.8.3
      webpack: 5.99.9
    transitivePeerDependencies:
      - '@rspack/core'
      - bufferutil
      - debug
      - react
      - react-dom
      - supports-color
      - utf-8-validate

  '@module-federation/error-codes@0.11.4': {}

  '@module-federation/error-codes@0.15.0': {}

  '@module-federation/error-codes@0.8.4': {}

  '@module-federation/inject-external-runtime-core-plugin@0.15.0(@module-federation/runtime-tools@0.15.0)':
    dependencies:
      '@module-federation/runtime-tools': 0.15.0

  '@module-federation/managers@0.15.0':
    dependencies:
      '@module-federation/sdk': 0.15.0
      find-pkg: 2.0.0
      fs-extra: 9.1.0

  '@module-federation/manifest@0.15.0(typescript@5.8.3)':
    dependencies:
      '@module-federation/dts-plugin': 0.15.0(typescript@5.8.3)
      '@module-federation/managers': 0.15.0
      '@module-federation/sdk': 0.15.0
      chalk: 3.0.0
      find-pkg: 2.0.0
    transitivePeerDependencies:
      - bufferutil
      - debug
      - supports-color
      - typescript
      - utf-8-validate
      - vue-tsc

  '@module-federation/node@2.7.7(@rspack/core@1.2.8(@swc/helpers@0.5.17))(react-dom@18.3.1(react@18.3.1))(react@18.3.1)(typescript@5.8.3)(webpack@5.99.9)':
    dependencies:
      '@module-federation/enhanced': 0.15.0(@rspack/core@1.2.8(@swc/helpers@0.5.17))(react-dom@18.3.1(react@18.3.1))(react@18.3.1)(typescript@5.8.3)(webpack@5.99.9)
      '@module-federation/runtime': 0.15.0
      '@module-federation/sdk': 0.15.0
      btoa: 1.2.1
      encoding: 0.1.13
      node-fetch: 2.7.0(encoding@0.1.13)
      webpack: 5.99.9
    optionalDependencies:
      react: 18.3.1
      react-dom: 18.3.1(react@18.3.1)
    transitivePeerDependencies:
      - '@rspack/core'
      - bufferutil
      - debug
      - supports-color
      - typescript
      - utf-8-validate
      - vue-tsc

  '@module-federation/rspack@0.15.0(@rspack/core@1.2.8(@swc/helpers@0.5.17))(typescript@5.8.3)':
    dependencies:
      '@module-federation/bridge-react-webpack-plugin': 0.15.0
      '@module-federation/dts-plugin': 0.15.0(typescript@5.8.3)
      '@module-federation/inject-external-runtime-core-plugin': 0.15.0(@module-federation/runtime-tools@0.15.0)
      '@module-federation/managers': 0.15.0
      '@module-federation/manifest': 0.15.0(typescript@5.8.3)
      '@module-federation/runtime-tools': 0.15.0
      '@module-federation/sdk': 0.15.0
      '@rspack/core': 1.2.8(@swc/helpers@0.5.17)
      btoa: 1.2.1
    optionalDependencies:
      typescript: 5.8.3
    transitivePeerDependencies:
      - bufferutil
      - debug
      - supports-color
      - utf-8-validate

  '@module-federation/runtime-core@0.11.4':
    dependencies:
      '@module-federation/error-codes': 0.11.4
      '@module-federation/sdk': 0.11.4

  '@module-federation/runtime-core@0.15.0':
    dependencies:
      '@module-federation/error-codes': 0.15.0
      '@module-federation/sdk': 0.15.0

  '@module-federation/runtime-tools@0.15.0':
    dependencies:
      '@module-federation/runtime': 0.15.0
      '@module-federation/webpack-bundler-runtime': 0.15.0

  '@module-federation/runtime-tools@0.5.1':
    dependencies:
      '@module-federation/runtime': 0.5.1
      '@module-federation/webpack-bundler-runtime': 0.5.1

  '@module-federation/runtime-tools@0.8.4':
    dependencies:
      '@module-federation/runtime': 0.8.4
      '@module-federation/webpack-bundler-runtime': 0.8.4

  '@module-federation/runtime@0.11.4':
    dependencies:
      '@module-federation/error-codes': 0.11.4
      '@module-federation/runtime-core': 0.11.4
      '@module-federation/sdk': 0.11.4

  '@module-federation/runtime@0.15.0':
    dependencies:
      '@module-federation/error-codes': 0.15.0
      '@module-federation/runtime-core': 0.15.0
      '@module-federation/sdk': 0.15.0

  '@module-federation/runtime@0.5.1':
    dependencies:
      '@module-federation/sdk': 0.5.1

  '@module-federation/runtime@0.8.4':
    dependencies:
      '@module-federation/error-codes': 0.8.4
      '@module-federation/sdk': 0.8.4

  '@module-federation/sdk@0.11.4': {}

  '@module-federation/sdk@0.15.0': {}

  '@module-federation/sdk@0.5.1': {}

  '@module-federation/sdk@0.8.4':
    dependencies:
      isomorphic-rslog: 0.0.6

  '@module-federation/third-party-dts-extractor@0.15.0':
    dependencies:
      find-pkg: 2.0.0
      fs-extra: 9.1.0
      resolve: 1.22.8

  '@module-federation/webpack-bundler-runtime@0.15.0':
    dependencies:
      '@module-federation/runtime': 0.15.0
      '@module-federation/sdk': 0.15.0

  '@module-federation/webpack-bundler-runtime@0.5.1':
    dependencies:
      '@module-federation/runtime': 0.5.1
      '@module-federation/sdk': 0.5.1

  '@module-federation/webpack-bundler-runtime@0.8.4':
    dependencies:
      '@module-federation/runtime': 0.8.4
      '@module-federation/sdk': 0.8.4

  '@multiformats/dns@1.0.6':
    dependencies:
      '@types/dns-packet': 5.6.5
      buffer: 6.0.3
      dns-packet: 5.6.1
      hashlru: 2.3.0
      p-queue: 8.1.0
      progress-events: 1.0.1
      uint8arrays: 5.1.0

  '@multiformats/mafmt@12.1.6':
    dependencies:
      '@multiformats/multiaddr': 12.4.1

  '@multiformats/multiaddr@12.4.1':
    dependencies:
      '@chainsafe/is-ip': 2.1.0
      '@chainsafe/netmask': 2.0.0
      '@multiformats/dns': 1.0.6
      multiformats: 13.3.7
      uint8-varint: 2.0.4
      uint8arrays: 5.1.0

  '@near-js/accounts@1.4.1(encoding@0.1.13)':
    dependencies:
      '@near-js/crypto': 1.4.2
      '@near-js/providers': 1.0.3(encoding@0.1.13)
      '@near-js/signers': 0.2.2
      '@near-js/transactions': 1.3.3
      '@near-js/types': 0.3.1
      '@near-js/utils': 1.1.0
      '@noble/hashes': 1.7.1
      borsh: 1.0.0
      depd: 2.0.0
      is-my-json-valid: 2.20.6
      lru_map: 0.4.1
      near-abi: 0.2.0
    transitivePeerDependencies:
      - encoding

  '@near-js/crypto@1.4.2':
    dependencies:
      '@near-js/types': 0.3.1
      '@near-js/utils': 1.1.0
      '@noble/curves': 1.8.1
      borsh: 1.0.0
      randombytes: 2.1.0
      secp256k1: 5.0.1

  '@near-js/keystores-browser@0.2.2':
    dependencies:
      '@near-js/crypto': 1.4.2
      '@near-js/keystores': 0.2.2

  '@near-js/keystores-node@0.1.2':
    dependencies:
      '@near-js/crypto': 1.4.2
      '@near-js/keystores': 0.2.2

  '@near-js/keystores@0.2.2':
    dependencies:
      '@near-js/crypto': 1.4.2
      '@near-js/types': 0.3.1

  '@near-js/providers@1.0.3(encoding@0.1.13)':
    dependencies:
      '@near-js/transactions': 1.3.3
      '@near-js/types': 0.3.1
      '@near-js/utils': 1.1.0
      borsh: 1.0.0
      exponential-backoff: 3.1.2
    optionalDependencies:
      node-fetch: 2.6.7(encoding@0.1.13)
    transitivePeerDependencies:
      - encoding

  '@near-js/signers@0.2.2':
    dependencies:
      '@near-js/crypto': 1.4.2
      '@near-js/keystores': 0.2.2
      '@noble/hashes': 1.3.3

  '@near-js/transactions@1.3.3':
    dependencies:
      '@near-js/crypto': 1.4.2
      '@near-js/signers': 0.2.2
      '@near-js/types': 0.3.1
      '@near-js/utils': 1.1.0
      '@noble/hashes': 1.7.1
      borsh: 1.0.0

  '@near-js/types@0.3.1': {}

  '@near-js/utils@1.1.0':
    dependencies:
      '@near-js/types': 0.3.1
      '@scure/base': 1.2.6
      depd: 2.0.0
      mustache: 4.0.0

  '@near-js/wallet-account@1.3.3(encoding@0.1.13)':
    dependencies:
      '@near-js/accounts': 1.4.1(encoding@0.1.13)
      '@near-js/crypto': 1.4.2
      '@near-js/keystores': 0.2.2
      '@near-js/providers': 1.0.3(encoding@0.1.13)
      '@near-js/signers': 0.2.2
      '@near-js/transactions': 1.3.3
      '@near-js/types': 0.3.1
      '@near-js/utils': 1.1.0
      borsh: 1.0.0
    transitivePeerDependencies:
      - encoding

  '@noble/curves@1.8.1':
    dependencies:
      '@noble/hashes': 1.7.1

  '@noble/curves@1.9.2':
    dependencies:
      '@noble/hashes': 1.8.0

  '@noble/hashes@1.3.3': {}

  '@noble/hashes@1.7.1': {}

  '@noble/hashes@1.8.0': {}

  '@nodelib/fs.scandir@2.1.5':
    dependencies:
      '@nodelib/fs.stat': 2.0.5
      run-parallel: 1.2.0

  '@nodelib/fs.stat@2.0.5': {}

  '@nodelib/fs.walk@1.2.8':
    dependencies:
      '@nodelib/fs.scandir': 2.1.5
      fastq: 1.19.1

  '@pkgjs/parseargs@0.11.0':
    optional: true

  '@polka/url@1.0.0-next.29': {}

  '@radix-ui/number@1.1.1': {}

  '@radix-ui/primitive@1.1.2': {}

  '@radix-ui/react-arrow@1.1.7(@types/react-dom@18.3.7(@types/react@18.3.23))(@types/react@18.3.23)(react-dom@18.3.1(react@18.3.1))(react@18.3.1)':
    dependencies:
      '@radix-ui/react-primitive': 2.1.3(@types/react-dom@18.3.7(@types/react@18.3.23))(@types/react@18.3.23)(react-dom@18.3.1(react@18.3.1))(react@18.3.1)
      react: 18.3.1
      react-dom: 18.3.1(react@18.3.1)
    optionalDependencies:
      '@types/react': 18.3.23
      '@types/react-dom': 18.3.7(@types/react@18.3.23)

  '@radix-ui/react-avatar@1.1.10(@types/react-dom@18.3.7(@types/react@18.3.23))(@types/react@18.3.23)(react-dom@18.3.1(react@18.3.1))(react@18.3.1)':
    dependencies:
      '@radix-ui/react-context': 1.1.2(@types/react@18.3.23)(react@18.3.1)
      '@radix-ui/react-primitive': 2.1.3(@types/react-dom@18.3.7(@types/react@18.3.23))(@types/react@18.3.23)(react-dom@18.3.1(react@18.3.1))(react@18.3.1)
      '@radix-ui/react-use-callback-ref': 1.1.1(@types/react@18.3.23)(react@18.3.1)
      '@radix-ui/react-use-is-hydrated': 0.1.0(@types/react@18.3.23)(react@18.3.1)
      '@radix-ui/react-use-layout-effect': 1.1.1(@types/react@18.3.23)(react@18.3.1)
      react: 18.3.1
      react-dom: 18.3.1(react@18.3.1)
    optionalDependencies:
      '@types/react': 18.3.23
      '@types/react-dom': 18.3.7(@types/react@18.3.23)

  '@radix-ui/react-checkbox@1.3.2(@types/react-dom@18.3.7(@types/react@18.3.23))(@types/react@18.3.23)(react-dom@18.3.1(react@18.3.1))(react@18.3.1)':
    dependencies:
      '@radix-ui/primitive': 1.1.2
      '@radix-ui/react-compose-refs': 1.1.2(@types/react@18.3.23)(react@18.3.1)
      '@radix-ui/react-context': 1.1.2(@types/react@18.3.23)(react@18.3.1)
      '@radix-ui/react-presence': 1.1.4(@types/react-dom@18.3.7(@types/react@18.3.23))(@types/react@18.3.23)(react-dom@18.3.1(react@18.3.1))(react@18.3.1)
      '@radix-ui/react-primitive': 2.1.3(@types/react-dom@18.3.7(@types/react@18.3.23))(@types/react@18.3.23)(react-dom@18.3.1(react@18.3.1))(react@18.3.1)
      '@radix-ui/react-use-controllable-state': 1.2.2(@types/react@18.3.23)(react@18.3.1)
      '@radix-ui/react-use-previous': 1.1.1(@types/react@18.3.23)(react@18.3.1)
      '@radix-ui/react-use-size': 1.1.1(@types/react@18.3.23)(react@18.3.1)
      react: 18.3.1
      react-dom: 18.3.1(react@18.3.1)
    optionalDependencies:
      '@types/react': 18.3.23
      '@types/react-dom': 18.3.7(@types/react@18.3.23)

  '@radix-ui/react-collection@1.1.7(@types/react-dom@18.3.7(@types/react@18.3.23))(@types/react@18.3.23)(react-dom@18.3.1(react@18.3.1))(react@18.3.1)':
    dependencies:
      '@radix-ui/react-compose-refs': 1.1.2(@types/react@18.3.23)(react@18.3.1)
      '@radix-ui/react-context': 1.1.2(@types/react@18.3.23)(react@18.3.1)
      '@radix-ui/react-primitive': 2.1.3(@types/react-dom@18.3.7(@types/react@18.3.23))(@types/react@18.3.23)(react-dom@18.3.1(react@18.3.1))(react@18.3.1)
      '@radix-ui/react-slot': 1.2.3(@types/react@18.3.23)(react@18.3.1)
      react: 18.3.1
      react-dom: 18.3.1(react@18.3.1)
    optionalDependencies:
      '@types/react': 18.3.23
      '@types/react-dom': 18.3.7(@types/react@18.3.23)

  '@radix-ui/react-compose-refs@1.1.2(@types/react@18.3.23)(react@18.3.1)':
    dependencies:
      react: 18.3.1
    optionalDependencies:
      '@types/react': 18.3.23

  '@radix-ui/react-context@1.1.2(@types/react@18.3.23)(react@18.3.1)':
    dependencies:
      react: 18.3.1
    optionalDependencies:
      '@types/react': 18.3.23

  '@radix-ui/react-dialog@1.1.14(@types/react-dom@18.3.7(@types/react@18.3.23))(@types/react@18.3.23)(react-dom@18.3.1(react@18.3.1))(react@18.3.1)':
    dependencies:
      '@radix-ui/primitive': 1.1.2
      '@radix-ui/react-compose-refs': 1.1.2(@types/react@18.3.23)(react@18.3.1)
      '@radix-ui/react-context': 1.1.2(@types/react@18.3.23)(react@18.3.1)
      '@radix-ui/react-dismissable-layer': 1.1.10(@types/react-dom@18.3.7(@types/react@18.3.23))(@types/react@18.3.23)(react-dom@18.3.1(react@18.3.1))(react@18.3.1)
      '@radix-ui/react-focus-guards': 1.1.2(@types/react@18.3.23)(react@18.3.1)
      '@radix-ui/react-focus-scope': 1.1.7(@types/react-dom@18.3.7(@types/react@18.3.23))(@types/react@18.3.23)(react-dom@18.3.1(react@18.3.1))(react@18.3.1)
      '@radix-ui/react-id': 1.1.1(@types/react@18.3.23)(react@18.3.1)
      '@radix-ui/react-portal': 1.1.9(@types/react-dom@18.3.7(@types/react@18.3.23))(@types/react@18.3.23)(react-dom@18.3.1(react@18.3.1))(react@18.3.1)
      '@radix-ui/react-presence': 1.1.4(@types/react-dom@18.3.7(@types/react@18.3.23))(@types/react@18.3.23)(react-dom@18.3.1(react@18.3.1))(react@18.3.1)
      '@radix-ui/react-primitive': 2.1.3(@types/react-dom@18.3.7(@types/react@18.3.23))(@types/react@18.3.23)(react-dom@18.3.1(react@18.3.1))(react@18.3.1)
      '@radix-ui/react-slot': 1.2.3(@types/react@18.3.23)(react@18.3.1)
      '@radix-ui/react-use-controllable-state': 1.2.2(@types/react@18.3.23)(react@18.3.1)
      aria-hidden: 1.2.6
      react: 18.3.1
      react-dom: 18.3.1(react@18.3.1)
      react-remove-scroll: 2.7.1(@types/react@18.3.23)(react@18.3.1)
    optionalDependencies:
      '@types/react': 18.3.23
      '@types/react-dom': 18.3.7(@types/react@18.3.23)

  '@radix-ui/react-direction@1.1.1(@types/react@18.3.23)(react@18.3.1)':
    dependencies:
      react: 18.3.1
    optionalDependencies:
      '@types/react': 18.3.23

  '@radix-ui/react-dismissable-layer@1.1.10(@types/react-dom@18.3.7(@types/react@18.3.23))(@types/react@18.3.23)(react-dom@18.3.1(react@18.3.1))(react@18.3.1)':
    dependencies:
      '@radix-ui/primitive': 1.1.2
      '@radix-ui/react-compose-refs': 1.1.2(@types/react@18.3.23)(react@18.3.1)
      '@radix-ui/react-primitive': 2.1.3(@types/react-dom@18.3.7(@types/react@18.3.23))(@types/react@18.3.23)(react-dom@18.3.1(react@18.3.1))(react@18.3.1)
      '@radix-ui/react-use-callback-ref': 1.1.1(@types/react@18.3.23)(react@18.3.1)
      '@radix-ui/react-use-escape-keydown': 1.1.1(@types/react@18.3.23)(react@18.3.1)
      react: 18.3.1
      react-dom: 18.3.1(react@18.3.1)
    optionalDependencies:
      '@types/react': 18.3.23
      '@types/react-dom': 18.3.7(@types/react@18.3.23)

  '@radix-ui/react-dropdown-menu@2.1.15(@types/react-dom@18.3.7(@types/react@18.3.23))(@types/react@18.3.23)(react-dom@18.3.1(react@18.3.1))(react@18.3.1)':
    dependencies:
      '@radix-ui/primitive': 1.1.2
      '@radix-ui/react-compose-refs': 1.1.2(@types/react@18.3.23)(react@18.3.1)
      '@radix-ui/react-context': 1.1.2(@types/react@18.3.23)(react@18.3.1)
      '@radix-ui/react-id': 1.1.1(@types/react@18.3.23)(react@18.3.1)
      '@radix-ui/react-menu': 2.1.15(@types/react-dom@18.3.7(@types/react@18.3.23))(@types/react@18.3.23)(react-dom@18.3.1(react@18.3.1))(react@18.3.1)
      '@radix-ui/react-primitive': 2.1.3(@types/react-dom@18.3.7(@types/react@18.3.23))(@types/react@18.3.23)(react-dom@18.3.1(react@18.3.1))(react@18.3.1)
      '@radix-ui/react-use-controllable-state': 1.2.2(@types/react@18.3.23)(react@18.3.1)
      react: 18.3.1
      react-dom: 18.3.1(react@18.3.1)
    optionalDependencies:
      '@types/react': 18.3.23
      '@types/react-dom': 18.3.7(@types/react@18.3.23)

  '@radix-ui/react-focus-guards@1.1.2(@types/react@18.3.23)(react@18.3.1)':
    dependencies:
      react: 18.3.1
    optionalDependencies:
      '@types/react': 18.3.23

  '@radix-ui/react-focus-scope@1.1.7(@types/react-dom@18.3.7(@types/react@18.3.23))(@types/react@18.3.23)(react-dom@18.3.1(react@18.3.1))(react@18.3.1)':
    dependencies:
      '@radix-ui/react-compose-refs': 1.1.2(@types/react@18.3.23)(react@18.3.1)
      '@radix-ui/react-primitive': 2.1.3(@types/react-dom@18.3.7(@types/react@18.3.23))(@types/react@18.3.23)(react-dom@18.3.1(react@18.3.1))(react@18.3.1)
      '@radix-ui/react-use-callback-ref': 1.1.1(@types/react@18.3.23)(react@18.3.1)
      react: 18.3.1
      react-dom: 18.3.1(react@18.3.1)
    optionalDependencies:
      '@types/react': 18.3.23
      '@types/react-dom': 18.3.7(@types/react@18.3.23)

  '@radix-ui/react-id@1.1.1(@types/react@18.3.23)(react@18.3.1)':
    dependencies:
      '@radix-ui/react-use-layout-effect': 1.1.1(@types/react@18.3.23)(react@18.3.1)
      react: 18.3.1
    optionalDependencies:
      '@types/react': 18.3.23

  '@radix-ui/react-label@2.1.7(@types/react-dom@18.3.7(@types/react@18.3.23))(@types/react@18.3.23)(react-dom@18.3.1(react@18.3.1))(react@18.3.1)':
    dependencies:
      '@radix-ui/react-primitive': 2.1.3(@types/react-dom@18.3.7(@types/react@18.3.23))(@types/react@18.3.23)(react-dom@18.3.1(react@18.3.1))(react@18.3.1)
      react: 18.3.1
      react-dom: 18.3.1(react@18.3.1)
    optionalDependencies:
      '@types/react': 18.3.23
      '@types/react-dom': 18.3.7(@types/react@18.3.23)

  '@radix-ui/react-menu@2.1.15(@types/react-dom@18.3.7(@types/react@18.3.23))(@types/react@18.3.23)(react-dom@18.3.1(react@18.3.1))(react@18.3.1)':
    dependencies:
      '@radix-ui/primitive': 1.1.2
      '@radix-ui/react-collection': 1.1.7(@types/react-dom@18.3.7(@types/react@18.3.23))(@types/react@18.3.23)(react-dom@18.3.1(react@18.3.1))(react@18.3.1)
      '@radix-ui/react-compose-refs': 1.1.2(@types/react@18.3.23)(react@18.3.1)
      '@radix-ui/react-context': 1.1.2(@types/react@18.3.23)(react@18.3.1)
      '@radix-ui/react-direction': 1.1.1(@types/react@18.3.23)(react@18.3.1)
      '@radix-ui/react-dismissable-layer': 1.1.10(@types/react-dom@18.3.7(@types/react@18.3.23))(@types/react@18.3.23)(react-dom@18.3.1(react@18.3.1))(react@18.3.1)
      '@radix-ui/react-focus-guards': 1.1.2(@types/react@18.3.23)(react@18.3.1)
      '@radix-ui/react-focus-scope': 1.1.7(@types/react-dom@18.3.7(@types/react@18.3.23))(@types/react@18.3.23)(react-dom@18.3.1(react@18.3.1))(react@18.3.1)
      '@radix-ui/react-id': 1.1.1(@types/react@18.3.23)(react@18.3.1)
      '@radix-ui/react-popper': 1.2.7(@types/react-dom@18.3.7(@types/react@18.3.23))(@types/react@18.3.23)(react-dom@18.3.1(react@18.3.1))(react@18.3.1)
      '@radix-ui/react-portal': 1.1.9(@types/react-dom@18.3.7(@types/react@18.3.23))(@types/react@18.3.23)(react-dom@18.3.1(react@18.3.1))(react@18.3.1)
      '@radix-ui/react-presence': 1.1.4(@types/react-dom@18.3.7(@types/react@18.3.23))(@types/react@18.3.23)(react-dom@18.3.1(react@18.3.1))(react@18.3.1)
      '@radix-ui/react-primitive': 2.1.3(@types/react-dom@18.3.7(@types/react@18.3.23))(@types/react@18.3.23)(react-dom@18.3.1(react@18.3.1))(react@18.3.1)
      '@radix-ui/react-roving-focus': 1.1.10(@types/react-dom@18.3.7(@types/react@18.3.23))(@types/react@18.3.23)(react-dom@18.3.1(react@18.3.1))(react@18.3.1)
      '@radix-ui/react-slot': 1.2.3(@types/react@18.3.23)(react@18.3.1)
      '@radix-ui/react-use-callback-ref': 1.1.1(@types/react@18.3.23)(react@18.3.1)
      aria-hidden: 1.2.6
      react: 18.3.1
      react-dom: 18.3.1(react@18.3.1)
      react-remove-scroll: 2.7.1(@types/react@18.3.23)(react@18.3.1)
    optionalDependencies:
      '@types/react': 18.3.23
      '@types/react-dom': 18.3.7(@types/react@18.3.23)

  '@radix-ui/react-popover@1.1.14(@types/react-dom@18.3.7(@types/react@18.3.23))(@types/react@18.3.23)(react-dom@18.3.1(react@18.3.1))(react@18.3.1)':
    dependencies:
      '@radix-ui/primitive': 1.1.2
      '@radix-ui/react-compose-refs': 1.1.2(@types/react@18.3.23)(react@18.3.1)
      '@radix-ui/react-context': 1.1.2(@types/react@18.3.23)(react@18.3.1)
      '@radix-ui/react-dismissable-layer': 1.1.10(@types/react-dom@18.3.7(@types/react@18.3.23))(@types/react@18.3.23)(react-dom@18.3.1(react@18.3.1))(react@18.3.1)
      '@radix-ui/react-focus-guards': 1.1.2(@types/react@18.3.23)(react@18.3.1)
      '@radix-ui/react-focus-scope': 1.1.7(@types/react-dom@18.3.7(@types/react@18.3.23))(@types/react@18.3.23)(react-dom@18.3.1(react@18.3.1))(react@18.3.1)
      '@radix-ui/react-id': 1.1.1(@types/react@18.3.23)(react@18.3.1)
      '@radix-ui/react-popper': 1.2.7(@types/react-dom@18.3.7(@types/react@18.3.23))(@types/react@18.3.23)(react-dom@18.3.1(react@18.3.1))(react@18.3.1)
      '@radix-ui/react-portal': 1.1.9(@types/react-dom@18.3.7(@types/react@18.3.23))(@types/react@18.3.23)(react-dom@18.3.1(react@18.3.1))(react@18.3.1)
      '@radix-ui/react-presence': 1.1.4(@types/react-dom@18.3.7(@types/react@18.3.23))(@types/react@18.3.23)(react-dom@18.3.1(react@18.3.1))(react@18.3.1)
      '@radix-ui/react-primitive': 2.1.3(@types/react-dom@18.3.7(@types/react@18.3.23))(@types/react@18.3.23)(react-dom@18.3.1(react@18.3.1))(react@18.3.1)
      '@radix-ui/react-slot': 1.2.3(@types/react@18.3.23)(react@18.3.1)
      '@radix-ui/react-use-controllable-state': 1.2.2(@types/react@18.3.23)(react@18.3.1)
      aria-hidden: 1.2.6
      react: 18.3.1
      react-dom: 18.3.1(react@18.3.1)
      react-remove-scroll: 2.7.1(@types/react@18.3.23)(react@18.3.1)
    optionalDependencies:
      '@types/react': 18.3.23
      '@types/react-dom': 18.3.7(@types/react@18.3.23)

  '@radix-ui/react-popper@1.2.7(@types/react-dom@18.3.7(@types/react@18.3.23))(@types/react@18.3.23)(react-dom@18.3.1(react@18.3.1))(react@18.3.1)':
    dependencies:
      '@floating-ui/react-dom': 2.1.3(react-dom@18.3.1(react@18.3.1))(react@18.3.1)
      '@radix-ui/react-arrow': 1.1.7(@types/react-dom@18.3.7(@types/react@18.3.23))(@types/react@18.3.23)(react-dom@18.3.1(react@18.3.1))(react@18.3.1)
      '@radix-ui/react-compose-refs': 1.1.2(@types/react@18.3.23)(react@18.3.1)
      '@radix-ui/react-context': 1.1.2(@types/react@18.3.23)(react@18.3.1)
      '@radix-ui/react-primitive': 2.1.3(@types/react-dom@18.3.7(@types/react@18.3.23))(@types/react@18.3.23)(react-dom@18.3.1(react@18.3.1))(react@18.3.1)
      '@radix-ui/react-use-callback-ref': 1.1.1(@types/react@18.3.23)(react@18.3.1)
      '@radix-ui/react-use-layout-effect': 1.1.1(@types/react@18.3.23)(react@18.3.1)
      '@radix-ui/react-use-rect': 1.1.1(@types/react@18.3.23)(react@18.3.1)
      '@radix-ui/react-use-size': 1.1.1(@types/react@18.3.23)(react@18.3.1)
      '@radix-ui/rect': 1.1.1
      react: 18.3.1
      react-dom: 18.3.1(react@18.3.1)
    optionalDependencies:
      '@types/react': 18.3.23
      '@types/react-dom': 18.3.7(@types/react@18.3.23)

  '@radix-ui/react-portal@1.1.9(@types/react-dom@18.3.7(@types/react@18.3.23))(@types/react@18.3.23)(react-dom@18.3.1(react@18.3.1))(react@18.3.1)':
    dependencies:
      '@radix-ui/react-primitive': 2.1.3(@types/react-dom@18.3.7(@types/react@18.3.23))(@types/react@18.3.23)(react-dom@18.3.1(react@18.3.1))(react@18.3.1)
      '@radix-ui/react-use-layout-effect': 1.1.1(@types/react@18.3.23)(react@18.3.1)
      react: 18.3.1
      react-dom: 18.3.1(react@18.3.1)
    optionalDependencies:
      '@types/react': 18.3.23
      '@types/react-dom': 18.3.7(@types/react@18.3.23)

  '@radix-ui/react-presence@1.1.4(@types/react-dom@18.3.7(@types/react@18.3.23))(@types/react@18.3.23)(react-dom@18.3.1(react@18.3.1))(react@18.3.1)':
    dependencies:
      '@radix-ui/react-compose-refs': 1.1.2(@types/react@18.3.23)(react@18.3.1)
      '@radix-ui/react-use-layout-effect': 1.1.1(@types/react@18.3.23)(react@18.3.1)
      react: 18.3.1
      react-dom: 18.3.1(react@18.3.1)
    optionalDependencies:
      '@types/react': 18.3.23
      '@types/react-dom': 18.3.7(@types/react@18.3.23)

  '@radix-ui/react-primitive@2.1.3(@types/react-dom@18.3.7(@types/react@18.3.23))(@types/react@18.3.23)(react-dom@18.3.1(react@18.3.1))(react@18.3.1)':
    dependencies:
      '@radix-ui/react-slot': 1.2.3(@types/react@18.3.23)(react@18.3.1)
      react: 18.3.1
      react-dom: 18.3.1(react@18.3.1)
    optionalDependencies:
      '@types/react': 18.3.23
      '@types/react-dom': 18.3.7(@types/react@18.3.23)

  '@radix-ui/react-progress@1.1.7(@types/react-dom@18.3.7(@types/react@18.3.23))(@types/react@18.3.23)(react-dom@18.3.1(react@18.3.1))(react@18.3.1)':
    dependencies:
      '@radix-ui/react-context': 1.1.2(@types/react@18.3.23)(react@18.3.1)
      '@radix-ui/react-primitive': 2.1.3(@types/react-dom@18.3.7(@types/react@18.3.23))(@types/react@18.3.23)(react-dom@18.3.1(react@18.3.1))(react@18.3.1)
      react: 18.3.1
      react-dom: 18.3.1(react@18.3.1)
    optionalDependencies:
      '@types/react': 18.3.23
      '@types/react-dom': 18.3.7(@types/react@18.3.23)

  '@radix-ui/react-roving-focus@1.1.10(@types/react-dom@18.3.7(@types/react@18.3.23))(@types/react@18.3.23)(react-dom@18.3.1(react@18.3.1))(react@18.3.1)':
    dependencies:
      '@radix-ui/primitive': 1.1.2
      '@radix-ui/react-collection': 1.1.7(@types/react-dom@18.3.7(@types/react@18.3.23))(@types/react@18.3.23)(react-dom@18.3.1(react@18.3.1))(react@18.3.1)
      '@radix-ui/react-compose-refs': 1.1.2(@types/react@18.3.23)(react@18.3.1)
      '@radix-ui/react-context': 1.1.2(@types/react@18.3.23)(react@18.3.1)
      '@radix-ui/react-direction': 1.1.1(@types/react@18.3.23)(react@18.3.1)
      '@radix-ui/react-id': 1.1.1(@types/react@18.3.23)(react@18.3.1)
      '@radix-ui/react-primitive': 2.1.3(@types/react-dom@18.3.7(@types/react@18.3.23))(@types/react@18.3.23)(react-dom@18.3.1(react@18.3.1))(react@18.3.1)
      '@radix-ui/react-use-callback-ref': 1.1.1(@types/react@18.3.23)(react@18.3.1)
      '@radix-ui/react-use-controllable-state': 1.2.2(@types/react@18.3.23)(react@18.3.1)
      react: 18.3.1
      react-dom: 18.3.1(react@18.3.1)
    optionalDependencies:
      '@types/react': 18.3.23
      '@types/react-dom': 18.3.7(@types/react@18.3.23)

  '@radix-ui/react-select@2.2.5(@types/react-dom@18.3.7(@types/react@18.3.23))(@types/react@18.3.23)(react-dom@18.3.1(react@18.3.1))(react@18.3.1)':
    dependencies:
      '@radix-ui/number': 1.1.1
      '@radix-ui/primitive': 1.1.2
      '@radix-ui/react-collection': 1.1.7(@types/react-dom@18.3.7(@types/react@18.3.23))(@types/react@18.3.23)(react-dom@18.3.1(react@18.3.1))(react@18.3.1)
      '@radix-ui/react-compose-refs': 1.1.2(@types/react@18.3.23)(react@18.3.1)
      '@radix-ui/react-context': 1.1.2(@types/react@18.3.23)(react@18.3.1)
      '@radix-ui/react-direction': 1.1.1(@types/react@18.3.23)(react@18.3.1)
      '@radix-ui/react-dismissable-layer': 1.1.10(@types/react-dom@18.3.7(@types/react@18.3.23))(@types/react@18.3.23)(react-dom@18.3.1(react@18.3.1))(react@18.3.1)
      '@radix-ui/react-focus-guards': 1.1.2(@types/react@18.3.23)(react@18.3.1)
      '@radix-ui/react-focus-scope': 1.1.7(@types/react-dom@18.3.7(@types/react@18.3.23))(@types/react@18.3.23)(react-dom@18.3.1(react@18.3.1))(react@18.3.1)
      '@radix-ui/react-id': 1.1.1(@types/react@18.3.23)(react@18.3.1)
      '@radix-ui/react-popper': 1.2.7(@types/react-dom@18.3.7(@types/react@18.3.23))(@types/react@18.3.23)(react-dom@18.3.1(react@18.3.1))(react@18.3.1)
      '@radix-ui/react-portal': 1.1.9(@types/react-dom@18.3.7(@types/react@18.3.23))(@types/react@18.3.23)(react-dom@18.3.1(react@18.3.1))(react@18.3.1)
      '@radix-ui/react-primitive': 2.1.3(@types/react-dom@18.3.7(@types/react@18.3.23))(@types/react@18.3.23)(react-dom@18.3.1(react@18.3.1))(react@18.3.1)
      '@radix-ui/react-slot': 1.2.3(@types/react@18.3.23)(react@18.3.1)
      '@radix-ui/react-use-callback-ref': 1.1.1(@types/react@18.3.23)(react@18.3.1)
      '@radix-ui/react-use-controllable-state': 1.2.2(@types/react@18.3.23)(react@18.3.1)
      '@radix-ui/react-use-layout-effect': 1.1.1(@types/react@18.3.23)(react@18.3.1)
      '@radix-ui/react-use-previous': 1.1.1(@types/react@18.3.23)(react@18.3.1)
      '@radix-ui/react-visually-hidden': 1.2.3(@types/react-dom@18.3.7(@types/react@18.3.23))(@types/react@18.3.23)(react-dom@18.3.1(react@18.3.1))(react@18.3.1)
      aria-hidden: 1.2.6
      react: 18.3.1
      react-dom: 18.3.1(react@18.3.1)
      react-remove-scroll: 2.7.1(@types/react@18.3.23)(react@18.3.1)
    optionalDependencies:
      '@types/react': 18.3.23
      '@types/react-dom': 18.3.7(@types/react@18.3.23)

  '@radix-ui/react-slot@1.2.3(@types/react@18.3.23)(react@18.3.1)':
    dependencies:
      '@radix-ui/react-compose-refs': 1.1.2(@types/react@18.3.23)(react@18.3.1)
      react: 18.3.1
    optionalDependencies:
      '@types/react': 18.3.23

  '@radix-ui/react-switch@1.2.5(@types/react-dom@18.3.7(@types/react@18.3.23))(@types/react@18.3.23)(react-dom@18.3.1(react@18.3.1))(react@18.3.1)':
    dependencies:
      '@radix-ui/primitive': 1.1.2
      '@radix-ui/react-compose-refs': 1.1.2(@types/react@18.3.23)(react@18.3.1)
      '@radix-ui/react-context': 1.1.2(@types/react@18.3.23)(react@18.3.1)
      '@radix-ui/react-primitive': 2.1.3(@types/react-dom@18.3.7(@types/react@18.3.23))(@types/react@18.3.23)(react-dom@18.3.1(react@18.3.1))(react@18.3.1)
      '@radix-ui/react-use-controllable-state': 1.2.2(@types/react@18.3.23)(react@18.3.1)
      '@radix-ui/react-use-previous': 1.1.1(@types/react@18.3.23)(react@18.3.1)
      '@radix-ui/react-use-size': 1.1.1(@types/react@18.3.23)(react@18.3.1)
      react: 18.3.1
      react-dom: 18.3.1(react@18.3.1)
    optionalDependencies:
      '@types/react': 18.3.23
      '@types/react-dom': 18.3.7(@types/react@18.3.23)

  '@radix-ui/react-tabs@1.1.12(@types/react-dom@18.3.7(@types/react@18.3.23))(@types/react@18.3.23)(react-dom@18.3.1(react@18.3.1))(react@18.3.1)':
    dependencies:
      '@radix-ui/primitive': 1.1.2
      '@radix-ui/react-context': 1.1.2(@types/react@18.3.23)(react@18.3.1)
      '@radix-ui/react-direction': 1.1.1(@types/react@18.3.23)(react@18.3.1)
      '@radix-ui/react-id': 1.1.1(@types/react@18.3.23)(react@18.3.1)
      '@radix-ui/react-presence': 1.1.4(@types/react-dom@18.3.7(@types/react@18.3.23))(@types/react@18.3.23)(react-dom@18.3.1(react@18.3.1))(react@18.3.1)
      '@radix-ui/react-primitive': 2.1.3(@types/react-dom@18.3.7(@types/react@18.3.23))(@types/react@18.3.23)(react-dom@18.3.1(react@18.3.1))(react@18.3.1)
      '@radix-ui/react-roving-focus': 1.1.10(@types/react-dom@18.3.7(@types/react@18.3.23))(@types/react@18.3.23)(react-dom@18.3.1(react@18.3.1))(react@18.3.1)
      '@radix-ui/react-use-controllable-state': 1.2.2(@types/react@18.3.23)(react@18.3.1)
      react: 18.3.1
      react-dom: 18.3.1(react@18.3.1)
    optionalDependencies:
      '@types/react': 18.3.23
      '@types/react-dom': 18.3.7(@types/react@18.3.23)

  '@radix-ui/react-toast@1.2.14(@types/react-dom@18.3.7(@types/react@18.3.23))(@types/react@18.3.23)(react-dom@18.3.1(react@18.3.1))(react@18.3.1)':
    dependencies:
      '@radix-ui/primitive': 1.1.2
      '@radix-ui/react-collection': 1.1.7(@types/react-dom@18.3.7(@types/react@18.3.23))(@types/react@18.3.23)(react-dom@18.3.1(react@18.3.1))(react@18.3.1)
      '@radix-ui/react-compose-refs': 1.1.2(@types/react@18.3.23)(react@18.3.1)
      '@radix-ui/react-context': 1.1.2(@types/react@18.3.23)(react@18.3.1)
      '@radix-ui/react-dismissable-layer': 1.1.10(@types/react-dom@18.3.7(@types/react@18.3.23))(@types/react@18.3.23)(react-dom@18.3.1(react@18.3.1))(react@18.3.1)
      '@radix-ui/react-portal': 1.1.9(@types/react-dom@18.3.7(@types/react@18.3.23))(@types/react@18.3.23)(react-dom@18.3.1(react@18.3.1))(react@18.3.1)
      '@radix-ui/react-presence': 1.1.4(@types/react-dom@18.3.7(@types/react@18.3.23))(@types/react@18.3.23)(react-dom@18.3.1(react@18.3.1))(react@18.3.1)
      '@radix-ui/react-primitive': 2.1.3(@types/react-dom@18.3.7(@types/react@18.3.23))(@types/react@18.3.23)(react-dom@18.3.1(react@18.3.1))(react@18.3.1)
      '@radix-ui/react-use-callback-ref': 1.1.1(@types/react@18.3.23)(react@18.3.1)
      '@radix-ui/react-use-controllable-state': 1.2.2(@types/react@18.3.23)(react@18.3.1)
      '@radix-ui/react-use-layout-effect': 1.1.1(@types/react@18.3.23)(react@18.3.1)
      '@radix-ui/react-visually-hidden': 1.2.3(@types/react-dom@18.3.7(@types/react@18.3.23))(@types/react@18.3.23)(react-dom@18.3.1(react@18.3.1))(react@18.3.1)
      react: 18.3.1
      react-dom: 18.3.1(react@18.3.1)
    optionalDependencies:
      '@types/react': 18.3.23
      '@types/react-dom': 18.3.7(@types/react@18.3.23)

  '@radix-ui/react-tooltip@1.2.7(@types/react-dom@18.3.7(@types/react@18.3.23))(@types/react@18.3.23)(react-dom@18.3.1(react@18.3.1))(react@18.3.1)':
    dependencies:
      '@radix-ui/primitive': 1.1.2
      '@radix-ui/react-compose-refs': 1.1.2(@types/react@18.3.23)(react@18.3.1)
      '@radix-ui/react-context': 1.1.2(@types/react@18.3.23)(react@18.3.1)
      '@radix-ui/react-dismissable-layer': 1.1.10(@types/react-dom@18.3.7(@types/react@18.3.23))(@types/react@18.3.23)(react-dom@18.3.1(react@18.3.1))(react@18.3.1)
      '@radix-ui/react-id': 1.1.1(@types/react@18.3.23)(react@18.3.1)
      '@radix-ui/react-popper': 1.2.7(@types/react-dom@18.3.7(@types/react@18.3.23))(@types/react@18.3.23)(react-dom@18.3.1(react@18.3.1))(react@18.3.1)
      '@radix-ui/react-portal': 1.1.9(@types/react-dom@18.3.7(@types/react@18.3.23))(@types/react@18.3.23)(react-dom@18.3.1(react@18.3.1))(react@18.3.1)
      '@radix-ui/react-presence': 1.1.4(@types/react-dom@18.3.7(@types/react@18.3.23))(@types/react@18.3.23)(react-dom@18.3.1(react@18.3.1))(react@18.3.1)
      '@radix-ui/react-primitive': 2.1.3(@types/react-dom@18.3.7(@types/react@18.3.23))(@types/react@18.3.23)(react-dom@18.3.1(react@18.3.1))(react@18.3.1)
      '@radix-ui/react-slot': 1.2.3(@types/react@18.3.23)(react@18.3.1)
      '@radix-ui/react-use-controllable-state': 1.2.2(@types/react@18.3.23)(react@18.3.1)
      '@radix-ui/react-visually-hidden': 1.2.3(@types/react-dom@18.3.7(@types/react@18.3.23))(@types/react@18.3.23)(react-dom@18.3.1(react@18.3.1))(react@18.3.1)
      react: 18.3.1
      react-dom: 18.3.1(react@18.3.1)
    optionalDependencies:
      '@types/react': 18.3.23
      '@types/react-dom': 18.3.7(@types/react@18.3.23)

  '@radix-ui/react-use-callback-ref@1.1.1(@types/react@18.3.23)(react@18.3.1)':
    dependencies:
      react: 18.3.1
    optionalDependencies:
      '@types/react': 18.3.23

  '@radix-ui/react-use-controllable-state@1.2.2(@types/react@18.3.23)(react@18.3.1)':
    dependencies:
      '@radix-ui/react-use-effect-event': 0.0.2(@types/react@18.3.23)(react@18.3.1)
      '@radix-ui/react-use-layout-effect': 1.1.1(@types/react@18.3.23)(react@18.3.1)
      react: 18.3.1
    optionalDependencies:
      '@types/react': 18.3.23

  '@radix-ui/react-use-effect-event@0.0.2(@types/react@18.3.23)(react@18.3.1)':
    dependencies:
      '@radix-ui/react-use-layout-effect': 1.1.1(@types/react@18.3.23)(react@18.3.1)
      react: 18.3.1
    optionalDependencies:
      '@types/react': 18.3.23

  '@radix-ui/react-use-escape-keydown@1.1.1(@types/react@18.3.23)(react@18.3.1)':
    dependencies:
      '@radix-ui/react-use-callback-ref': 1.1.1(@types/react@18.3.23)(react@18.3.1)
      react: 18.3.1
    optionalDependencies:
      '@types/react': 18.3.23

  '@radix-ui/react-use-is-hydrated@0.1.0(@types/react@18.3.23)(react@18.3.1)':
    dependencies:
      react: 18.3.1
      use-sync-external-store: 1.5.0(react@18.3.1)
    optionalDependencies:
      '@types/react': 18.3.23

  '@radix-ui/react-use-layout-effect@1.1.1(@types/react@18.3.23)(react@18.3.1)':
    dependencies:
      react: 18.3.1
    optionalDependencies:
      '@types/react': 18.3.23

  '@radix-ui/react-use-previous@1.1.1(@types/react@18.3.23)(react@18.3.1)':
    dependencies:
      react: 18.3.1
    optionalDependencies:
      '@types/react': 18.3.23

  '@radix-ui/react-use-rect@1.1.1(@types/react@18.3.23)(react@18.3.1)':
    dependencies:
      '@radix-ui/rect': 1.1.1
      react: 18.3.1
    optionalDependencies:
      '@types/react': 18.3.23

  '@radix-ui/react-use-size@1.1.1(@types/react@18.3.23)(react@18.3.1)':
    dependencies:
      '@radix-ui/react-use-layout-effect': 1.1.1(@types/react@18.3.23)(react@18.3.1)
      react: 18.3.1
    optionalDependencies:
      '@types/react': 18.3.23

  '@radix-ui/react-visually-hidden@1.2.3(@types/react-dom@18.3.7(@types/react@18.3.23))(@types/react@18.3.23)(react-dom@18.3.1(react@18.3.1))(react@18.3.1)':
    dependencies:
      '@radix-ui/react-primitive': 2.1.3(@types/react-dom@18.3.7(@types/react@18.3.23))(@types/react@18.3.23)(react-dom@18.3.1(react@18.3.1))(react@18.3.1)
      react: 18.3.1
      react-dom: 18.3.1(react@18.3.1)
    optionalDependencies:
      '@types/react': 18.3.23
      '@types/react-dom': 18.3.7(@types/react@18.3.23)

  '@radix-ui/rect@1.1.1': {}

  '@rolldown/pluginutils@1.0.0-beta.11': {}

  '@rollup/rollup-android-arm-eabi@4.43.0':
    optional: true

  '@rollup/rollup-android-arm64@4.43.0':
    optional: true

  '@rollup/rollup-darwin-arm64@4.43.0':
    optional: true

  '@rollup/rollup-darwin-x64@4.43.0':
    optional: true

  '@rollup/rollup-freebsd-arm64@4.43.0':
    optional: true

  '@rollup/rollup-freebsd-x64@4.43.0':
    optional: true

  '@rollup/rollup-linux-arm-gnueabihf@4.43.0':
    optional: true

  '@rollup/rollup-linux-arm-musleabihf@4.43.0':
    optional: true

  '@rollup/rollup-linux-arm64-gnu@4.43.0':
    optional: true

  '@rollup/rollup-linux-arm64-musl@4.43.0':
    optional: true

  '@rollup/rollup-linux-loongarch64-gnu@4.43.0':
    optional: true

  '@rollup/rollup-linux-powerpc64le-gnu@4.43.0':
    optional: true

  '@rollup/rollup-linux-riscv64-gnu@4.43.0':
    optional: true

  '@rollup/rollup-linux-riscv64-musl@4.43.0':
    optional: true

  '@rollup/rollup-linux-s390x-gnu@4.43.0':
    optional: true

  '@rollup/rollup-linux-x64-gnu@4.43.0':
    optional: true

  '@rollup/rollup-linux-x64-musl@4.43.0':
    optional: true

  '@rollup/rollup-win32-arm64-msvc@4.43.0':
    optional: true

  '@rollup/rollup-win32-ia32-msvc@4.43.0':
    optional: true

  '@rollup/rollup-win32-x64-msvc@4.43.0':
    optional: true

  '@rsbuild/core@1.1.13':
    dependencies:
      '@rspack/core': 1.1.8(@swc/helpers@0.5.17)
      '@rspack/lite-tapable': 1.0.1
      '@swc/helpers': 0.5.17
      core-js: 3.39.0

  '@rsbuild/plugin-react@1.1.0(@rsbuild/core@1.1.13)':
    dependencies:
      '@rsbuild/core': 1.1.13
      '@rspack/plugin-react-refresh': 1.0.3(react-refresh@0.16.0)
      react-refresh: 0.16.0
    transitivePeerDependencies:
      - webpack-hot-middleware

  '@rspack/binding-darwin-arm64@1.1.8':
    optional: true

  '@rspack/binding-darwin-arm64@1.2.8':
    optional: true

  '@rspack/binding-darwin-x64@1.1.8':
    optional: true

  '@rspack/binding-darwin-x64@1.2.8':
    optional: true

  '@rspack/binding-linux-arm64-gnu@1.1.8':
    optional: true

  '@rspack/binding-linux-arm64-gnu@1.2.8':
    optional: true

  '@rspack/binding-linux-arm64-musl@1.1.8':
    optional: true

  '@rspack/binding-linux-arm64-musl@1.2.8':
    optional: true

  '@rspack/binding-linux-x64-gnu@1.1.8':
    optional: true

  '@rspack/binding-linux-x64-gnu@1.2.8':
    optional: true

  '@rspack/binding-linux-x64-musl@1.1.8':
    optional: true

  '@rspack/binding-linux-x64-musl@1.2.8':
    optional: true

  '@rspack/binding-win32-arm64-msvc@1.1.8':
    optional: true

  '@rspack/binding-win32-arm64-msvc@1.2.8':
    optional: true

  '@rspack/binding-win32-ia32-msvc@1.1.8':
    optional: true

  '@rspack/binding-win32-ia32-msvc@1.2.8':
    optional: true

  '@rspack/binding-win32-x64-msvc@1.1.8':
    optional: true

  '@rspack/binding-win32-x64-msvc@1.2.8':
    optional: true

  '@rspack/binding@1.1.8':
    optionalDependencies:
      '@rspack/binding-darwin-arm64': 1.1.8
      '@rspack/binding-darwin-x64': 1.1.8
      '@rspack/binding-linux-arm64-gnu': 1.1.8
      '@rspack/binding-linux-arm64-musl': 1.1.8
      '@rspack/binding-linux-x64-gnu': 1.1.8
      '@rspack/binding-linux-x64-musl': 1.1.8
      '@rspack/binding-win32-arm64-msvc': 1.1.8
      '@rspack/binding-win32-ia32-msvc': 1.1.8
      '@rspack/binding-win32-x64-msvc': 1.1.8

  '@rspack/binding@1.2.8':
    optionalDependencies:
      '@rspack/binding-darwin-arm64': 1.2.8
      '@rspack/binding-darwin-x64': 1.2.8
      '@rspack/binding-linux-arm64-gnu': 1.2.8
      '@rspack/binding-linux-arm64-musl': 1.2.8
      '@rspack/binding-linux-x64-gnu': 1.2.8
      '@rspack/binding-linux-x64-musl': 1.2.8
      '@rspack/binding-win32-arm64-msvc': 1.2.8
      '@rspack/binding-win32-ia32-msvc': 1.2.8
      '@rspack/binding-win32-x64-msvc': 1.2.8

  '@rspack/cli@1.2.8(@rspack/core@1.2.8(@swc/helpers@0.5.17))(@types/express@4.17.23)(webpack@5.99.9)':
    dependencies:
      '@discoveryjs/json-ext': 0.5.7
      '@rspack/core': 1.2.8(@swc/helpers@0.5.17)
      '@rspack/dev-server': 1.0.10(@rspack/core@1.2.8(@swc/helpers@0.5.17))(@types/express@4.17.23)(webpack@5.99.9)
      colorette: 2.0.20
      exit-hook: 4.0.0
      interpret: 3.1.1
      rechoir: 0.8.0
      webpack-bundle-analyzer: 4.6.1
      yargs: 17.7.2
    transitivePeerDependencies:
      - '@types/express'
      - bufferutil
      - debug
      - supports-color
      - utf-8-validate
      - webpack
      - webpack-cli

  '@rspack/core@1.1.8(@swc/helpers@0.5.17)':
    dependencies:
      '@module-federation/runtime-tools': 0.5.1
      '@rspack/binding': 1.1.8
      '@rspack/lite-tapable': 1.0.1
      caniuse-lite: 1.0.30001722
    optionalDependencies:
      '@swc/helpers': 0.5.17

  '@rspack/core@1.2.8(@swc/helpers@0.5.17)':
    dependencies:
      '@module-federation/runtime-tools': 0.8.4
      '@rspack/binding': 1.2.8
      '@rspack/lite-tapable': 1.0.1
      caniuse-lite: 1.0.30001722
    optionalDependencies:
      '@swc/helpers': 0.5.17

  '@rspack/dev-server@1.0.10(@rspack/core@1.2.8(@swc/helpers@0.5.17))(@types/express@4.17.23)(webpack@5.99.9)':
    dependencies:
      '@rspack/core': 1.2.8(@swc/helpers@0.5.17)
      chokidar: 3.6.0
      connect-history-api-fallback: 2.0.0
      express: 4.21.2
      http-proxy-middleware: 2.0.9(@types/express@4.17.23)
      mime-types: 2.1.35
      p-retry: 4.6.2
      webpack-dev-middleware: 7.4.2(webpack@5.99.9)
      webpack-dev-server: 5.0.4(webpack@5.99.9)
      ws: 8.18.2
    transitivePeerDependencies:
      - '@types/express'
      - bufferutil
      - debug
      - supports-color
      - utf-8-validate
      - webpack
      - webpack-cli

  '@rspack/lite-tapable@1.0.1': {}

  '@rspack/plugin-react-refresh@1.0.3(react-refresh@0.16.0)':
    dependencies:
      error-stack-parser: 2.1.4
      html-entities: 2.6.0
      react-refresh: 0.16.0

  '@scure/base@1.2.6': {}

  '@sideway/address@4.1.5':
    dependencies:
      '@hapi/hoek': 9.3.0

  '@sideway/formula@3.0.1': {}

  '@sideway/pinpoint@2.0.0': {}

  '@sinclair/typebox@0.32.35': {}

  '@standard-schema/utils@0.3.0': {}

  '@swc/helpers@0.5.17':
    dependencies:
      tslib: 2.8.1

  '@t3-oss/env-core@0.13.8(typescript@5.8.3)(zod@3.25.62)':
    optionalDependencies:
      typescript: 5.8.3
      zod: 3.25.62

  '@tailwindcss/typography@0.5.16(tailwindcss@3.4.17)':
    dependencies:
      lodash.castarray: 4.4.0
      lodash.isplainobject: 4.0.6
      lodash.merge: 4.6.2
      postcss-selector-parser: 6.0.10
      tailwindcss: 3.4.17

  '@tanstack/form-core@0.42.1':
    dependencies:
      '@tanstack/store': 0.7.1

  '@tanstack/form-core@1.12.3':
    dependencies:
      '@tanstack/store': 0.7.1

  '@tanstack/history@1.121.21': {}

  '@tanstack/query-core@5.80.7': {}

  '@tanstack/react-form@1.12.3(react-dom@18.3.1(react@18.3.1))(react@18.3.1)':
    dependencies:
      '@tanstack/form-core': 1.12.3
      '@tanstack/react-store': 0.7.1(react-dom@18.3.1(react@18.3.1))(react@18.3.1)
      decode-formdata: 0.9.0
      devalue: 5.1.1
      react: 18.3.1
    transitivePeerDependencies:
      - react-dom

  '@tanstack/react-query@5.80.7(react@18.3.1)':
    dependencies:
      '@tanstack/query-core': 5.80.7
      react: 18.3.1

  '@tanstack/react-router@1.121.27(react-dom@18.3.1(react@18.3.1))(react@18.3.1)':
    dependencies:
      '@tanstack/history': 1.121.21
      '@tanstack/react-store': 0.7.1(react-dom@18.3.1(react@18.3.1))(react@18.3.1)
      '@tanstack/router-core': 1.121.27
      jsesc: 3.1.0
      react: 18.3.1
      react-dom: 18.3.1(react@18.3.1)
      tiny-invariant: 1.3.3
      tiny-warning: 1.0.3

  '@tanstack/react-store@0.7.1(react-dom@18.3.1(react@18.3.1))(react@18.3.1)':
    dependencies:
      '@tanstack/store': 0.7.1
      react: 18.3.1
      react-dom: 18.3.1(react@18.3.1)
      use-sync-external-store: 1.5.0(react@18.3.1)

  '@tanstack/react-table@8.21.3(react-dom@18.3.1(react@18.3.1))(react@18.3.1)':
    dependencies:
      '@tanstack/table-core': 8.21.3
      react: 18.3.1
      react-dom: 18.3.1(react@18.3.1)

  '@tanstack/router-core@1.121.27':
    dependencies:
      '@tanstack/history': 1.121.21
      '@tanstack/store': 0.7.1
      tiny-invariant: 1.3.3

  '@tanstack/router-devtools@1.97.23(@tanstack/react-router@1.121.27(react-dom@18.3.1(react@18.3.1))(react@18.3.1))(csstype@3.1.3)(react-dom@18.3.1(react@18.3.1))(react@18.3.1)':
    dependencies:
      '@tanstack/react-router': 1.121.27(react-dom@18.3.1(react@18.3.1))(react@18.3.1)
      clsx: 2.1.1
      goober: 2.1.16(csstype@3.1.3)
      react: 18.3.1
      react-dom: 18.3.1(react@18.3.1)
    transitivePeerDependencies:
      - csstype

  '@tanstack/router-generator@1.121.27':
    dependencies:
      '@tanstack/router-core': 1.121.27
      '@tanstack/router-utils': 1.121.21
      '@tanstack/virtual-file-routes': 1.121.21
      prettier: 3.5.3
      recast: 0.23.11
      source-map: 0.7.4
      tsx: 4.20.1
      zod: 3.25.62
    transitivePeerDependencies:
      - supports-color

  '@tanstack/router-plugin@1.121.29(@rsbuild/core@1.1.13)(@tanstack/react-router@1.121.27(react-dom@18.3.1(react@18.3.1))(react@18.3.1))(vite@6.3.5(@types/node@22.15.31)(jiti@1.21.7)(terser@5.42.0)(tsx@4.20.1)(yaml@2.8.0))(webpack@5.99.9)':
    dependencies:
      '@babel/core': 7.27.4
      '@babel/plugin-syntax-jsx': 7.27.1(@babel/core@7.27.4)
      '@babel/plugin-syntax-typescript': 7.27.1(@babel/core@7.27.4)
      '@babel/template': 7.27.2
      '@babel/traverse': 7.27.4
      '@babel/types': 7.27.6
      '@tanstack/router-core': 1.121.27
      '@tanstack/router-generator': 1.121.27
      '@tanstack/router-utils': 1.121.21
      '@tanstack/virtual-file-routes': 1.121.21
      babel-dead-code-elimination: 1.0.10
      chokidar: 3.6.0
      unplugin: 2.3.5
      zod: 3.25.62
    optionalDependencies:
      '@rsbuild/core': 1.1.13
      '@tanstack/react-router': 1.121.27(react-dom@18.3.1(react@18.3.1))(react@18.3.1)
      vite: 6.3.5(@types/node@22.15.31)(jiti@1.21.7)(terser@5.42.0)(tsx@4.20.1)(yaml@2.8.0)
      webpack: 5.99.9
    transitivePeerDependencies:
      - supports-color

  '@tanstack/router-utils@1.121.21':
    dependencies:
      '@babel/core': 7.27.4
      '@babel/generator': 7.27.5
      '@babel/parser': 7.27.5
      '@babel/preset-typescript': 7.27.1(@babel/core@7.27.4)
      ansis: 4.1.0
      diff: 8.0.2
    transitivePeerDependencies:
      - supports-color

  '@tanstack/store@0.7.1': {}

  '@tanstack/table-core@8.21.3': {}

  '@tanstack/virtual-file-routes@1.121.21': {}

  '@tanstack/zod-form-adapter@0.42.1(zod@3.25.62)':
    dependencies:
      '@tanstack/form-core': 0.42.1
      zod: 3.25.62

  '@types/async-retry@1.4.9':
    dependencies:
      '@types/retry': 0.12.5

  '@types/babel__core@7.20.5':
    dependencies:
      '@babel/parser': 7.27.5
      '@babel/types': 7.27.6
      '@types/babel__generator': 7.27.0
      '@types/babel__template': 7.4.4
      '@types/babel__traverse': 7.20.7

  '@types/babel__generator@7.27.0':
    dependencies:
      '@babel/types': 7.27.6

  '@types/babel__template@7.4.4':
    dependencies:
      '@babel/parser': 7.27.5
      '@babel/types': 7.27.6

  '@types/babel__traverse@7.20.7':
    dependencies:
      '@babel/types': 7.27.6

  '@types/body-parser@1.19.6':
    dependencies:
      '@types/connect': 3.4.38
      '@types/node': 22.15.31

  '@types/bonjour@3.5.13':
    dependencies:
      '@types/node': 22.15.31

  '@types/connect-history-api-fallback@1.5.4':
    dependencies:
      '@types/express-serve-static-core': 5.0.6
      '@types/node': 22.15.31

  '@types/connect@3.4.38':
    dependencies:
      '@types/node': 22.15.31

  '@types/dns-packet@5.6.5':
    dependencies:
      '@types/node': 22.15.31

  '@types/eslint-scope@3.7.7':
    dependencies:
      '@types/eslint': 9.6.1
      '@types/estree': 1.0.8

  '@types/eslint@9.6.1':
    dependencies:
      '@types/estree': 1.0.8
      '@types/json-schema': 7.0.15

  '@types/estree@1.0.7': {}

  '@types/estree@1.0.8': {}

  '@types/express-serve-static-core@4.19.6':
    dependencies:
      '@types/node': 22.15.31
      '@types/qs': 6.14.0
      '@types/range-parser': 1.2.7
      '@types/send': 0.17.5

  '@types/express-serve-static-core@5.0.6':
    dependencies:
      '@types/node': 22.15.31
      '@types/qs': 6.14.0
      '@types/range-parser': 1.2.7
      '@types/send': 0.17.5

  '@types/express@4.17.23':
    dependencies:
      '@types/body-parser': 1.19.6
      '@types/express-serve-static-core': 4.19.6
      '@types/qs': 6.14.0
      '@types/serve-static': 1.15.8

  '@types/http-errors@2.0.5': {}

  '@types/http-proxy@1.17.16':
    dependencies:
      '@types/node': 22.15.31

  '@types/json-schema@7.0.15': {}

  '@types/lodash@4.17.17': {}

  '@types/mime@1.3.5': {}

  '@types/mustache@4.2.6': {}

  '@types/node-forge@1.3.11':
    dependencies:
      '@types/node': 22.15.31

  '@types/node@22.15.31':
    dependencies:
      undici-types: 6.21.0

  '@types/pg@8.15.4':
    dependencies:
      '@types/node': 22.15.31
      pg-protocol: 1.10.0
      pg-types: 2.2.0

  '@types/prop-types@15.7.15': {}

  '@types/qs@6.14.0': {}

  '@types/range-parser@1.2.7': {}

  '@types/react-dom@18.3.7(@types/react@18.3.23)':
    dependencies:
      '@types/react': 18.3.23

  '@types/react@18.3.23':
    dependencies:
      '@types/prop-types': 15.7.15
      csstype: 3.1.3

  '@types/retry@0.12.0': {}

  '@types/retry@0.12.2': {}

  '@types/retry@0.12.5': {}

  '@types/semver@7.5.8': {}

  '@types/send@0.17.5':
    dependencies:
      '@types/mime': 1.3.5
      '@types/node': 22.15.31

  '@types/serve-index@1.9.4':
    dependencies:
      '@types/express': 4.17.23

  '@types/serve-static@1.15.8':
    dependencies:
      '@types/http-errors': 2.0.5
      '@types/node': 22.15.31
      '@types/send': 0.17.5

  '@types/sockjs@0.3.36':
    dependencies:
      '@types/node': 22.15.31

  '@types/ws@8.18.1':
    dependencies:
      '@types/node': 22.15.31

  '@typescript-eslint/eslint-plugin@8.34.0(@typescript-eslint/parser@8.34.0(eslint@9.28.0(jiti@1.21.7))(typescript@5.6.3))(eslint@9.28.0(jiti@1.21.7))(typescript@5.6.3)':
    dependencies:
      '@eslint-community/regexpp': 4.12.1
      '@typescript-eslint/parser': 8.34.0(eslint@9.28.0(jiti@1.21.7))(typescript@5.6.3)
      '@typescript-eslint/scope-manager': 8.34.0
      '@typescript-eslint/type-utils': 8.34.0(eslint@9.28.0(jiti@1.21.7))(typescript@5.6.3)
      '@typescript-eslint/utils': 8.34.0(eslint@9.28.0(jiti@1.21.7))(typescript@5.6.3)
      '@typescript-eslint/visitor-keys': 8.34.0
      eslint: 9.28.0(jiti@1.21.7)
      graphemer: 1.4.0
      ignore: 7.0.5
      natural-compare: 1.4.0
      ts-api-utils: 2.1.0(typescript@5.6.3)
      typescript: 5.6.3
    transitivePeerDependencies:
      - supports-color

  '@typescript-eslint/parser@8.34.0(eslint@9.28.0(jiti@1.21.7))(typescript@5.6.3)':
    dependencies:
      '@typescript-eslint/scope-manager': 8.34.0
      '@typescript-eslint/types': 8.34.0
      '@typescript-eslint/typescript-estree': 8.34.0(typescript@5.6.3)
      '@typescript-eslint/visitor-keys': 8.34.0
      debug: 4.4.1
      eslint: 9.28.0(jiti@1.21.7)
      typescript: 5.6.3
    transitivePeerDependencies:
      - supports-color

  '@typescript-eslint/project-service@8.34.0(typescript@5.6.3)':
    dependencies:
      '@typescript-eslint/tsconfig-utils': 8.34.0(typescript@5.6.3)
      '@typescript-eslint/types': 8.34.0
      debug: 4.4.1
      typescript: 5.6.3
    transitivePeerDependencies:
      - supports-color

  '@typescript-eslint/scope-manager@8.34.0':
    dependencies:
      '@typescript-eslint/types': 8.34.0
      '@typescript-eslint/visitor-keys': 8.34.0

  '@typescript-eslint/tsconfig-utils@8.34.0(typescript@5.6.3)':
    dependencies:
      typescript: 5.6.3

  '@typescript-eslint/type-utils@8.34.0(eslint@9.28.0(jiti@1.21.7))(typescript@5.6.3)':
    dependencies:
      '@typescript-eslint/typescript-estree': 8.34.0(typescript@5.6.3)
      '@typescript-eslint/utils': 8.34.0(eslint@9.28.0(jiti@1.21.7))(typescript@5.6.3)
      debug: 4.4.1
      eslint: 9.28.0(jiti@1.21.7)
      ts-api-utils: 2.1.0(typescript@5.6.3)
      typescript: 5.6.3
    transitivePeerDependencies:
      - supports-color

  '@typescript-eslint/types@8.34.0': {}

  '@typescript-eslint/typescript-estree@8.34.0(typescript@5.6.3)':
    dependencies:
      '@typescript-eslint/project-service': 8.34.0(typescript@5.6.3)
      '@typescript-eslint/tsconfig-utils': 8.34.0(typescript@5.6.3)
      '@typescript-eslint/types': 8.34.0
      '@typescript-eslint/visitor-keys': 8.34.0
      debug: 4.4.1
      fast-glob: 3.3.3
      is-glob: 4.0.3
      minimatch: 9.0.5
      semver: 7.7.2
      ts-api-utils: 2.1.0(typescript@5.6.3)
      typescript: 5.6.3
    transitivePeerDependencies:
      - supports-color

  '@typescript-eslint/utils@8.34.0(eslint@9.28.0(jiti@1.21.7))(typescript@5.6.3)':
    dependencies:
      '@eslint-community/eslint-utils': 4.7.0(eslint@9.28.0(jiti@1.21.7))
      '@typescript-eslint/scope-manager': 8.34.0
      '@typescript-eslint/types': 8.34.0
      '@typescript-eslint/typescript-estree': 8.34.0(typescript@5.6.3)
      eslint: 9.28.0(jiti@1.21.7)
      typescript: 5.6.3
    transitivePeerDependencies:
      - supports-color

  '@typescript-eslint/visitor-keys@8.34.0':
    dependencies:
      '@typescript-eslint/types': 8.34.0
      eslint-visitor-keys: 4.2.1

  '@vitejs/plugin-react@4.5.2(vite@6.3.5(@types/node@22.15.31)(jiti@1.21.7)(terser@5.42.0)(tsx@4.20.1)(yaml@2.8.0))':
    dependencies:
      '@babel/core': 7.27.4
      '@babel/plugin-transform-react-jsx-self': 7.27.1(@babel/core@7.27.4)
      '@babel/plugin-transform-react-jsx-source': 7.27.1(@babel/core@7.27.4)
      '@rolldown/pluginutils': 1.0.0-beta.11
      '@types/babel__core': 7.20.5
      react-refresh: 0.17.0
      vite: 6.3.5(@types/node@22.15.31)(jiti@1.21.7)(terser@5.42.0)(tsx@4.20.1)(yaml@2.8.0)
    transitivePeerDependencies:
      - supports-color

  '@webassemblyjs/ast@1.14.1':
    dependencies:
      '@webassemblyjs/helper-numbers': 1.13.2
      '@webassemblyjs/helper-wasm-bytecode': 1.13.2

  '@webassemblyjs/floating-point-hex-parser@1.13.2': {}

  '@webassemblyjs/helper-api-error@1.13.2': {}

  '@webassemblyjs/helper-buffer@1.14.1': {}

  '@webassemblyjs/helper-numbers@1.13.2':
    dependencies:
      '@webassemblyjs/floating-point-hex-parser': 1.13.2
      '@webassemblyjs/helper-api-error': 1.13.2
      '@xtuc/long': 4.2.2

  '@webassemblyjs/helper-wasm-bytecode@1.13.2': {}

  '@webassemblyjs/helper-wasm-section@1.14.1':
    dependencies:
      '@webassemblyjs/ast': 1.14.1
      '@webassemblyjs/helper-buffer': 1.14.1
      '@webassemblyjs/helper-wasm-bytecode': 1.13.2
      '@webassemblyjs/wasm-gen': 1.14.1

  '@webassemblyjs/ieee754@1.13.2':
    dependencies:
      '@xtuc/ieee754': 1.2.0

  '@webassemblyjs/leb128@1.13.2':
    dependencies:
      '@xtuc/long': 4.2.2

  '@webassemblyjs/utf8@1.13.2': {}

  '@webassemblyjs/wasm-edit@1.14.1':
    dependencies:
      '@webassemblyjs/ast': 1.14.1
      '@webassemblyjs/helper-buffer': 1.14.1
      '@webassemblyjs/helper-wasm-bytecode': 1.13.2
      '@webassemblyjs/helper-wasm-section': 1.14.1
      '@webassemblyjs/wasm-gen': 1.14.1
      '@webassemblyjs/wasm-opt': 1.14.1
      '@webassemblyjs/wasm-parser': 1.14.1
      '@webassemblyjs/wast-printer': 1.14.1

  '@webassemblyjs/wasm-gen@1.14.1':
    dependencies:
      '@webassemblyjs/ast': 1.14.1
      '@webassemblyjs/helper-wasm-bytecode': 1.13.2
      '@webassemblyjs/ieee754': 1.13.2
      '@webassemblyjs/leb128': 1.13.2
      '@webassemblyjs/utf8': 1.13.2

  '@webassemblyjs/wasm-opt@1.14.1':
    dependencies:
      '@webassemblyjs/ast': 1.14.1
      '@webassemblyjs/helper-buffer': 1.14.1
      '@webassemblyjs/wasm-gen': 1.14.1
      '@webassemblyjs/wasm-parser': 1.14.1

  '@webassemblyjs/wasm-parser@1.14.1':
    dependencies:
      '@webassemblyjs/ast': 1.14.1
      '@webassemblyjs/helper-api-error': 1.13.2
      '@webassemblyjs/helper-wasm-bytecode': 1.13.2
      '@webassemblyjs/ieee754': 1.13.2
      '@webassemblyjs/leb128': 1.13.2
      '@webassemblyjs/utf8': 1.13.2

  '@webassemblyjs/wast-printer@1.14.1':
    dependencies:
      '@webassemblyjs/ast': 1.14.1
      '@xtuc/long': 4.2.2

  '@xtuc/ieee754@1.2.0': {}

  '@xtuc/long@4.2.2': {}

  accepts@1.3.8:
    dependencies:
      mime-types: 2.1.35
      negotiator: 0.6.3

  acorn-jsx@5.3.2(acorn@8.15.0):
    dependencies:
      acorn: 8.15.0

  acorn-walk@8.3.4:
    dependencies:
      acorn: 8.15.0

  acorn@8.15.0: {}

  adm-zip@0.5.16: {}

  agent-twitter-client@0.0.16:
    dependencies:
      '@sinclair/typebox': 0.32.35
      headers-polyfill: 3.3.0
      json-stable-stringify: 1.3.0
      node-fetch: 3.3.2
      otpauth: 9.4.0
      set-cookie-parser: 2.7.1
      tough-cookie: 4.1.4
      tslib: 2.8.1
      twitter-api-v2: 1.23.2

  ajv-formats@2.1.1(ajv@8.17.1):
    optionalDependencies:
      ajv: 8.17.1

  ajv-keywords@5.1.0(ajv@8.17.1):
    dependencies:
      ajv: 8.17.1
      fast-deep-equal: 3.1.3

  ajv@6.12.6:
    dependencies:
      fast-deep-equal: 3.1.3
      fast-json-stable-stringify: 2.1.0
      json-schema-traverse: 0.4.1
      uri-js: 4.4.1

  ajv@8.17.1:
    dependencies:
      fast-deep-equal: 3.1.3
      fast-uri: 3.0.6
      json-schema-traverse: 1.0.0
      require-from-string: 2.0.2

  ansi-colors@4.1.3: {}

  ansi-html-community@0.0.8: {}

  ansi-regex@5.0.1: {}

  ansi-regex@6.1.0: {}

  ansi-styles@4.3.0:
    dependencies:
      color-convert: 2.0.1

  ansi-styles@6.2.1: {}

  ansis@4.1.0: {}

  any-promise@1.3.0: {}

  anymatch@3.1.3:
    dependencies:
      normalize-path: 3.0.0
      picomatch: 2.3.1

  arg@5.0.2: {}

  argparse@2.0.1: {}

  aria-hidden@1.2.6:
    dependencies:
      tslib: 2.8.1

  array-flatten@1.1.1: {}

  ast-types@0.16.1:
    dependencies:
      tslib: 2.8.1

  async-retry@1.3.3:
    dependencies:
      retry: 0.13.1

  asynckit@0.4.0: {}

  at-least-node@1.0.0: {}

  atomic-sleep@1.0.0: {}

  autoprefixer@10.4.21(postcss@8.5.5):
    dependencies:
      browserslist: 4.25.0
      caniuse-lite: 1.0.30001722
      fraction.js: 4.3.7
      normalize-range: 0.1.2
      picocolors: 1.1.1
      postcss: 8.5.5
      postcss-value-parser: 4.2.0

  axios@1.9.0:
    dependencies:
      follow-redirects: 1.15.9
      form-data: 4.0.3
      proxy-from-env: 1.1.0
    transitivePeerDependencies:
      - debug

  babel-dead-code-elimination@1.0.10:
    dependencies:
      '@babel/core': 7.27.4
      '@babel/parser': 7.27.5
      '@babel/traverse': 7.27.4
      '@babel/types': 7.27.6
    transitivePeerDependencies:
      - supports-color

  balanced-match@1.0.2: {}

  base58-js@3.0.2: {}

  base64-js@1.5.1: {}

  batch@0.6.1: {}

  big.js@7.0.1: {}

  binary-extensions@2.3.0: {}

  bn.js@4.12.2: {}

  body-parser@1.20.3:
    dependencies:
      bytes: 3.1.2
      content-type: 1.0.5
      debug: 2.6.9
      depd: 2.0.0
      destroy: 1.2.0
      http-errors: 2.0.0
      iconv-lite: 0.4.24
      on-finished: 2.4.1
      qs: 6.13.0
      raw-body: 2.5.2
      type-is: 1.6.18
      unpipe: 1.0.0
    transitivePeerDependencies:
      - supports-color

  bonjour-service@1.3.0:
    dependencies:
      fast-deep-equal: 3.1.3
      multicast-dns: 7.2.5

  borsh@1.0.0: {}

  borsh@2.0.0: {}

  brace-expansion@1.1.12:
    dependencies:
      balanced-match: 1.0.2
      concat-map: 0.0.1

  brace-expansion@2.0.2:
    dependencies:
      balanced-match: 1.0.2

  braces@3.0.3:
    dependencies:
      fill-range: 7.1.1

  brorand@1.1.0: {}

  browserslist@4.25.0:
    dependencies:
      caniuse-lite: 1.0.30001722
      electron-to-chromium: 1.5.166
      node-releases: 2.0.19
      update-browserslist-db: 1.1.3(browserslist@4.25.0)

  btoa@1.2.1: {}

  buffer-from@1.1.2: {}

  buffer@6.0.3:
    dependencies:
      base64-js: 1.5.1
      ieee754: 1.2.1

  bun-types@1.2.15:
    dependencies:
      '@types/node': 22.15.31
    optional: true

  bundle-name@4.1.0:
    dependencies:
      run-applescript: 7.0.0

  bytes@3.1.2: {}

  cache-content-type@1.0.1:
    dependencies:
      mime-types: 2.1.35
      ylru: 1.4.0

  call-bind-apply-helpers@1.0.2:
    dependencies:
      es-errors: 1.3.0
      function-bind: 1.1.2

  call-bind@1.0.8:
    dependencies:
      call-bind-apply-helpers: 1.0.2
      es-define-property: 1.0.1
      get-intrinsic: 1.3.0
      set-function-length: 1.2.2

  call-bound@1.0.4:
    dependencies:
      call-bind-apply-helpers: 1.0.2
      get-intrinsic: 1.3.0

  callsites@3.1.0: {}

  camelcase-css@2.0.1: {}

  caniuse-lite@1.0.30001722: {}

  chalk@3.0.0:
    dependencies:
      ansi-styles: 4.3.0
      supports-color: 7.2.0

  chalk@4.1.2:
    dependencies:
      ansi-styles: 4.3.0
      supports-color: 7.2.0

  chalk@5.4.1: {}

  chokidar@3.6.0:
    dependencies:
      anymatch: 3.1.3
      braces: 3.0.3
      glob-parent: 5.1.2
      is-binary-path: 2.1.0
      is-glob: 4.0.3
      normalize-path: 3.0.0
      readdirp: 3.6.0
    optionalDependencies:
      fsevents: 2.3.3

  chrome-trace-event@1.0.4: {}

  class-variance-authority@0.7.1:
    dependencies:
      clsx: 2.1.1

  cli-cursor@5.0.0:
    dependencies:
      restore-cursor: 5.1.0

  cli-spinners@2.9.2: {}

  cliui@8.0.1:
    dependencies:
      string-width: 4.2.3
      strip-ansi: 6.0.1
      wrap-ansi: 7.0.0

  clsx@2.1.1: {}

  cmdk@1.1.1(@types/react-dom@18.3.7(@types/react@18.3.23))(@types/react@18.3.23)(react-dom@18.3.1(react@18.3.1))(react@18.3.1):
    dependencies:
      '@radix-ui/react-compose-refs': 1.1.2(@types/react@18.3.23)(react@18.3.1)
      '@radix-ui/react-dialog': 1.1.14(@types/react-dom@18.3.7(@types/react@18.3.23))(@types/react@18.3.23)(react-dom@18.3.1(react@18.3.1))(react@18.3.1)
      '@radix-ui/react-id': 1.1.1(@types/react@18.3.23)(react@18.3.1)
      '@radix-ui/react-primitive': 2.1.3(@types/react-dom@18.3.7(@types/react@18.3.23))(@types/react@18.3.23)(react-dom@18.3.1(react@18.3.1))(react@18.3.1)
      react: 18.3.1
      react-dom: 18.3.1(react@18.3.1)
    transitivePeerDependencies:
      - '@types/react'
      - '@types/react-dom'

  co@4.6.0: {}

  color-convert@2.0.1:
    dependencies:
      color-name: 1.1.4

  color-name@1.1.4: {}

  colorette@2.0.20: {}

  combined-stream@1.0.8:
    dependencies:
      delayed-stream: 1.0.0

  commander@11.1.0: {}

  commander@2.20.3: {}

  commander@4.1.1: {}

  commander@7.2.0: {}

  compressible@2.0.18:
    dependencies:
      mime-db: 1.54.0

  compression@1.8.0:
    dependencies:
      bytes: 3.1.2
      compressible: 2.0.18
      debug: 2.6.9
      negotiator: 0.6.4
      on-headers: 1.0.2
      safe-buffer: 5.2.1
      vary: 1.1.2
    transitivePeerDependencies:
      - supports-color

  concat-map@0.0.1: {}

  concurrently@9.1.2:
    dependencies:
      chalk: 4.1.2
      lodash: 4.17.21
      rxjs: 7.8.2
      shell-quote: 1.8.3
      supports-color: 8.1.1
      tree-kill: 1.2.2
      yargs: 17.7.2

  connect-history-api-fallback@2.0.0: {}

  content-disposition@0.5.4:
    dependencies:
      safe-buffer: 5.2.1

  content-type@1.0.5: {}

  convert-source-map@2.0.0: {}

  cookie-signature@1.0.6: {}

  cookie@0.7.1: {}

  cookies@0.9.1:
    dependencies:
      depd: 2.0.0
      keygrip: 1.1.0

  core-js@3.39.0: {}

  core-util-is@1.0.3: {}

  cron-parser@4.9.0:
    dependencies:
      luxon: 3.6.1

  cross-spawn@7.0.6:
    dependencies:
      path-key: 3.1.1
      shebang-command: 2.0.0
      which: 2.0.2

  cssesc@3.0.0: {}

  csstype@3.1.3: {}

  data-uri-to-buffer@4.0.1: {}

  date-fns@4.1.0: {}

  date-format@4.0.14: {}

  dateformat@4.6.3: {}

  debug@2.6.9:
    dependencies:
      ms: 2.0.0

  debug@4.4.1:
    dependencies:
      ms: 2.1.3

  decode-formdata@0.9.0: {}

  deep-equal@1.0.1: {}

  deep-is@0.1.4: {}

  default-browser-id@5.0.0: {}

  default-browser@5.2.1:
    dependencies:
      bundle-name: 4.1.0
      default-browser-id: 5.0.0

  default-gateway@6.0.3:
    dependencies:
      execa: 5.1.1

  define-data-property@1.1.4:
    dependencies:
      es-define-property: 1.0.1
      es-errors: 1.3.0
      gopd: 1.2.0

  define-lazy-prop@3.0.0: {}

  delayed-stream@1.0.0: {}

  delegates@1.0.0: {}

  depd@1.1.2: {}

  depd@2.0.0: {}

  destroy@1.2.0: {}

  detect-node-es@1.1.0: {}

  detect-node@2.1.0: {}

  devalue@5.1.1: {}

  didyoumean@1.2.2: {}

  diff@8.0.2: {}

  dlv@1.1.3: {}

  dns-packet@5.6.1:
    dependencies:
      '@leichtgewicht/ip-codec': 2.0.5

  dotenv@16.5.0: {}

  drizzle-kit@0.31.1:
    dependencies:
      '@drizzle-team/brocli': 0.10.2
      '@esbuild-kit/esm-loader': 2.6.5
      esbuild: 0.25.5
      esbuild-register: 3.6.0(esbuild@0.25.5)
    transitivePeerDependencies:
      - supports-color

  drizzle-orm@0.43.1(@types/pg@8.15.4)(bun-types@1.2.15)(pg@8.16.0)(postgres@3.4.7):
    optionalDependencies:
      '@types/pg': 8.15.4
      bun-types: 1.2.15
      pg: 8.16.0
      postgres: 3.4.7

  drizzle-seed@0.3.1(drizzle-orm@0.43.1(@types/pg@8.15.4)(bun-types@1.2.15)(pg@8.16.0)(postgres@3.4.7)):
    dependencies:
      pure-rand: 6.1.0
    optionalDependencies:
      drizzle-orm: 0.43.1(@types/pg@8.15.4)(bun-types@1.2.15)(pg@8.16.0)(postgres@3.4.7)

  drizzle-zod@0.7.1(drizzle-orm@0.43.1(@types/pg@8.15.4)(bun-types@1.2.15)(pg@8.16.0)(postgres@3.4.7))(zod@3.25.62):
    dependencies:
      drizzle-orm: 0.43.1(@types/pg@8.15.4)(bun-types@1.2.15)(pg@8.16.0)(postgres@3.4.7)
      zod: 3.25.62

  dunder-proto@1.0.1:
    dependencies:
      call-bind-apply-helpers: 1.0.2
      es-errors: 1.3.0
      gopd: 1.2.0

  duplexer@0.1.2: {}

  eastasianwidth@0.2.0: {}

  ee-first@1.1.1: {}

  electron-to-chromium@1.5.166: {}

  elliptic@6.6.1:
    dependencies:
      bn.js: 4.12.2
      brorand: 1.1.0
      hash.js: 1.1.7
      hmac-drbg: 1.0.1
      inherits: 2.0.4
      minimalistic-assert: 1.0.1
      minimalistic-crypto-utils: 1.0.1

  emoji-regex@10.4.0: {}

  emoji-regex@8.0.0: {}

  emoji-regex@9.2.2: {}

  encodeurl@1.0.2: {}

  encodeurl@2.0.0: {}

  encoding@0.1.13:
    dependencies:
      iconv-lite: 0.6.3

  end-of-stream@1.4.4:
    dependencies:
      once: 1.4.0

  enhanced-resolve@5.18.1:
    dependencies:
      graceful-fs: 4.2.11
      tapable: 2.2.2

  error-stack-parser@2.1.4:
    dependencies:
      stackframe: 1.3.4

  es-define-property@1.0.1: {}

  es-errors@1.3.0: {}

  es-module-lexer@1.7.0: {}

  es-object-atoms@1.1.1:
    dependencies:
      es-errors: 1.3.0

  es-set-tostringtag@2.1.0:
    dependencies:
      es-errors: 1.3.0
      get-intrinsic: 1.3.0
      has-tostringtag: 1.0.2
      hasown: 2.0.2

  esbuild-register@3.6.0(esbuild@0.25.5):
    dependencies:
      debug: 4.4.1
      esbuild: 0.25.5
    transitivePeerDependencies:
      - supports-color

  esbuild@0.17.19:
    optionalDependencies:
      '@esbuild/android-arm': 0.17.19
      '@esbuild/android-arm64': 0.17.19
      '@esbuild/android-x64': 0.17.19
      '@esbuild/darwin-arm64': 0.17.19
      '@esbuild/darwin-x64': 0.17.19
      '@esbuild/freebsd-arm64': 0.17.19
      '@esbuild/freebsd-x64': 0.17.19
      '@esbuild/linux-arm': 0.17.19
      '@esbuild/linux-arm64': 0.17.19
      '@esbuild/linux-ia32': 0.17.19
      '@esbuild/linux-loong64': 0.17.19
      '@esbuild/linux-mips64el': 0.17.19
      '@esbuild/linux-ppc64': 0.17.19
      '@esbuild/linux-riscv64': 0.17.19
      '@esbuild/linux-s390x': 0.17.19
      '@esbuild/linux-x64': 0.17.19
      '@esbuild/netbsd-x64': 0.17.19
      '@esbuild/openbsd-x64': 0.17.19
      '@esbuild/sunos-x64': 0.17.19
      '@esbuild/win32-arm64': 0.17.19
      '@esbuild/win32-ia32': 0.17.19
      '@esbuild/win32-x64': 0.17.19

  esbuild@0.18.20:
    optionalDependencies:
      '@esbuild/android-arm': 0.18.20
      '@esbuild/android-arm64': 0.18.20
      '@esbuild/android-x64': 0.18.20
      '@esbuild/darwin-arm64': 0.18.20
      '@esbuild/darwin-x64': 0.18.20
      '@esbuild/freebsd-arm64': 0.18.20
      '@esbuild/freebsd-x64': 0.18.20
      '@esbuild/linux-arm': 0.18.20
      '@esbuild/linux-arm64': 0.18.20
      '@esbuild/linux-ia32': 0.18.20
      '@esbuild/linux-loong64': 0.18.20
      '@esbuild/linux-mips64el': 0.18.20
      '@esbuild/linux-ppc64': 0.18.20
      '@esbuild/linux-riscv64': 0.18.20
      '@esbuild/linux-s390x': 0.18.20
      '@esbuild/linux-x64': 0.18.20
      '@esbuild/netbsd-x64': 0.18.20
      '@esbuild/openbsd-x64': 0.18.20
      '@esbuild/sunos-x64': 0.18.20
      '@esbuild/win32-arm64': 0.18.20
      '@esbuild/win32-ia32': 0.18.20
      '@esbuild/win32-x64': 0.18.20

  esbuild@0.25.5:
    optionalDependencies:
      '@esbuild/aix-ppc64': 0.25.5
      '@esbuild/android-arm': 0.25.5
      '@esbuild/android-arm64': 0.25.5
      '@esbuild/android-x64': 0.25.5
      '@esbuild/darwin-arm64': 0.25.5
      '@esbuild/darwin-x64': 0.25.5
      '@esbuild/freebsd-arm64': 0.25.5
      '@esbuild/freebsd-x64': 0.25.5
      '@esbuild/linux-arm': 0.25.5
      '@esbuild/linux-arm64': 0.25.5
      '@esbuild/linux-ia32': 0.25.5
      '@esbuild/linux-loong64': 0.25.5
      '@esbuild/linux-mips64el': 0.25.5
      '@esbuild/linux-ppc64': 0.25.5
      '@esbuild/linux-riscv64': 0.25.5
      '@esbuild/linux-s390x': 0.25.5
      '@esbuild/linux-x64': 0.25.5
      '@esbuild/netbsd-arm64': 0.25.5
      '@esbuild/netbsd-x64': 0.25.5
      '@esbuild/openbsd-arm64': 0.25.5
      '@esbuild/openbsd-x64': 0.25.5
      '@esbuild/sunos-x64': 0.25.5
      '@esbuild/win32-arm64': 0.25.5
      '@esbuild/win32-ia32': 0.25.5
      '@esbuild/win32-x64': 0.25.5

  escalade@3.2.0: {}

  escape-html@1.0.3: {}

  escape-string-regexp@4.0.0: {}

  eslint-plugin-react-hooks@5.2.0(eslint@9.28.0(jiti@1.21.7)):
    dependencies:
      eslint: 9.28.0(jiti@1.21.7)

  eslint-plugin-react-refresh@0.4.20(eslint@9.28.0(jiti@1.21.7)):
    dependencies:
      eslint: 9.28.0(jiti@1.21.7)

  eslint-scope@5.1.1:
    dependencies:
      esrecurse: 4.3.0
      estraverse: 4.3.0

  eslint-scope@8.4.0:
    dependencies:
      esrecurse: 4.3.0
      estraverse: 5.3.0

  eslint-visitor-keys@3.4.3: {}

  eslint-visitor-keys@4.2.1: {}

  eslint@9.28.0(jiti@1.21.7):
    dependencies:
      '@eslint-community/eslint-utils': 4.7.0(eslint@9.28.0(jiti@1.21.7))
      '@eslint-community/regexpp': 4.12.1
      '@eslint/config-array': 0.20.1
      '@eslint/config-helpers': 0.2.3
      '@eslint/core': 0.14.0
      '@eslint/eslintrc': 3.3.1
      '@eslint/js': 9.28.0
      '@eslint/plugin-kit': 0.3.2
      '@humanfs/node': 0.16.6
      '@humanwhocodes/module-importer': 1.0.1
      '@humanwhocodes/retry': 0.4.3
      '@types/estree': 1.0.8
      '@types/json-schema': 7.0.15
      ajv: 6.12.6
      chalk: 4.1.2
      cross-spawn: 7.0.6
      debug: 4.4.1
      escape-string-regexp: 4.0.0
      eslint-scope: 8.4.0
      eslint-visitor-keys: 4.2.1
      espree: 10.4.0
      esquery: 1.6.0
      esutils: 2.0.3
      fast-deep-equal: 3.1.3
      file-entry-cache: 8.0.0
      find-up: 5.0.0
      glob-parent: 6.0.2
      ignore: 5.3.2
      imurmurhash: 0.1.4
      is-glob: 4.0.3
      json-stable-stringify-without-jsonify: 1.0.1
      lodash.merge: 4.6.2
      minimatch: 3.1.2
      natural-compare: 1.4.0
      optionator: 0.9.4
    optionalDependencies:
      jiti: 1.21.7
    transitivePeerDependencies:
      - supports-color

  espree@10.4.0:
    dependencies:
      acorn: 8.15.0
      acorn-jsx: 5.3.2(acorn@8.15.0)
      eslint-visitor-keys: 4.2.1

  esprima@4.0.1: {}

  esquery@1.6.0:
    dependencies:
      estraverse: 5.3.0

  esrecurse@4.3.0:
    dependencies:
      estraverse: 5.3.0

  estraverse@4.3.0: {}

  estraverse@5.3.0: {}

  esutils@2.0.3: {}

  etag@1.8.1: {}

  eventemitter3@4.0.7: {}

  eventemitter3@5.0.1: {}

  events@3.3.0: {}

  execa@5.1.1:
    dependencies:
      cross-spawn: 7.0.6
      get-stream: 6.0.1
      human-signals: 2.1.0
      is-stream: 2.0.1
      merge-stream: 2.0.0
      npm-run-path: 4.0.1
      onetime: 5.1.2
      signal-exit: 3.0.7
      strip-final-newline: 2.0.0

  exit-hook@4.0.0: {}

  expand-tilde@2.0.2:
    dependencies:
      homedir-polyfill: 1.0.3

  exponential-backoff@3.1.2: {}

  express@4.21.2:
    dependencies:
      accepts: 1.3.8
      array-flatten: 1.1.1
      body-parser: 1.20.3
      content-disposition: 0.5.4
      content-type: 1.0.5
      cookie: 0.7.1
      cookie-signature: 1.0.6
      debug: 2.6.9
      depd: 2.0.0
      encodeurl: 2.0.0
      escape-html: 1.0.3
      etag: 1.8.1
      finalhandler: 1.3.1
      fresh: 0.5.2
      http-errors: 2.0.0
      merge-descriptors: 1.0.3
      methods: 1.1.2
      on-finished: 2.4.1
      parseurl: 1.3.3
      path-to-regexp: 0.1.12
      proxy-addr: 2.0.7
      qs: 6.13.0
      range-parser: 1.2.1
      safe-buffer: 5.2.1
      send: 0.19.0
      serve-static: 1.16.2
      setprototypeof: 1.2.0
      statuses: 2.0.1
      type-is: 1.6.18
      utils-merge: 1.0.1
      vary: 1.1.2
    transitivePeerDependencies:
      - supports-color

  fast-copy@3.0.2: {}

  fast-deep-equal@3.1.3: {}

  fast-glob@3.3.3:
    dependencies:
      '@nodelib/fs.stat': 2.0.5
      '@nodelib/fs.walk': 1.2.8
      glob-parent: 5.1.2
      merge2: 1.4.1
      micromatch: 4.0.8

  fast-json-stable-stringify@2.1.0: {}

  fast-levenshtein@2.0.6: {}

  fast-redact@3.5.0: {}

  fast-safe-stringify@2.1.1: {}

  fast-uri@3.0.6: {}

  fastintear@0.1.13:
    dependencies:
      '@fastnear/utils': 0.9.7
      '@noble/curves': 1.9.2
      '@noble/hashes': 1.8.0
      base58-js: 3.0.2
      big.js: 7.0.1
      borsh: 2.0.0

  fastq@1.19.1:
    dependencies:
      reusify: 1.1.0

  faye-websocket@0.11.4:
    dependencies:
      websocket-driver: 0.7.4

  fdir@6.4.6(picomatch@4.0.2):
    optionalDependencies:
      picomatch: 4.0.2

  fetch-blob@3.2.0:
    dependencies:
      node-domexception: 1.0.0
      web-streams-polyfill: 3.3.3

  file-entry-cache@8.0.0:
    dependencies:
      flat-cache: 4.0.1

  fill-range@7.1.1:
    dependencies:
      to-regex-range: 5.0.1

  finalhandler@1.3.1:
    dependencies:
      debug: 2.6.9
      encodeurl: 2.0.0
      escape-html: 1.0.3
      on-finished: 2.4.1
      parseurl: 1.3.3
      statuses: 2.0.1
      unpipe: 1.0.0
    transitivePeerDependencies:
      - supports-color

  find-file-up@2.0.1:
    dependencies:
      resolve-dir: 1.0.1

  find-pkg@2.0.0:
    dependencies:
      find-file-up: 2.0.1

  find-up@5.0.0:
    dependencies:
      locate-path: 6.0.0
      path-exists: 4.0.0

  flat-cache@4.0.1:
    dependencies:
      flatted: 3.3.3
      keyv: 4.5.4

  flatted@3.3.3: {}

  follow-redirects@1.15.9: {}

  foreground-child@3.3.1:
    dependencies:
      cross-spawn: 7.0.6
      signal-exit: 4.1.0

  form-data@4.0.3:
    dependencies:
      asynckit: 0.4.0
      combined-stream: 1.0.8
      es-set-tostringtag: 2.1.0
      hasown: 2.0.2
      mime-types: 2.1.35

  formdata-polyfill@4.0.10:
    dependencies:
      fetch-blob: 3.2.0

  forwarded@0.2.0: {}

  fraction.js@4.3.7: {}

  fresh@0.5.2: {}

  fs-extra@8.1.0:
    dependencies:
      graceful-fs: 4.2.11
      jsonfile: 4.0.0
      universalify: 0.1.2

  fs-extra@9.1.0:
    dependencies:
      at-least-node: 1.0.0
      graceful-fs: 4.2.11
      jsonfile: 6.1.0
      universalify: 2.0.1

  fsevents@2.3.3:
    optional: true

  function-bind@1.1.2: {}

  generate-function@2.3.1:
    dependencies:
      is-property: 1.0.2

  generate-object-property@1.2.0:
    dependencies:
      is-property: 1.0.2

  gensync@1.0.0-beta.2: {}

  get-caller-file@2.0.5: {}

  get-east-asian-width@1.3.0: {}

  get-intrinsic@1.3.0:
    dependencies:
      call-bind-apply-helpers: 1.0.2
      es-define-property: 1.0.1
      es-errors: 1.3.0
      es-object-atoms: 1.1.1
      function-bind: 1.1.2
      get-proto: 1.0.1
      gopd: 1.2.0
      has-symbols: 1.1.0
      hasown: 2.0.2
      math-intrinsics: 1.1.0

  get-nonce@1.0.1: {}

  get-proto@1.0.1:
    dependencies:
      dunder-proto: 1.0.1
      es-object-atoms: 1.1.1

  get-stream@6.0.1: {}

  get-tsconfig@4.10.1:
    dependencies:
      resolve-pkg-maps: 1.0.0

  glob-parent@5.1.2:
    dependencies:
      is-glob: 4.0.3

  glob-parent@6.0.2:
    dependencies:
      is-glob: 4.0.3

  glob-to-regexp@0.4.1: {}

  glob@10.4.5:
    dependencies:
      foreground-child: 3.3.1
      jackspeak: 3.4.3
      minimatch: 9.0.5
      minipass: 7.1.2
      package-json-from-dist: 1.0.1
      path-scurry: 1.11.1

  global-modules@1.0.0:
    dependencies:
      global-prefix: 1.0.2
      is-windows: 1.0.2
      resolve-dir: 1.0.1

  global-prefix@1.0.2:
    dependencies:
      expand-tilde: 2.0.2
      homedir-polyfill: 1.0.3
      ini: 1.3.8
      is-windows: 1.0.2
      which: 1.3.1

  globals@11.12.0: {}

  globals@14.0.0: {}

  globals@15.15.0: {}

  goober@2.1.16(csstype@3.1.3):
    dependencies:
      csstype: 3.1.3

  gopd@1.2.0: {}

  graceful-fs@4.2.11: {}

  graphemer@1.4.0: {}

  gzip-size@6.0.0:
    dependencies:
      duplexer: 0.1.2

  handle-thing@2.0.1: {}

  has-flag@4.0.0: {}

  has-property-descriptors@1.0.2:
    dependencies:
      es-define-property: 1.0.1

  has-symbols@1.1.0: {}

  has-tostringtag@1.0.2:
    dependencies:
      has-symbols: 1.1.0

  hash.js@1.1.7:
    dependencies:
      inherits: 2.0.4
      minimalistic-assert: 1.0.1

  hashlru@2.3.0: {}

  hasown@2.0.2:
    dependencies:
      function-bind: 1.1.2

  headers-polyfill@3.3.0: {}

  help-me@5.0.0: {}

  hmac-drbg@1.0.1:
    dependencies:
      hash.js: 1.1.7
      minimalistic-assert: 1.0.1
      minimalistic-crypto-utils: 1.0.1

  homedir-polyfill@1.0.3:
    dependencies:
      parse-passwd: 1.0.0

  hono@4.7.11: {}

  hpack.js@2.1.6:
    dependencies:
      inherits: 2.0.4
      obuf: 1.1.2
      readable-stream: 2.3.8
      wbuf: 1.7.3

  html-entities@2.6.0: {}

  http-assert@1.5.0:
    dependencies:
      deep-equal: 1.0.1
      http-errors: 1.8.1

  http-deceiver@1.2.7: {}

  http-errors@1.6.3:
    dependencies:
      depd: 1.1.2
      inherits: 2.0.3
      setprototypeof: 1.1.0
      statuses: 1.5.0

  http-errors@1.7.2:
    dependencies:
      depd: 1.1.2
      inherits: 2.0.3
      setprototypeof: 1.1.1
      statuses: 1.5.0
      toidentifier: 1.0.0

  http-errors@1.8.1:
    dependencies:
      depd: 1.1.2
      inherits: 2.0.4
      setprototypeof: 1.2.0
      statuses: 1.5.0
      toidentifier: 1.0.1

  http-errors@2.0.0:
    dependencies:
      depd: 2.0.0
      inherits: 2.0.4
      setprototypeof: 1.2.0
      statuses: 2.0.1
      toidentifier: 1.0.1

  http-parser-js@0.5.10: {}

  http-proxy-middleware@2.0.9(@types/express@4.17.23):
    dependencies:
      '@types/http-proxy': 1.17.16
      http-proxy: 1.18.1
      is-glob: 4.0.3
      is-plain-obj: 3.0.0
      micromatch: 4.0.8
    optionalDependencies:
      '@types/express': 4.17.23
    transitivePeerDependencies:
      - debug

  http-proxy@1.18.1:
    dependencies:
      eventemitter3: 4.0.7
      follow-redirects: 1.15.9
      requires-port: 1.0.0
    transitivePeerDependencies:
      - debug

  human-signals@2.1.0: {}

  hyperdyperid@1.2.0: {}

  iconv-lite@0.4.24:
    dependencies:
      safer-buffer: 2.1.2

  iconv-lite@0.6.3:
    dependencies:
      safer-buffer: 2.1.2

  ieee754@1.2.1: {}

  ignore@5.3.2: {}

  ignore@7.0.5: {}

  immer@10.1.1: {}

  import-fresh@3.3.1:
    dependencies:
      parent-module: 1.0.1
      resolve-from: 4.0.0

  imurmurhash@0.1.4: {}

  inherits@2.0.3: {}

  inherits@2.0.4: {}

  ini@1.3.8: {}

  interpret@3.1.1: {}

  ipaddr.js@1.9.1: {}

  ipaddr.js@2.2.0: {}

  is-binary-path@2.1.0:
    dependencies:
      binary-extensions: 2.3.0

  is-core-module@2.16.1:
    dependencies:
      hasown: 2.0.2

  is-docker@3.0.0: {}

  is-extglob@2.1.1: {}

  is-fullwidth-code-point@3.0.0: {}

  is-generator-function@1.1.0:
    dependencies:
      call-bound: 1.0.4
      get-proto: 1.0.1
      has-tostringtag: 1.0.2
      safe-regex-test: 1.1.0

  is-glob@4.0.3:
    dependencies:
      is-extglob: 2.1.1

  is-inside-container@1.0.0:
    dependencies:
      is-docker: 3.0.0

  is-interactive@2.0.0: {}

  is-ipfs@8.0.4:
    dependencies:
      '@multiformats/mafmt': 12.1.6
      '@multiformats/multiaddr': 12.4.1
      iso-url: 1.2.1
      multiformats: 13.3.7
      uint8arrays: 5.1.0

  is-my-ip-valid@1.0.1: {}

  is-my-json-valid@2.20.6:
    dependencies:
      generate-function: 2.3.1
      generate-object-property: 1.2.0
      is-my-ip-valid: 1.0.1
      jsonpointer: 5.0.1
      xtend: 4.0.2

  is-network-error@1.1.0: {}

  is-number@7.0.0: {}

  is-plain-obj@3.0.0: {}

  is-property@1.0.2: {}

  is-regex@1.2.1:
    dependencies:
      call-bound: 1.0.4
      gopd: 1.2.0
      has-tostringtag: 1.0.2
      hasown: 2.0.2

  is-stream@2.0.1: {}

  is-unicode-supported@1.3.0: {}

  is-unicode-supported@2.1.0: {}

  is-windows@1.0.2: {}

  is-wsl@3.1.0:
    dependencies:
      is-inside-container: 1.0.0

  isarray@1.0.0: {}

  isarray@2.0.5: {}

  isexe@2.0.0: {}

  iso-url@1.2.1: {}

  isomorphic-rslog@0.0.6: {}

  isomorphic-ws@5.0.0(ws@8.18.0):
    dependencies:
      ws: 8.18.0

  jackspeak@3.4.3:
    dependencies:
      '@isaacs/cliui': 8.0.2
    optionalDependencies:
      '@pkgjs/parseargs': 0.11.0

  jest-worker@27.5.1:
    dependencies:
      '@types/node': 22.15.31
      merge-stream: 2.0.0
      supports-color: 8.1.1

  jiti@1.21.7: {}

  joi@17.13.3:
    dependencies:
      '@hapi/hoek': 9.3.0
      '@hapi/topo': 5.1.0
      '@sideway/address': 4.1.5
      '@sideway/formula': 3.0.1
      '@sideway/pinpoint': 2.0.0

  jose@6.0.11: {}

  joycon@3.1.1: {}

  js-base64@3.7.7: {}

  js-tokens@4.0.0: {}

  js-yaml@4.1.0:
    dependencies:
      argparse: 2.0.1

  jsesc@3.1.0: {}

  json-buffer@3.0.1: {}

  json-parse-even-better-errors@2.3.1: {}

  json-schema-traverse@0.4.1: {}

  json-schema-traverse@1.0.0: {}

  json-stable-stringify-without-jsonify@1.0.1: {}

  json-stable-stringify@1.3.0:
    dependencies:
      call-bind: 1.0.8
      call-bound: 1.0.4
      isarray: 2.0.5
      jsonify: 0.0.1
      object-keys: 1.1.1

  json-stringify-safe@5.0.1: {}

  json5@2.2.3: {}

  jsonfile@4.0.0:
    optionalDependencies:
      graceful-fs: 4.2.11

  jsonfile@6.1.0:
    dependencies:
      universalify: 2.0.1
    optionalDependencies:
      graceful-fs: 4.2.11

  jsonify@0.0.1: {}

  jsonpointer@5.0.1: {}

  keygrip@1.1.0:
    dependencies:
      tsscmp: 1.0.6

  keyv@4.5.4:
    dependencies:
      json-buffer: 3.0.1

  koa-compose@4.1.0: {}

  koa-convert@2.0.0:
    dependencies:
      co: 4.6.0
      koa-compose: 4.1.0

  koa@2.16.1:
    dependencies:
      accepts: 1.3.8
      cache-content-type: 1.0.1
      content-disposition: 0.5.4
      content-type: 1.0.5
      cookies: 0.9.1
      debug: 4.4.1
      delegates: 1.0.0
      depd: 2.0.0
      destroy: 1.2.0
      encodeurl: 1.0.2
      escape-html: 1.0.3
      fresh: 0.5.2
      http-assert: 1.5.0
      http-errors: 1.8.1
      is-generator-function: 1.1.0
      koa-compose: 4.1.0
      koa-convert: 2.0.0
      on-finished: 2.4.1
      only: 0.0.2
      parseurl: 1.3.3
      statuses: 1.5.0
      type-is: 1.6.18
      vary: 1.1.2
    transitivePeerDependencies:
      - supports-color

  launch-editor@2.10.0:
    dependencies:
      picocolors: 1.1.1
      shell-quote: 1.8.3

  levn@0.4.1:
    dependencies:
      prelude-ls: 1.2.1
      type-check: 0.4.0

  lilconfig@3.1.3: {}

  lines-and-columns@1.2.4: {}

  loader-runner@4.3.0: {}

  locate-path@6.0.0:
    dependencies:
      p-locate: 5.0.0

  lodash.castarray@4.4.0: {}

  lodash.clonedeepwith@4.5.0: {}

  lodash.isplainobject@4.0.6: {}

  lodash.merge@4.6.2: {}

  lodash@4.17.21: {}

  log-symbols@6.0.0:
    dependencies:
      chalk: 5.4.1
      is-unicode-supported: 1.3.0

  log4js@6.9.1:
    dependencies:
      date-format: 4.0.14
      debug: 4.4.1
      flatted: 3.3.3
      rfdc: 1.4.1
      streamroller: 3.1.5
    transitivePeerDependencies:
      - supports-color

  long-timeout@0.1.1: {}

  loose-envify@1.4.0:
    dependencies:
      js-tokens: 4.0.0

  lru-cache@10.4.3: {}

  lru-cache@5.1.1:
    dependencies:
      yallist: 3.1.1

  lru_map@0.4.1: {}

  lucide-react@0.483.0(react@18.3.1):
    dependencies:
      react: 18.3.1

  luxon@3.6.1: {}

  math-intrinsics@1.1.0: {}

  media-typer@0.3.0: {}

  memfs@4.17.2:
    dependencies:
      '@jsonjoy.com/json-pack': 1.2.0(tslib@2.8.1)
      '@jsonjoy.com/util': 1.6.0(tslib@2.8.1)
      tree-dump: 1.0.3(tslib@2.8.1)
      tslib: 2.8.1

  merge-descriptors@1.0.3: {}

  merge-stream@2.0.0: {}

  merge2@1.4.1: {}

  methods@1.1.2: {}

  micromatch@4.0.8:
    dependencies:
      braces: 3.0.3
      picomatch: 2.3.1

  mime-db@1.52.0: {}

  mime-db@1.54.0: {}

  mime-types@2.1.35:
    dependencies:
      mime-db: 1.52.0

  mime@1.6.0: {}

  mimic-fn@2.1.0: {}

  mimic-function@5.0.1: {}

  minimalistic-assert@1.0.1: {}

  minimalistic-crypto-utils@1.0.1: {}

  minimatch@3.1.2:
    dependencies:
      brace-expansion: 1.1.12

  minimatch@9.0.5:
    dependencies:
      brace-expansion: 2.0.2

  minimist@1.2.8: {}

  minipass@7.1.2: {}

  mrmime@1.0.1: {}

  ms@2.0.0: {}

  ms@2.1.3: {}

  multicast-dns@7.2.5:
    dependencies:
      dns-packet: 5.6.1
      thunky: 1.1.0

  multiformats@13.3.7: {}

  mustache@4.0.0: {}

  mustache@4.2.0: {}

  mz@2.7.0:
    dependencies:
      any-promise: 1.3.0
      object-assign: 4.1.1
      thenify-all: 1.6.0

  nanoid@3.3.11: {}

  natural-compare@1.4.0: {}

  near-abi@0.2.0:
    dependencies:
      '@types/json-schema': 7.0.15

  near-api-js@5.1.1(encoding@0.1.13):
    dependencies:
      '@near-js/accounts': 1.4.1(encoding@0.1.13)
      '@near-js/crypto': 1.4.2
      '@near-js/keystores': 0.2.2
      '@near-js/keystores-browser': 0.2.2
      '@near-js/keystores-node': 0.1.2
      '@near-js/providers': 1.0.3(encoding@0.1.13)
      '@near-js/signers': 0.2.2
      '@near-js/transactions': 1.3.3
      '@near-js/types': 0.3.1
      '@near-js/utils': 1.1.0
      '@near-js/wallet-account': 1.3.3(encoding@0.1.13)
      '@noble/curves': 1.8.1
      borsh: 1.0.0
      depd: 2.0.0
      http-errors: 1.7.2
      near-abi: 0.2.0
      node-fetch: 2.6.7(encoding@0.1.13)
    transitivePeerDependencies:
      - encoding

  near-sign-verify@0.3.6:
    dependencies:
      '@fastnear/utils': 0.9.7
      '@noble/curves': 1.9.2
      '@noble/hashes': 1.8.0
      borsh: 2.0.0
      zod: 3.25.62

  negotiator@0.6.3: {}

  negotiator@0.6.4: {}

  neo-async@2.6.2: {}

  nock@13.5.6:
    dependencies:
      debug: 4.4.1
      json-stringify-safe: 5.0.1
      propagate: 2.0.1
    transitivePeerDependencies:
      - supports-color

  node-addon-api@5.1.0: {}

  node-domexception@1.0.0: {}

  node-fetch@2.6.7(encoding@0.1.13):
    dependencies:
      whatwg-url: 5.0.0
    optionalDependencies:
      encoding: 0.1.13

  node-fetch@2.7.0(encoding@0.1.13):
    dependencies:
      whatwg-url: 5.0.0
    optionalDependencies:
      encoding: 0.1.13

  node-fetch@3.3.2:
    dependencies:
      data-uri-to-buffer: 4.0.1
      fetch-blob: 3.2.0
      formdata-polyfill: 4.0.10

  node-forge@1.3.1: {}

  node-gyp-build@4.8.4: {}

  node-releases@2.0.19: {}

  node-schedule@2.1.1:
    dependencies:
      cron-parser: 4.9.0
      long-timeout: 0.1.1
      sorted-array-functions: 1.3.0

  normalize-path@3.0.0: {}

  normalize-range@0.1.2: {}

  npm-run-path@4.0.1:
    dependencies:
      path-key: 3.1.1

  object-assign@4.1.1: {}

  object-hash@3.0.0: {}

  object-inspect@1.13.4: {}

  object-keys@1.1.1: {}

  obuf@1.1.2: {}

  on-exit-leak-free@2.1.2: {}

  on-finished@2.4.1:
    dependencies:
      ee-first: 1.1.1

  on-headers@1.0.2: {}

  once@1.4.0:
    dependencies:
      wrappy: 1.0.2

  onetime@5.1.2:
    dependencies:
      mimic-fn: 2.1.0

  onetime@7.0.0:
    dependencies:
      mimic-function: 5.0.1

  only@0.0.2: {}

  open@10.1.2:
    dependencies:
      default-browser: 5.2.1
      define-lazy-prop: 3.0.0
      is-inside-container: 1.0.0
      is-wsl: 3.1.0

  openapi3-ts@4.4.0:
    dependencies:
      yaml: 2.8.0

  opener@1.5.2: {}

  optionator@0.9.4:
    dependencies:
      deep-is: 0.1.4
      fast-levenshtein: 2.0.6
      levn: 0.4.1
      prelude-ls: 1.2.1
      type-check: 0.4.0
      word-wrap: 1.2.5

  ora@8.2.0:
    dependencies:
      chalk: 5.4.1
      cli-cursor: 5.0.0
      cli-spinners: 2.9.2
      is-interactive: 2.0.0
      is-unicode-supported: 2.1.0
      log-symbols: 6.0.0
      stdin-discarder: 0.2.2
      string-width: 7.2.0
      strip-ansi: 7.1.0

  otpauth@9.4.0:
    dependencies:
      '@noble/hashes': 1.7.1

  p-limit@3.1.0:
    dependencies:
      yocto-queue: 0.1.0

  p-locate@5.0.0:
    dependencies:
      p-limit: 3.1.0

  p-queue@8.1.0:
    dependencies:
      eventemitter3: 5.0.1
      p-timeout: 6.1.4

  p-retry@4.6.2:
    dependencies:
      '@types/retry': 0.12.0
      retry: 0.13.1

  p-retry@6.2.1:
    dependencies:
      '@types/retry': 0.12.2
      is-network-error: 1.1.0
      retry: 0.13.1

  p-timeout@6.1.4: {}

  package-json-from-dist@1.0.1: {}

  parent-module@1.0.1:
    dependencies:
      callsites: 3.1.0

  parse-passwd@1.0.0: {}

  parseurl@1.3.3: {}

  path-exists@4.0.0: {}

  path-key@3.1.1: {}

  path-parse@1.0.7: {}

  path-scurry@1.11.1:
    dependencies:
      lru-cache: 10.4.3
      minipass: 7.1.2

  path-to-regexp@0.1.12: {}

  pg-cloudflare@1.2.5:
    optional: true

  pg-connection-string@2.9.0: {}

  pg-int8@1.0.1: {}

  pg-pool@3.10.0(pg@8.16.0):
    dependencies:
      pg: 8.16.0

  pg-protocol@1.10.0: {}

  pg-types@2.2.0:
    dependencies:
      pg-int8: 1.0.1
      postgres-array: 2.0.0
      postgres-bytea: 1.0.0
      postgres-date: 1.0.7
      postgres-interval: 1.2.0

  pg@8.16.0:
    dependencies:
      pg-connection-string: 2.9.0
      pg-pool: 3.10.0(pg@8.16.0)
      pg-protocol: 1.10.0
      pg-types: 2.2.0
      pgpass: 1.0.5
    optionalDependencies:
      pg-cloudflare: 1.2.5

  pgpass@1.0.5:
    dependencies:
      split2: 4.2.0

  picocolors@1.1.1: {}

  picomatch@2.3.1: {}

  picomatch@4.0.2: {}

  pify@2.3.0: {}

  pinata-web3@0.5.4:
    dependencies:
      axios: 1.9.0
      form-data: 4.0.3
      is-ipfs: 8.0.4
      node-fetch: 3.3.2
    transitivePeerDependencies:
      - debug

  pino-abstract-transport@2.0.0:
    dependencies:
      split2: 4.2.0

  pino-pretty@13.0.0:
    dependencies:
      colorette: 2.0.20
      dateformat: 4.6.3
      fast-copy: 3.0.2
      fast-safe-stringify: 2.1.1
      help-me: 5.0.0
      joycon: 3.1.1
      minimist: 1.2.8
      on-exit-leak-free: 2.1.2
      pino-abstract-transport: 2.0.0
      pump: 3.0.2
      secure-json-parse: 2.7.0
      sonic-boom: 4.2.0
      strip-json-comments: 3.1.1

  pino-std-serializers@7.0.0: {}

  pino@9.7.0:
    dependencies:
      atomic-sleep: 1.0.0
      fast-redact: 3.5.0
      on-exit-leak-free: 2.1.2
      pino-abstract-transport: 2.0.0
      pino-std-serializers: 7.0.0
      process-warning: 5.0.0
      quick-format-unescaped: 4.0.4
      real-require: 0.2.0
      safe-stable-stringify: 2.5.0
      sonic-boom: 4.2.0
      thread-stream: 3.1.0

  pirates@4.0.7: {}

  postcss-import@15.1.0(postcss@8.5.5):
    dependencies:
      postcss: 8.5.5
      postcss-value-parser: 4.2.0
      read-cache: 1.0.0
      resolve: 1.22.10

  postcss-js@4.0.1(postcss@8.5.5):
    dependencies:
      camelcase-css: 2.0.1
      postcss: 8.5.5

  postcss-load-config@4.0.2(postcss@8.5.5):
    dependencies:
      lilconfig: 3.1.3
      yaml: 2.8.0
    optionalDependencies:
      postcss: 8.5.5

  postcss-nested@6.2.0(postcss@8.5.5):
    dependencies:
      postcss: 8.5.5
      postcss-selector-parser: 6.1.2

  postcss-selector-parser@6.0.10:
    dependencies:
      cssesc: 3.0.0
      util-deprecate: 1.0.2

  postcss-selector-parser@6.1.2:
    dependencies:
      cssesc: 3.0.0
      util-deprecate: 1.0.2

  postcss-value-parser@4.2.0: {}

  postcss@8.5.5:
    dependencies:
      nanoid: 3.3.11
      picocolors: 1.1.1
      source-map-js: 1.2.1

  postgres-array@2.0.0: {}

  postgres-bytea@1.0.0: {}

  postgres-date@1.0.7: {}

  postgres-interval@1.2.0:
    dependencies:
      xtend: 4.0.2

  postgres@3.4.7: {}

  prelude-ls@1.2.1: {}

  prettier@3.5.3: {}

  process-nextick-args@2.0.1: {}

  process-warning@5.0.0: {}

  progress-events@1.0.1: {}

  propagate@2.0.1: {}

  proxy-addr@2.0.7:
    dependencies:
      forwarded: 0.2.0
      ipaddr.js: 1.9.1

  proxy-from-env@1.1.0: {}

  psl@1.15.0:
    dependencies:
      punycode: 2.3.1

  pump@3.0.2:
    dependencies:
      end-of-stream: 1.4.4
      once: 1.4.0

  punycode@2.3.1: {}

  pure-rand@6.1.0: {}

  qs@6.13.0:
    dependencies:
      side-channel: 1.1.0

  querystringify@2.2.0: {}

  queue-microtask@1.2.3: {}

  quick-format-unescaped@4.0.4: {}

  rambda@9.4.2: {}

  randombytes@2.1.0:
    dependencies:
      safe-buffer: 5.2.1

  range-parser@1.2.1: {}

  raw-body@2.5.2:
    dependencies:
      bytes: 3.1.2
      http-errors: 2.0.0
      iconv-lite: 0.4.24
      unpipe: 1.0.0

  react-dom@18.3.1(react@18.3.1):
    dependencies:
      loose-envify: 1.4.0
      react: 18.3.1
      scheduler: 0.23.2

  react-hook-form@7.57.0(react@18.3.1):
    dependencies:
      react: 18.3.1

  react-icons@5.5.0(react@18.3.1):
    dependencies:
      react: 18.3.1

  react-refresh@0.16.0: {}

  react-refresh@0.17.0: {}

  react-remove-scroll-bar@2.3.8(@types/react@18.3.23)(react@18.3.1):
    dependencies:
      react: 18.3.1
      react-style-singleton: 2.2.3(@types/react@18.3.23)(react@18.3.1)
      tslib: 2.8.1
    optionalDependencies:
      '@types/react': 18.3.23

  react-remove-scroll@2.7.1(@types/react@18.3.23)(react@18.3.1):
    dependencies:
      react: 18.3.1
      react-remove-scroll-bar: 2.3.8(@types/react@18.3.23)(react@18.3.1)
      react-style-singleton: 2.2.3(@types/react@18.3.23)(react@18.3.1)
      tslib: 2.8.1
      use-callback-ref: 1.3.3(@types/react@18.3.23)(react@18.3.1)
      use-sidecar: 1.1.3(@types/react@18.3.23)(react@18.3.1)
    optionalDependencies:
      '@types/react': 18.3.23

  react-style-singleton@2.2.3(@types/react@18.3.23)(react@18.3.1):
    dependencies:
      get-nonce: 1.0.1
      react: 18.3.1
      tslib: 2.8.1
    optionalDependencies:
      '@types/react': 18.3.23

  react@18.3.1:
    dependencies:
      loose-envify: 1.4.0

  read-cache@1.0.0:
    dependencies:
      pify: 2.3.0

  readable-stream@2.3.8:
    dependencies:
      core-util-is: 1.0.3
      inherits: 2.0.4
      isarray: 1.0.0
      process-nextick-args: 2.0.1
      safe-buffer: 5.1.2
      string_decoder: 1.1.1
      util-deprecate: 1.0.2

  readable-stream@3.6.2:
    dependencies:
      inherits: 2.0.4
      string_decoder: 1.3.0
      util-deprecate: 1.0.2

  readdirp@3.6.0:
    dependencies:
      picomatch: 2.3.1

  real-require@0.2.0: {}

  recast@0.23.11:
    dependencies:
      ast-types: 0.16.1
      esprima: 4.0.1
      source-map: 0.6.1
      tiny-invariant: 1.3.3
      tslib: 2.8.1

  rechoir@0.8.0:
    dependencies:
      resolve: 1.22.10

  remeda@2.23.0:
    dependencies:
      type-fest: 4.41.0

  require-directory@2.1.1: {}

  require-from-string@2.0.2: {}

  requires-port@1.0.0: {}

  resolve-dir@1.0.1:
    dependencies:
      expand-tilde: 2.0.2
      global-modules: 1.0.0

  resolve-from@4.0.0: {}

  resolve-pkg-maps@1.0.0: {}

  resolve@1.22.10:
    dependencies:
      is-core-module: 2.16.1
      path-parse: 1.0.7
      supports-preserve-symlinks-flag: 1.0.0

  resolve@1.22.8:
    dependencies:
      is-core-module: 2.16.1
      path-parse: 1.0.7
      supports-preserve-symlinks-flag: 1.0.0

  restore-cursor@5.1.0:
    dependencies:
      onetime: 7.0.0
      signal-exit: 4.1.0

  retry@0.13.1: {}

  reusify@1.1.0: {}

  rfdc@1.4.1: {}

  rimraf@5.0.10:
    dependencies:
      glob: 10.4.5

  rollup@4.43.0:
    dependencies:
      '@types/estree': 1.0.7
    optionalDependencies:
      '@rollup/rollup-android-arm-eabi': 4.43.0
      '@rollup/rollup-android-arm64': 4.43.0
      '@rollup/rollup-darwin-arm64': 4.43.0
      '@rollup/rollup-darwin-x64': 4.43.0
      '@rollup/rollup-freebsd-arm64': 4.43.0
      '@rollup/rollup-freebsd-x64': 4.43.0
      '@rollup/rollup-linux-arm-gnueabihf': 4.43.0
      '@rollup/rollup-linux-arm-musleabihf': 4.43.0
      '@rollup/rollup-linux-arm64-gnu': 4.43.0
      '@rollup/rollup-linux-arm64-musl': 4.43.0
      '@rollup/rollup-linux-loongarch64-gnu': 4.43.0
      '@rollup/rollup-linux-powerpc64le-gnu': 4.43.0
      '@rollup/rollup-linux-riscv64-gnu': 4.43.0
      '@rollup/rollup-linux-riscv64-musl': 4.43.0
      '@rollup/rollup-linux-s390x-gnu': 4.43.0
      '@rollup/rollup-linux-x64-gnu': 4.43.0
      '@rollup/rollup-linux-x64-musl': 4.43.0
      '@rollup/rollup-win32-arm64-msvc': 4.43.0
      '@rollup/rollup-win32-ia32-msvc': 4.43.0
      '@rollup/rollup-win32-x64-msvc': 4.43.0
      fsevents: 2.3.3

  rslog@1.2.3: {}

  run-applescript@7.0.0: {}

  run-parallel@1.2.0:
    dependencies:
      queue-microtask: 1.2.3

  rxjs@7.8.2:
    dependencies:
      tslib: 2.8.1

  safe-buffer@5.1.2: {}

  safe-buffer@5.2.1: {}

  safe-regex-test@1.1.0:
    dependencies:
      call-bound: 1.0.4
      es-errors: 1.3.0
      is-regex: 1.2.1

  safe-stable-stringify@2.5.0: {}

  safer-buffer@2.1.2: {}

  scheduler@0.23.2:
    dependencies:
      loose-envify: 1.4.0

  schema-utils@4.3.2:
    dependencies:
      '@types/json-schema': 7.0.15
      ajv: 8.17.1
      ajv-formats: 2.1.1(ajv@8.17.1)
      ajv-keywords: 5.1.0(ajv@8.17.1)

  secp256k1@5.0.1:
    dependencies:
      elliptic: 6.6.1
      node-addon-api: 5.1.0
      node-gyp-build: 4.8.4

  secure-json-parse@2.7.0: {}

  select-hose@2.0.0: {}

  selfsigned@2.4.1:
    dependencies:
      '@types/node-forge': 1.3.11
      node-forge: 1.3.1

  semver@6.3.1: {}

  semver@7.6.3: {}

  semver@7.7.2: {}

  send@0.19.0:
    dependencies:
      debug: 2.6.9
      depd: 2.0.0
      destroy: 1.2.0
      encodeurl: 1.0.2
      escape-html: 1.0.3
      etag: 1.8.1
      fresh: 0.5.2
      http-errors: 2.0.0
      mime: 1.6.0
      ms: 2.1.3
      on-finished: 2.4.1
      range-parser: 1.2.1
      statuses: 2.0.1
    transitivePeerDependencies:
      - supports-color

  serialize-javascript@6.0.2:
    dependencies:
      randombytes: 2.1.0

  serve-index@1.9.1:
    dependencies:
      accepts: 1.3.8
      batch: 0.6.1
      debug: 2.6.9
      escape-html: 1.0.3
      http-errors: 1.6.3
      mime-types: 2.1.35
      parseurl: 1.3.3
    transitivePeerDependencies:
      - supports-color

  serve-static@1.16.2:
    dependencies:
      encodeurl: 2.0.0
      escape-html: 1.0.3
      parseurl: 1.3.3
      send: 0.19.0
    transitivePeerDependencies:
      - supports-color

  set-cookie-parser@2.7.1: {}

  set-function-length@1.2.2:
    dependencies:
      define-data-property: 1.1.4
      es-errors: 1.3.0
      function-bind: 1.1.2
      get-intrinsic: 1.3.0
      gopd: 1.2.0
      has-property-descriptors: 1.0.2

  setprototypeof@1.1.0: {}

  setprototypeof@1.1.1: {}

  setprototypeof@1.2.0: {}

  shebang-command@2.0.0:
    dependencies:
      shebang-regex: 3.0.0

  shebang-regex@3.0.0: {}

  shell-quote@1.8.3: {}

  side-channel-list@1.0.0:
    dependencies:
      es-errors: 1.3.0
      object-inspect: 1.13.4

  side-channel-map@1.0.1:
    dependencies:
      call-bound: 1.0.4
      es-errors: 1.3.0
      get-intrinsic: 1.3.0
      object-inspect: 1.13.4

  side-channel-weakmap@1.0.2:
    dependencies:
      call-bound: 1.0.4
      es-errors: 1.3.0
      get-intrinsic: 1.3.0
      object-inspect: 1.13.4
      side-channel-map: 1.0.1

  side-channel@1.1.0:
    dependencies:
      es-errors: 1.3.0
      object-inspect: 1.13.4
      side-channel-list: 1.0.0
      side-channel-map: 1.0.1
      side-channel-weakmap: 1.0.2

  signal-exit@3.0.7: {}

  signal-exit@4.1.0: {}

  sirv@1.0.19:
    dependencies:
      '@polka/url': 1.0.0-next.29
      mrmime: 1.0.1
      totalist: 1.1.0

  sockjs@0.3.24:
    dependencies:
      faye-websocket: 0.11.4
      uuid: 8.3.2
      websocket-driver: 0.7.4

  sonic-boom@4.2.0:
    dependencies:
      atomic-sleep: 1.0.0

  sonner@2.0.5(react-dom@18.3.1(react@18.3.1))(react@18.3.1):
    dependencies:
      react: 18.3.1
      react-dom: 18.3.1(react@18.3.1)

  sorted-array-functions@1.3.0: {}

  source-map-js@1.2.1: {}

  source-map-support@0.5.21:
    dependencies:
      buffer-from: 1.1.2
      source-map: 0.6.1

  source-map@0.6.1: {}

  source-map@0.7.4: {}

  spdy-transport@3.0.0:
    dependencies:
      debug: 4.4.1
      detect-node: 2.1.0
      hpack.js: 2.1.6
      obuf: 1.1.2
      readable-stream: 3.6.2
      wbuf: 1.7.3
    transitivePeerDependencies:
      - supports-color

  spdy@4.0.2:
    dependencies:
      debug: 4.4.1
      handle-thing: 2.0.1
      http-deceiver: 1.2.7
      select-hose: 2.0.0
      spdy-transport: 3.0.0
    transitivePeerDependencies:
      - supports-color

  split2@4.2.0: {}

  stackframe@1.3.4: {}

  statuses@1.5.0: {}

  statuses@2.0.1: {}

  stdin-discarder@0.2.2: {}

  streamroller@3.1.5:
    dependencies:
      date-format: 4.0.14
      debug: 4.4.1
      fs-extra: 8.1.0
    transitivePeerDependencies:
      - supports-color

  string-width@4.2.3:
    dependencies:
      emoji-regex: 8.0.0
      is-fullwidth-code-point: 3.0.0
      strip-ansi: 6.0.1

  string-width@5.1.2:
    dependencies:
      eastasianwidth: 0.2.0
      emoji-regex: 9.2.2
      strip-ansi: 7.1.0

  string-width@7.2.0:
    dependencies:
      emoji-regex: 10.4.0
      get-east-asian-width: 1.3.0
      strip-ansi: 7.1.0

  string_decoder@1.1.1:
    dependencies:
      safe-buffer: 5.1.2

  string_decoder@1.3.0:
    dependencies:
      safe-buffer: 5.2.1

  strip-ansi@6.0.1:
    dependencies:
      ansi-regex: 5.0.1

  strip-ansi@7.1.0:
    dependencies:
      ansi-regex: 6.1.0

  strip-final-newline@2.0.0: {}

  strip-json-comments@3.1.1: {}

  sucrase@3.35.0:
    dependencies:
      '@jridgewell/gen-mapping': 0.3.8
      commander: 4.1.1
      glob: 10.4.5
      lines-and-columns: 1.2.4
      mz: 2.7.0
      pirates: 4.0.7
      ts-interface-checker: 0.1.13

  supports-color@7.2.0:
    dependencies:
      has-flag: 4.0.0

  supports-color@8.1.1:
    dependencies:
      has-flag: 4.0.0

  supports-preserve-symlinks-flag@1.0.0: {}

  tailwind-merge@3.3.1: {}

  tailwindcss-animate@1.0.7(tailwindcss@3.4.17):
    dependencies:
      tailwindcss: 3.4.17

  tailwindcss@3.4.17:
    dependencies:
      '@alloc/quick-lru': 5.2.0
      arg: 5.0.2
      chokidar: 3.6.0
      didyoumean: 1.2.2
      dlv: 1.1.3
      fast-glob: 3.3.3
      glob-parent: 6.0.2
      is-glob: 4.0.3
      jiti: 1.21.7
      lilconfig: 3.1.3
      micromatch: 4.0.8
      normalize-path: 3.0.0
      object-hash: 3.0.0
      picocolors: 1.1.1
      postcss: 8.5.5
      postcss-import: 15.1.0(postcss@8.5.5)
      postcss-js: 4.0.1(postcss@8.5.5)
      postcss-load-config: 4.0.2(postcss@8.5.5)
      postcss-nested: 6.2.0(postcss@8.5.5)
      postcss-selector-parser: 6.1.2
      resolve: 1.22.10
      sucrase: 3.35.0
    transitivePeerDependencies:
      - ts-node

  tapable@2.2.2: {}

  terser-webpack-plugin@5.3.14(webpack@5.99.9):
    dependencies:
      '@jridgewell/trace-mapping': 0.3.25
      jest-worker: 27.5.1
      schema-utils: 4.3.2
      serialize-javascript: 6.0.2
      terser: 5.42.0
      webpack: 5.99.9

  terser@5.42.0:
    dependencies:
      '@jridgewell/source-map': 0.3.6
      acorn: 8.15.0
      commander: 2.20.3
      source-map-support: 0.5.21

  thenify-all@1.6.0:
    dependencies:
      thenify: 3.3.1

  thenify@3.3.1:
    dependencies:
      any-promise: 1.3.0

  thingies@1.21.0(tslib@2.8.1):
    dependencies:
      tslib: 2.8.1

  thread-stream@3.1.0:
    dependencies:
      real-require: 0.2.0

  thunky@1.1.0: {}

  tiny-invariant@1.3.3: {}

  tiny-warning@1.0.3: {}

  tinyglobby@0.2.14:
    dependencies:
      fdir: 6.4.6(picomatch@4.0.2)
      picomatch: 4.0.2

  to-regex-range@5.0.1:
    dependencies:
      is-number: 7.0.0

  toidentifier@1.0.0: {}

  toidentifier@1.0.1: {}

  totalist@1.1.0: {}

  tough-cookie@4.1.4:
    dependencies:
      psl: 1.15.0
      punycode: 2.3.1
      universalify: 0.2.0
      url-parse: 1.5.10

  tr46@0.0.3: {}

  tree-dump@1.0.3(tslib@2.8.1):
    dependencies:
      tslib: 2.8.1

  tree-kill@1.2.2: {}

  ts-api-utils@2.1.0(typescript@5.6.3):
    dependencies:
      typescript: 5.6.3

  ts-interface-checker@0.1.13: {}

  tslib@2.8.1: {}

  tsscmp@1.0.6: {}

  tsx@4.20.1:
    dependencies:
      esbuild: 0.25.5
      get-tsconfig: 4.10.1
    optionalDependencies:
      fsevents: 2.3.3

  turbo-darwin-64@2.5.4:
    optional: true

  turbo-darwin-arm64@2.5.4:
    optional: true

  turbo-linux-64@2.5.4:
    optional: true

  turbo-linux-arm64@2.5.4:
    optional: true

  turbo-windows-64@2.5.4:
    optional: true

  turbo-windows-arm64@2.5.4:
    optional: true

  turbo@2.5.4:
    optionalDependencies:
      turbo-darwin-64: 2.5.4
      turbo-darwin-arm64: 2.5.4
      turbo-linux-64: 2.5.4
      turbo-linux-arm64: 2.5.4
      turbo-windows-64: 2.5.4
      turbo-windows-arm64: 2.5.4

  twitter-api-v2@1.23.2: {}

  type-check@0.4.0:
    dependencies:
      prelude-ls: 1.2.1

  type-fest@4.41.0: {}

  type-is@1.6.18:
    dependencies:
      media-typer: 0.3.0
      mime-types: 2.1.35

  typescript-eslint@8.34.0(eslint@9.28.0(jiti@1.21.7))(typescript@5.6.3):
    dependencies:
      '@typescript-eslint/eslint-plugin': 8.34.0(@typescript-eslint/parser@8.34.0(eslint@9.28.0(jiti@1.21.7))(typescript@5.6.3))(eslint@9.28.0(jiti@1.21.7))(typescript@5.6.3)
      '@typescript-eslint/parser': 8.34.0(eslint@9.28.0(jiti@1.21.7))(typescript@5.6.3)
      '@typescript-eslint/utils': 8.34.0(eslint@9.28.0(jiti@1.21.7))(typescript@5.6.3)
      eslint: 9.28.0(jiti@1.21.7)
      typescript: 5.6.3
    transitivePeerDependencies:
      - supports-color

  typescript@5.6.3: {}

  typescript@5.8.3: {}

  uint8-varint@2.0.4:
    dependencies:
      uint8arraylist: 2.4.8
      uint8arrays: 5.1.0

  uint8arraylist@2.4.8:
    dependencies:
      uint8arrays: 5.1.0

  uint8arrays@5.1.0:
    dependencies:
      multiformats: 13.3.7

  undici-types@6.21.0: {}

  universalify@0.1.2: {}

  universalify@0.2.0: {}

  universalify@2.0.1: {}

  unpipe@1.0.0: {}

  unplugin@2.3.5:
    dependencies:
      acorn: 8.15.0
      picomatch: 4.0.2
      webpack-virtual-modules: 0.6.2

  upath@2.0.1: {}

  update-browserslist-db@1.1.3(browserslist@4.25.0):
    dependencies:
      browserslist: 4.25.0
      escalade: 3.2.0
      picocolors: 1.1.1

  uri-js@4.4.1:
    dependencies:
      punycode: 2.3.1

  url-parse@1.5.10:
    dependencies:
      querystringify: 2.2.0
      requires-port: 1.0.0

  use-callback-ref@1.3.3(@types/react@18.3.23)(react@18.3.1):
    dependencies:
      react: 18.3.1
      tslib: 2.8.1
    optionalDependencies:
      '@types/react': 18.3.23

  use-sidecar@1.1.3(@types/react@18.3.23)(react@18.3.1):
    dependencies:
      detect-node-es: 1.1.0
      react: 18.3.1
      tslib: 2.8.1
    optionalDependencies:
      '@types/react': 18.3.23

  use-sync-external-store@1.5.0(react@18.3.1):
    dependencies:
      react: 18.3.1

  util-deprecate@1.0.2: {}

  utils-merge@1.0.1: {}

  uuid@8.3.2: {}

  vary@1.1.2: {}

  vite@6.3.5(@types/node@22.15.31)(jiti@1.21.7)(terser@5.42.0)(tsx@4.20.1)(yaml@2.8.0):
    dependencies:
      esbuild: 0.25.5
      fdir: 6.4.6(picomatch@4.0.2)
      picomatch: 4.0.2
      postcss: 8.5.5
      rollup: 4.43.0
      tinyglobby: 0.2.14
    optionalDependencies:
      '@types/node': 22.15.31
      fsevents: 2.3.3
      jiti: 1.21.7
      terser: 5.42.0
      tsx: 4.20.1
      yaml: 2.8.0

  wait-on@8.0.3:
    dependencies:
      axios: 1.9.0
      joi: 17.13.3
      lodash: 4.17.21
      minimist: 1.2.8
      rxjs: 7.8.2
    transitivePeerDependencies:
      - debug

  watchpack@2.4.4:
    dependencies:
      glob-to-regexp: 0.4.1
      graceful-fs: 4.2.11

  wbuf@1.7.3:
    dependencies:
      minimalistic-assert: 1.0.1

  web-streams-polyfill@3.3.3: {}

  webidl-conversions@3.0.1: {}

  webpack-bundle-analyzer@4.6.1:
    dependencies:
      acorn: 8.15.0
      acorn-walk: 8.3.4
      chalk: 4.1.2
      commander: 7.2.0
      gzip-size: 6.0.0
      lodash: 4.17.21
      opener: 1.5.2
      sirv: 1.0.19
      ws: 7.5.10
    transitivePeerDependencies:
      - bufferutil
      - utf-8-validate

  webpack-dev-middleware@7.4.2(webpack@5.99.9):
    dependencies:
      colorette: 2.0.20
      memfs: 4.17.2
      mime-types: 2.1.35
      on-finished: 2.4.1
      range-parser: 1.2.1
      schema-utils: 4.3.2
    optionalDependencies:
      webpack: 5.99.9

  webpack-dev-server@5.0.4(webpack@5.99.9):
    dependencies:
      '@types/bonjour': 3.5.13
      '@types/connect-history-api-fallback': 1.5.4
      '@types/express': 4.17.23
      '@types/serve-index': 1.9.4
      '@types/serve-static': 1.15.8
      '@types/sockjs': 0.3.36
      '@types/ws': 8.18.1
      ansi-html-community: 0.0.8
      bonjour-service: 1.3.0
      chokidar: 3.6.0
      colorette: 2.0.20
      compression: 1.8.0
      connect-history-api-fallback: 2.0.0
      default-gateway: 6.0.3
      express: 4.21.2
      graceful-fs: 4.2.11
      html-entities: 2.6.0
      http-proxy-middleware: 2.0.9(@types/express@4.17.23)
      ipaddr.js: 2.2.0
      launch-editor: 2.10.0
      open: 10.1.2
      p-retry: 6.2.1
      rimraf: 5.0.10
      schema-utils: 4.3.2
      selfsigned: 2.4.1
      serve-index: 1.9.1
      sockjs: 0.3.24
      spdy: 4.0.2
      webpack-dev-middleware: 7.4.2(webpack@5.99.9)
      ws: 8.18.2
    optionalDependencies:
      webpack: 5.99.9
    transitivePeerDependencies:
      - bufferutil
      - debug
      - supports-color
      - utf-8-validate

  webpack-sources@3.3.2: {}

  webpack-virtual-modules@0.6.2: {}

  webpack@5.99.9:
    dependencies:
      '@types/eslint-scope': 3.7.7
      '@types/estree': 1.0.8
      '@types/json-schema': 7.0.15
      '@webassemblyjs/ast': 1.14.1
      '@webassemblyjs/wasm-edit': 1.14.1
      '@webassemblyjs/wasm-parser': 1.14.1
      acorn: 8.15.0
      browserslist: 4.25.0
      chrome-trace-event: 1.0.4
      enhanced-resolve: 5.18.1
      es-module-lexer: 1.7.0
      eslint-scope: 5.1.1
      events: 3.3.0
      glob-to-regexp: 0.4.1
      graceful-fs: 4.2.11
      json-parse-even-better-errors: 2.3.1
      loader-runner: 4.3.0
      mime-types: 2.1.35
      neo-async: 2.6.2
      schema-utils: 4.3.2
      tapable: 2.2.2
      terser-webpack-plugin: 5.3.14(webpack@5.99.9)
      watchpack: 2.4.4
      webpack-sources: 3.3.2
    transitivePeerDependencies:
      - '@swc/core'
      - esbuild
      - uglify-js

  websocket-driver@0.7.4:
    dependencies:
      http-parser-js: 0.5.10
      safe-buffer: 5.2.1
      websocket-extensions: 0.1.4

  websocket-extensions@0.1.4: {}

  whatwg-url@5.0.0:
    dependencies:
      tr46: 0.0.3
      webidl-conversions: 3.0.1

  which@1.3.1:
    dependencies:
      isexe: 2.0.0

  which@2.0.2:
    dependencies:
      isexe: 2.0.0

  word-wrap@1.2.5: {}

  wrap-ansi@7.0.0:
    dependencies:
      ansi-styles: 4.3.0
      string-width: 4.2.3
      strip-ansi: 6.0.1

  wrap-ansi@8.1.0:
    dependencies:
      ansi-styles: 6.2.1
      string-width: 5.1.2
      strip-ansi: 7.1.0

  wrappy@1.0.2: {}

  ws@7.5.10: {}

  ws@8.18.0: {}

  ws@8.18.2: {}

  xtend@4.0.2: {}

  y18n@5.0.8: {}

  yallist@3.1.1: {}

  yaml@2.8.0: {}

  yargs-parser@21.1.1: {}

  yargs@17.7.2:
    dependencies:
      cliui: 8.0.1
      escalade: 3.2.0
      get-caller-file: 2.0.5
      require-directory: 2.1.1
      string-width: 4.2.3
      y18n: 5.0.8
      yargs-parser: 21.1.1

  ylru@1.4.0: {}

  yocto-queue@0.1.0: {}

  zod-to-json-schema@3.24.5(zod@3.25.62):
    dependencies:
      zod: 3.25.62

  zod@3.25.62: {}

  zustand@5.0.5(@types/react@18.3.23)(immer@10.1.1)(react@18.3.1)(use-sync-external-store@1.5.0(react@18.3.1)):
    optionalDependencies:
      '@types/react': 18.3.23
      immer: 10.1.1
      react: 18.3.1
      use-sync-external-store: 1.5.0(react@18.3.1)<|MERGE_RESOLUTION|>--- conflicted
+++ resolved
@@ -220,19 +220,16 @@
         specifier: ^5.64.1
         version: 5.80.7(react@18.3.1)
       '@tanstack/react-router':
-<<<<<<< HEAD
         specifier: ^1.121.27
         version: 1.121.27(react-dom@18.3.1(react@18.3.1))(react@18.3.1)
       '@tanstack/zod-form-adapter':
         specifier: ^0.42.1
         version: 0.42.1(zod@3.25.62)
-=======
         specifier: 1.97.0
         version: 1.97.0(react-dom@18.3.1(react@18.3.1))(react@18.3.1)
       '@tanstack/react-table':
         specifier: ^8.21.3
         version: 8.21.3(react-dom@18.3.1(react@18.3.1))(react@18.3.1)
->>>>>>> ccc02ec7
       autoprefixer:
         specifier: ^10.4.20
         version: 10.4.21(postcss@8.5.5)

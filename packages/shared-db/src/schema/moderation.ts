--- conflicted
+++ resolved
@@ -88,14 +88,11 @@
 export const selectModerationHistorySchema = createSelectSchema(
   moderationHistory,
   {
-<<<<<<< HEAD
-=======
     id: z.preprocess(
       // or coerce
       (val) => (typeof val === "string" ? parseInt(val, 10) : val),
       z.number(),
     ),
->>>>>>> fc0bb5a6
     createdAt: z.date(),
     updatedAt: z.date().nullable(),
     moderatorAccountIdType: moderatorAccountIdTypeSchema,

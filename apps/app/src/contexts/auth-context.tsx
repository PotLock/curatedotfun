--- conflicted
+++ resolved
@@ -52,7 +52,6 @@
   const [nonce, setNonce] = useState<string | null>(null);
   const [recipient, setRecipient] = useState<string | null>(null);
   const initialCheckRef = useRef(true);
-<<<<<<< HEAD
 
   useEffect(() => {
     if (isAuthorized) {
@@ -61,8 +60,6 @@
       sessionStorage.removeItem("isAuthorized");
     }
   }, [isAuthorized]);
-=======
->>>>>>> 5761e4ac
 
   const checkAuthorization = useCallback(async () => {
     if (!currentAccountId) {
@@ -107,7 +104,6 @@
       setIsSignedIn(!!newAccountId);
 
       if (newAccountId) {
-<<<<<<< HEAD
         toast({
           title: "Wallet Connected",
           description: `Connected as: ${newAccountId}`,
@@ -119,11 +115,6 @@
         toast({
           title: "Wallet Disconnected",
           description: "You have been signed out successfully.",
-=======
-        toast({
-          title: "Wallet Connected",
-          description: `Connected as: ${newAccountId}`,
->>>>>>> 5761e4ac
           variant: "success",
           duration: 1000,
         });

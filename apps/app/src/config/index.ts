--- conflicted
+++ resolved
@@ -25,14 +25,10 @@
   },
 };
 
-<<<<<<< HEAD
 export const NETWORK_ID =
   process.env.NODE_ENV === "production" // TODO: strange
     ? "mainnet"
     : process.env.PUBLIC_NETWORK || "testnet";
-=======
-export const NETWORK_ID = isProduction ? "mainnet" : (process.env.PUBLIC_NETWORK || "testnet");
->>>>>>> 75ebdb67
 export const EVMWalletChain = evmWalletChains[NETWORK_ID];
 
 // API Configuration

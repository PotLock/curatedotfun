import { defineConfig } from "@rsbuild/core";
import { pluginReact } from "@rsbuild/plugin-react";
import { TanStackRouterRspack } from "@tanstack/router-plugin/rspack";
<<<<<<< HEAD
import { pluginNodePolyfill } from "@rsbuild/plugin-node-polyfill";
=======
import path from "path";
>>>>>>> b779eec5

export default defineConfig({
  plugins: [
    pluginReact(),
    pluginNodePolyfill({
      globals: {
        Buffer: true,
        process: true,
      },
    }),
  ],
  html: {
    template: "./index.html",
  },
  source: {
    alias: {
      "@fonts": path.resolve(__dirname, "public/fonts"),
    },
  },
  output: {
    assetPrefix: "/",
  },
  tools: {
    rspack: {
      plugins: [TanStackRouterRspack()],
      module: {
        rules: [
          {
            test: /\.(woff|woff2|eot|ttf|otf)$/i,
            type: "asset/resource",
            generator: {
              filename: "fonts/[name][ext]",
            },
          },
          {
            test: /\.(png|jpg|jpeg|gif|svg|ico)$/i,
            type: "asset/resource",
            generator: {
              filename: "images/[name][ext]",
            },
          },
        ],
      },
    },
  },
  server: {
    port: 5173,
    proxy: {
      "/api": {
        target: "http://localhost:3000",
        secure: false,
        changeOrigin: true,
        ws: true,
      },
    },
  },
  dev: {
    assetPrefix: "/",
    writeToDisk: true,
  },
});<|MERGE_RESOLUTION|>--- conflicted
+++ resolved
@@ -1,11 +1,8 @@
 import { defineConfig } from "@rsbuild/core";
 import { pluginReact } from "@rsbuild/plugin-react";
 import { TanStackRouterRspack } from "@tanstack/router-plugin/rspack";
-<<<<<<< HEAD
 import { pluginNodePolyfill } from "@rsbuild/plugin-node-polyfill";
-=======
 import path from "path";
->>>>>>> b779eec5
 
 export default defineConfig({
   plugins: [

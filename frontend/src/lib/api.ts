--- conflicted
+++ resolved
@@ -15,14 +15,6 @@
   });
 }
 
-<<<<<<< HEAD
-// export function useFeedItems(feedId: string) {
-//   return useQuery<SubmissionWithFeedData[]>({
-//     queryKey: ["feed-items", feedId],
-//     queryFn: async () => {
-//       const response = await fetch(`/api/feed/${feedId}`);
-=======
->>>>>>> 1c4044a4
 export function useFeedItems(
   feedId: string,
   limit: number = 20,
@@ -53,10 +45,6 @@
       }
       return response.json();
     },
-<<<<<<< HEAD
-    // Poll every 10 seconds
-=======
->>>>>>> 1c4044a4
     initialPageParam: 0,
     getNextPageParam: (lastPage) => {
       if (!lastPage || !lastPage.pagination) return undefined;

import { useEffect, useState } from "react";
import { AuthUserInfo } from "../types/web3auth";
import { useWeb3Auth } from "../hooks/use-web3-auth";
import {
  Form,
  FormControl,
  FormField,
  FormItem,
  FormLabel,
  FormMessage,
} from "./ui/form";
import { Input } from "./ui/input";
import { Textarea } from "./ui/textarea";
import { Button } from "./ui/button";
import { z } from "zod";
import { zodResolver } from "@hookform/resolvers/zod";
import { useForm } from "react-hook-form";
import { useAuthStore } from "../store/auth-store";
<<<<<<< HEAD
=======
import { toast } from "../hooks/use-toast";
import { Loading } from "./ui/loading";
>>>>>>> 6c226e05

const BasicInformationFormSchema = z.object({
  profileImage: z.string().optional(),
  feedName: z.string().min(3, "Feed name must be at least 3 characters"),
  description: z.string().min(10, "Description must be at least 10 characters"),
  hashtags: z.string().min(1, "Please provide at least one hashtag"),
});

type FormValues = z.infer<typeof BasicInformationFormSchema>;

export default function BasicInformationForm() {
  const [userInfo, setUserInfo] = useState<Partial<AuthUserInfo>>();
  const [imagePreview, setImagePreview] = useState<string | null>(null);
  const { isLoggedIn, getUserInfo } = useWeb3Auth();
  const { showLoginModal } = useAuthStore();
<<<<<<< HEAD
=======
  const [isLoading, setLoading] = useState(false);
>>>>>>> 6c226e05

  const form = useForm<FormValues>({
    resolver: zodResolver(BasicInformationFormSchema),
    defaultValues: {
      profileImage: "",
      feedName: "",
      description: "",
      hashtags: "",
    },
  });

  useEffect(() => {
    const fetchUserInfo = async () => {
      try {
        const info = await getUserInfo();
        setUserInfo(info);
      } catch (error) {
        console.error("Error fetching user info:", error);
      }
    };

    if (isLoggedIn) {
      fetchUserInfo();
    } else {
      setUserInfo({});
    }
  }, [isLoggedIn, getUserInfo]);

  const handleImageUpload = async (
    event: React.ChangeEvent<HTMLInputElement>,
  ) => {
    const file = event.target.files?.[0];
    if (file) {
      try {
        setLoading(true);
        const formData = new FormData();
        formData.append("file", file);

        if (!import.meta.env.PUBLIC_PINATA_JWT_KEY) {
          throw new Error("Pinata JWT key is not configured");
        }

        const response = await fetch(
          "https://api.pinata.cloud/pinning/pinFileToIPFS",
          {
            method: "POST",
            headers: {
              Authorization: `Bearer ${import.meta.env.PUBLIC_PINATA_JWT_KEY || ""}`,
            },
            body: formData,
          },
        );

        if (!response.ok) {
          throw new Error("Failed to upload file to Pinata");
        }

        const data = await response.json();
        const ipfsUrl = `https://ipfs.io/ipfs/${data.IpfsHash}`;
        setImagePreview(ipfsUrl);
        form.setValue("profileImage", ipfsUrl);
      } catch (error) {
        console.error("Error uploading file to Pinata:", error);
        toast({
          title: "Upload failed",
          description: "Failed to upload image. Please try again.",
          variant: "destructive",
        });
      } finally {
        setLoading(false);
      }
    }
  };

  const onSubmit = (data: FormValues) => {
    console.log("Form submitted:", data);
    // Here you would handle the form submission, like sending the data to an API
  };

  return (
    <div>
      {isLoggedIn && userInfo ? (
        <Form {...form}>
          <form onSubmit={form.handleSubmit(onSubmit)} className="space-y-8">
            {/* Image Upload */}
            <FormField
              control={form.control}
              name="profileImage"
              // eslint-disable-next-line @typescript-eslint/no-unused-vars
              render={({ field: { onChange, value, ...rest } }) => (
                <FormItem>
                  {/* <FormLabel>Profile Image</FormLabel> */}
                  <FormControl>
                    <div className="flex items-start flex-col gap-1">
                      <div className="flex gap-4 items-center">
                        <div className="relative h-24 w-24 overflow-hidden rounded-full bg-gray-100 flex items-center justify-center">
                          {imagePreview && !isLoading ? (
                            <img
                              src={imagePreview}
                              alt="Profile Preview"
                              className="h-full w-full object-cover"
                            />
                          ) : userInfo.profileImage ? (
                            <img
                              src={userInfo.profileImage}
                              alt="Profile"
                              className="h-full w-full object-cover"
                            />
                          ) : (
                            <div className="text-2xl font-medium text-[#64748B]">
                              {userInfo.name
                                ?.split(" ")
                                .map((n) => n[0])
                                .join("")}
                            </div>
                          )}
                          {isLoading && (
                            <div className="absolute inset-0 bg-white/70 flex items-center justify-center">
                              <Loading />
                            </div>
                          )}
                        </div>
                        <div>
                          <label
                            htmlFor="image-upload"
                            className="inline-flex items-center gap-2 cursor-pointer py-2 px-4 border rounded-md hover:bg-gray-50"
                          >
                            {/* <Upload className="h-4 w-4" /> */}
                            <span>Upload Image</span>
                          </label>
                          <input
                            id="image-upload"
                            type="file"
                            accept="image/*"
                            className="hidden"
                            onChange={(e) => {
                              handleImageUpload(e);
                              onChange(e);
                            }}
                            {...rest}
                          />
                        </div>
                      </div>
                      <p className="text-sm text-[#64748B] font-medium leading-4 ">
                        Recommended: Square image, at least 400x400px
                      </p>
                    </div>
                  </FormControl>
                  <FormMessage />
                </FormItem>
              )}
            />

            {/* Feed Name */}
            <FormField
              control={form.control}
              name="feedName"
              render={({ field }) => (
                <FormItem>
                  <FormLabel>Feed Name</FormLabel>
                  <FormControl>
                    <Input placeholder="Name of your feed" {...field} />
                  </FormControl>
                  <FormMessage />
                </FormItem>
              )}
            />

            {/* Description */}
            <FormField
              control={form.control}
              name="description"
              render={({ field }) => (
                <FormItem>
                  <FormLabel>Description</FormLabel>
                  <FormControl>
                    <Textarea
                      placeholder="Description"
                      className="min-h-[100px]"
                      {...field}
                    />
                  </FormControl>
                  <FormMessage />
                </FormItem>
              )}
            />

            {/* Hashtags */}
            <FormField
              control={form.control}
              name="hashtags"
              render={({ field }) => (
                <FormItem>
                  <FormLabel>Hashtag (without #)</FormLabel>
                  <FormControl>
                    <Input placeholder="Tag" {...field} />
                  </FormControl>
                  <FormMessage />
                  <p className="text-sm font-normal text-[#64748b]">
                    This will be used as a unique identifier for your feed.
                  </p>
                </FormItem>
              )}
            />
          </form>
        </Form>
      ) : (
        <div className="flex flex-col items-center justify-center py-10">
          <p className="mb-4 text-gray-600">Please login to create a feed</p>
          <Button onClick={showLoginModal}>Login</Button>
        </div>
      )}
    </div>
  );
}<|MERGE_RESOLUTION|>--- conflicted
+++ resolved
@@ -16,11 +16,9 @@
 import { zodResolver } from "@hookform/resolvers/zod";
 import { useForm } from "react-hook-form";
 import { useAuthStore } from "../store/auth-store";
-<<<<<<< HEAD
-=======
 import { toast } from "../hooks/use-toast";
 import { Loading } from "./ui/loading";
->>>>>>> 6c226e05
+
 
 const BasicInformationFormSchema = z.object({
   profileImage: z.string().optional(),
@@ -36,10 +34,7 @@
   const [imagePreview, setImagePreview] = useState<string | null>(null);
   const { isLoggedIn, getUserInfo } = useWeb3Auth();
   const { showLoginModal } = useAuthStore();
-<<<<<<< HEAD
-=======
   const [isLoading, setLoading] = useState(false);
->>>>>>> 6c226e05
 
   const form = useForm<FormValues>({
     resolver: zodResolver(BasicInformationFormSchema),

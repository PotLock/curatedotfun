import { Filter, Search } from "lucide-react";
import { useEffect, useState } from "react";
import InfiniteFeed from "../components/InfiniteFeed";
import SubmissionList from "../components/SubmissionList";
import { Button } from "../components/ui/button";
import { Input } from "../components/ui/input";
import {
  Select,
  SelectContent,
  SelectItem,
  SelectTrigger,
  SelectValue,
} from "../components/ui/select";
import { useFeedItems } from "../lib/api";
import { useBotId } from "../lib/config";
import {
  SortOrderType,
  StatusFilterType,
  useFeedFilterStore,
} from "../store/useFeedFilterStore";

interface SubmissionsComponentProps {
  className?: string;
  feedId: string;
  title?: string;
}

export default function RecentSubmissions({
  feedId,
  className,
  title,
}: SubmissionsComponentProps) {
  const botId = useBotId();

  // Get global filter state from Zustand
  const { statusFilter, sortOrder, setStatusFilter, setSortOrder } =
    useFeedFilterStore();

  // Local filter state (before applying)
  const [localStatusFilter, setLocalStatusFilter] =
    useState<StatusFilterType>(statusFilter);
  const [localSortOrder, setLocalSortOrder] =
    useState<SortOrderType>(sortOrder);
  const [localPlatform, setLocalPlatform] = useState("twitter");

  const [showFilters, setShowFilters] = useState(false);
  const [searchQuery, setSearchQuery] = useState("");
  const [debouncedSearchQuery, setDebouncedSearchQuery] = useState("");

  // Debounce search query to avoid excessive filtering
  useEffect(() => {
    const timer = setTimeout(() => {
      setDebouncedSearchQuery(searchQuery);
    }, 300);

    return () => clearTimeout(timer);
  }, [searchQuery]);

  // Fetch submissions with infinite scroll
<<<<<<< HEAD
  //   const ITEMS_PER_PAGE = 20;
  // const { data, fetchNextPage, hasNextPage, isFetchingNextPage, status } =
  //   useFeedItems(feedId || "");

=======
>>>>>>> 1c4044a4
  const ITEMS_PER_PAGE = 20;
  const {
    data,
    fetchNextPage,
    hasNextPage = false,
    isFetchingNextPage = false,
    status,
  } = useFeedItems(feedId, ITEMS_PER_PAGE, statusFilter);
<<<<<<< HEAD

  // const { data: items = [] } = useFeedItems(feedId);
=======
>>>>>>> 1c4044a4

  // Get the items from the transformed data
  const items = data?.items || [];

  // Sort items based on sort order
  const sortedItems = [...items].sort((a, b) => {
    const dateA = new Date(a.submittedAt || 0).getTime();
    const dateB = new Date(b.submittedAt || 0).getTime();
    return sortOrder === "newest" ? dateB - dateA : dateA - dateB;
  });

  // Filter items based on search query
  const filteredItems =
    debouncedSearchQuery.trim() !== ""
      ? sortedItems.filter(
          (item) =>
            item.content
              ?.toLowerCase()
              .includes(debouncedSearchQuery.toLowerCase()) ||
            item.curatorUsername
              ?.toLowerCase()
              .includes(debouncedSearchQuery.toLowerCase()),
        )
      : sortedItems;

  // Handle search input changes
  const handleSearchChange = (e: React.ChangeEvent<HTMLInputElement>) => {
    setSearchQuery(e.target.value);
  };

  // Toggle filter visibility
  const toggleFilters = () => {
    setShowFilters(!showFilters);
  };

  // Apply filters
  const applyFilters = () => {
    // Update global filter state
    setStatusFilter(localStatusFilter);
    // Update other global filters (would need to add these to the store)
    setSortOrder(localSortOrder);
    // setPlatform(localPlatform);

    // Close the filter panel
    setShowFilters(false);
  };

  return (
    <div className={`flex flex-col gap-6 w-full ${className}`}>
      <div className="flex md:flex-row flex-col justify-between items-center gap-6">
        <h1 className="text-[24px] leading-[63px] font-normal">{title}</h1>
        <div className="flex gap-3 items-center">
          <div className="relative flex-grow">
            <div className="absolute inset-y-0 left-0 flex items-center pl-3 pointer-events-none max-h-[40px]">
              <Search className="h-4 w-4 text-gray-400" />
            </div>
            <Input
              type="text"
              placeholder="Search"
              className="pl-9"
              value={searchQuery}
              onChange={handleSearchChange}
            />
          </div>
          <Button
            variant={"outline"}
            className="min-h-[40px]"
            onClick={toggleFilters}
          >
            <Filter className="mr-2 h-4 w-4" />
            Filters
          </Button>
        </div>
      </div>

      {debouncedSearchQuery.trim() !== "" && (
        <p className="text-sm text-gray-600">
          Showing results for "{debouncedSearchQuery}" ({filteredItems.length}{" "}
          {filteredItems.length === 1 ? "item" : "items"})
        </p>
      )}

      {showFilters && (
        <div className="p-4 border rounded-md w-full gap-3 flex flex-col">
          <div className="flex md:flex-row flex-col w-full justify-between items-center gap-6">
            <div className="w-full">
              <p className="text-sm font-medium">Sort By</p>
              <Select
                value={localSortOrder}
                onValueChange={(val) => setLocalSortOrder(val as SortOrderType)}
              >
                <SelectTrigger className="bg-white">
                  <SelectValue placeholder="Most Recent" />
                </SelectTrigger>
                <SelectContent>
                  <SelectItem value="newest">Most Recent</SelectItem>
                  <SelectItem value="oldest">Oldest</SelectItem>
                </SelectContent>
              </Select>
            </div>

            <div className="w-full">
              <p className="text-sm font-medium">Platform</p>
              <Select value={localPlatform} onValueChange={setLocalPlatform}>
                <SelectTrigger className="bg-white">
                  <SelectValue placeholder="Twitter" />
                </SelectTrigger>
                <SelectContent>
                  <SelectItem value="twitter">Twitter</SelectItem>
                  <SelectItem value="instagram">Instagram</SelectItem>
                  <SelectItem value="facebook">Facebook</SelectItem>
                </SelectContent>
              </Select>
            </div>

            <div className="w-full">
              <p className="text-sm font-medium">Status</p>
              <Select
                value={localStatusFilter}
                onValueChange={(val) =>
                  setLocalStatusFilter(val as StatusFilterType)
                }
              >
                <SelectTrigger className="bg-white">
                  <SelectValue placeholder="All" />
                </SelectTrigger>
                <SelectContent>
                  <SelectItem value="all">All</SelectItem>
                  <SelectItem value="pending">Pending</SelectItem>
                  <SelectItem value="approved">Approved</SelectItem>
                  <SelectItem value="rejected">Rejected</SelectItem>
                </SelectContent>
              </Select>
            </div>
          </div>

          <div className="flex justify-end">
            <Button
              className="bg-black text-white hover:bg-gray-800"
              onClick={applyFilters}
            >
              Apply Filters
            </Button>
          </div>
        </div>
      )}

      <InfiniteFeed
        items={filteredItems}
        fetchNextPage={fetchNextPage}
        hasNextPage={!!hasNextPage && debouncedSearchQuery.trim() === ""}
        isFetchingNextPage={!!isFetchingNextPage}
        status={status}
        loadingMessage="Loading more submissions..."
        noMoreItemsMessage="No more submissions to load"
        initialLoadingMessage="Loading submissions..."
        renderItems={(items) => (
          <SubmissionList
            items={items}
            statusFilter={statusFilter}
            botId={botId}
            feedId={feedId}
          />
        )}
      />
    </div>
  );
}<|MERGE_RESOLUTION|>--- conflicted
+++ resolved
@@ -57,13 +57,6 @@
   }, [searchQuery]);
 
   // Fetch submissions with infinite scroll
-<<<<<<< HEAD
-  //   const ITEMS_PER_PAGE = 20;
-  // const { data, fetchNextPage, hasNextPage, isFetchingNextPage, status } =
-  //   useFeedItems(feedId || "");
-
-=======
->>>>>>> 1c4044a4
   const ITEMS_PER_PAGE = 20;
   const {
     data,
@@ -72,11 +65,6 @@
     isFetchingNextPage = false,
     status,
   } = useFeedItems(feedId, ITEMS_PER_PAGE, statusFilter);
-<<<<<<< HEAD
-
-  // const { data: items = [] } = useFeedItems(feedId);
-=======
->>>>>>> 1c4044a4
 
   // Get the items from the transformed data
   const items = data?.items || [];

--- conflicted
+++ resolved
@@ -48,13 +48,6 @@
     );
   }
 
-<<<<<<< HEAD
-  // Sort items by submission date (newest first)
-
-  // Render the list with appropriate layout
-  return (
-    <div className={"flex flex-col gap-4"}>
-=======
   // Render the list with appropriate layout
   return (
     <div
@@ -64,7 +57,6 @@
           : "flex flex-col space-y-4"
       }
     >
->>>>>>> 1c4044a4
       {filteredItems.map((item) => (
         <FeedItem
           key={item.tweetId}

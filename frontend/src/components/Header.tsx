<<<<<<< HEAD
// import { Link } from "@tanstack/react-router";
// import { useState } from "react";
// import { Modal } from "./Modal";
// import { HowItWorks } from "./HowItWorks";
// import { LeaderboardModal } from "./LeaderboardModal";
// import { Button } from "./ui/button";
// import {
//   DropdownMenu,
//   DropdownMenuContent,
//   DropdownMenuItem,
//   DropdownMenuLabel,
//   DropdownMenuSeparator,
//   DropdownMenuShortcut,
//   DropdownMenuTrigger,
// } from "./ui/dropdown-menu";
// import { AvatarDemo } from "./Avatar";
// import { ChevronDown } from "lucide-react";

// const Header = () => {
//   const [showHowItWorks, setShowHowItWorks] = useState(false);
//   const [showLeaderboard, setShowLeaderboard] = useState(false);
//   const [dropdownOpen, setDropdownOpen] = useState(false);

//   return (
//     <>
//       <header className="sticky top-0 flex justify-between items-center px-[70px] py-3 border-b-2 border-[#D4d4d4] bg-white z-10">
//         <div className="flex gap-16 flex-shrink-0">
//           <Link
//             to="/"
//             className="flex items-center hover:opacity-80 transition-opacity"
//           >
//             <img
//               src="/curatedotfuntransparenticon.png"
//               alt="curate.fun Logo"
//               className="h-8 w-8 mr-2"
//             />
//             <div className="flex">
//               <h1 className="text-2xl h-8">curate.fun</h1>
//             </div>
//           </Link>
//           <div className="flex gap-3 flex-shrink-0">
//             <Link to="/explore">
//               <Button variant={"ghost"}>Feeds</Button>
//             </Link>
//             <Link to="/">
//               <Button variant={"ghost"}>Leaderboard</Button>
//             </Link>
//             <Link to="/test">
//               <Button variant={"ghost"}>Submit Content</Button>
//             </Link>
//           </div>
//         </div>

//         <div>
//           <DropdownMenu onOpenChange={setDropdownOpen}>
//             <DropdownMenuTrigger asChild>
//               <Button variant="outline" className="">
//                 <div className="flex gap-1 items-center justify-center">
//                   <AvatarDemo />
//                   <p className="text-sm font-medium leading-6 pointer-events-none">
//                     7dc12........976f
//                   </p>
//                   <ChevronDown
//                     className={`h-4 w-4 transition-transform duration-200  ${
//                       dropdownOpen ? "rotate-180" : ""
//                     }`}
//                   />
//                 </div>
//               </Button>
//             </DropdownMenuTrigger>
//             <DropdownMenuContent className="w-56">
//               <DropdownMenuLabel>My Account</DropdownMenuLabel>
//               <DropdownMenuSeparator />

//               <DropdownMenuItem>
//                 <span>Log out</span>
//                 <DropdownMenuShortcut>⇧⌘Q</DropdownMenuShortcut>
//               </DropdownMenuItem>
//             </DropdownMenuContent>
//           </DropdownMenu>
//         </div>
//       </header>

//       <Modal isOpen={showHowItWorks} onClose={() => setShowHowItWorks(false)}>
//         <HowItWorks />
//       </Modal>

//       <LeaderboardModal
//         isOpen={showLeaderboard}
//         onClose={() => setShowLeaderboard(false)}
//       />
//     </>
//   );
// };

// export default Header;

=======
import { FaTwitter, FaBook, FaGithub, FaTelegram } from "react-icons/fa";
>>>>>>> 810bb9a3
import { Link } from "@tanstack/react-router";
import { useState } from "react";
import { Modal } from "./Modal";
import { HowItWorks } from "./HowItWorks";
<<<<<<< HEAD
import { LeaderboardModal } from "./LeaderboardModal";
import { Button } from "./ui/button";
import {
  DropdownMenu,
  DropdownMenuContent,
  DropdownMenuItem,
  DropdownMenuLabel,
  DropdownMenuSeparator,
  DropdownMenuShortcut,
  DropdownMenuTrigger,
} from "./ui/dropdown-menu";
import { AvatarDemo } from "./Avatar";
import { ChevronDown, Menu, X } from "lucide-react";

const Header = () => {
  const [showHowItWorks, setShowHowItWorks] = useState(false);
  const [showLeaderboard, setShowLeaderboard] = useState(false);
  const [dropdownOpen, setDropdownOpen] = useState(false);
  const [mobileMenuOpen, setMobileMenuOpen] = useState(false);
=======
import { useWeb3Auth } from "../hooks/use-web3-auth";

const Header = () => {
  const [showHowItWorks, setShowHowItWorks] = useState(false);

  const { isInitialized, isLoggedIn, login, logout } = useWeb3Auth();
>>>>>>> 810bb9a3

  return (
    <>
      <header className="sticky top-0 flex justify-between items-center px-4 sm:px-6 md:px-[70px] py-3 border-b-2 border-[#D4d4d4] bg-white z-10">
        <div className="flex items-center gap-4 md:gap-16 flex-shrink-0">
          <Link
            to="/"
            className="flex items-center hover:opacity-80 transition-opacity"
          >
            <img
              src="/curatedotfuntransparenticon.png"
              alt="curate.fun Logo"
              className="h-8 w-8 mr-2"
            />
            <div className="flex">
              <h1 className="text-xl md:text-2xl h-8">curate.fun</h1>
            </div>
          </Link>
<<<<<<< HEAD

          {/* Desktop Navigation */}
          <div className="hidden md:flex gap-3 flex-shrink-0">
            <Link to="/explore">
              <Button variant={"ghost"}>Feeds</Button>
            </Link>
            <Link to="/">
              <Button variant={"ghost"}>Leaderboard</Button>
            </Link>
            <Link to="/test">
              <Button variant={"ghost"}>Submit Content</Button>
            </Link>
          </div>
        </div>

        <div className="flex items-center gap-2">
          {/* User Dropdown */}
          <DropdownMenu onOpenChange={setDropdownOpen}>
            <DropdownMenuTrigger asChild>
              <Button variant="outline" className="hidden md:flex">
                <div className="flex gap-1 items-center justify-center">
                  <AvatarDemo />
                  <p className="text-sm font-medium leading-6 hidden sm:block">
                    7dc12........976f
                  </p>
                  <ChevronDown
                    className={`h-4 w-4 transition-transform duration-200 ${
                      dropdownOpen ? "rotate-180" : ""
                    }`}
                  />
                </div>
              </Button>
            </DropdownMenuTrigger>
            <DropdownMenuContent className="w-56">
              <DropdownMenuLabel>My Account</DropdownMenuLabel>
              <DropdownMenuSeparator />

              <DropdownMenuItem>
                <span>Log out</span>
                <DropdownMenuShortcut>⇧⌘Q</DropdownMenuShortcut>
              </DropdownMenuItem>
            </DropdownMenuContent>
          </DropdownMenu>

          {/* Mobile menu button */}
          <Button
            variant="ghost"
            size="icon"
            className="md:hidden h-8 w-8"
            onClick={() => setMobileMenuOpen(!mobileMenuOpen)}
          >
            {mobileMenuOpen ? (
              <X className="h-6 w-6" />
            ) : (
              <Menu className="h-10 w-10" />
            )}
          </Button>
        </div>
      </header>

      {/* Mobile Navigation Menu */}
      {/* Mobile Navigation Menu */}
      {mobileMenuOpen && (
        <div className="fixed inset-0 top-0 left-0 z-50 bg-white flex flex-col">
          <div className="sticky top-0 flex justify-between items-center px-4 py-3 border-b-2 border-[#D4d4d4]">
=======
          <button
            onClick={() => setShowHowItWorks(true)}
            className="text-gray-600 hover:text-black transition-colors"
          >
            How It Works
          </button>
          <Link
            to="/leaderboard"
            className="text-gray-600 hover:text-black transition-colors"
          >
            Leaderboard
          </Link>
          {process.env.NODE_ENV === "development" && (
>>>>>>> 810bb9a3
            <Link
              to="/"
              className="flex items-center hover:opacity-80 transition-opacity"
              onClick={() => setMobileMenuOpen(false)}
            >
              <img
                src="/curatedotfuntransparenticon.png"
                alt="curate.fun Logo"
                className="h-8 w-8 mr-2"
              />
              <div className="flex">
                <h1 className="text-xl h-8">curate.fun</h1>
              </div>
            </Link>

            <Button
              variant="ghost"
              size="icon"
              className="h-8 w-8"
              onClick={() => setMobileMenuOpen(false)}
            >
              <X className="h-6 w-6" />
            </Button>
          </div>

          <div className="flex flex-col items-center justify-between h-full gap-4 p-4 mb-6">
            <div className="flex flex-col gap-4 p-4 mt-4">
              <Link
                to="/explore"
                onClick={() => setMobileMenuOpen(false)}
                className="w-full"
              >
                <Button
                  variant="ghost"
                  className="w-full justify-center text-lg py-4"
                >
                  Feeds
                </Button>
              </Link>
              <Link
                to="/"
                onClick={() => setMobileMenuOpen(false)}
                className="w-full"
              >
                <Button
                  variant="ghost"
                  className="w-full justify-center text-lg py-4"
                >
                  Leaderboard
                </Button>
              </Link>
              <Link
                to="/test"
                onClick={() => setMobileMenuOpen(false)}
                className="w-full"
              >
                <Button
                  variant="ghost"
                  className="w-full justify-center text-lg py-4"
                >
                  Submit Content
                </Button>
              </Link>
            </div>

            <div className="w-full flex justify-center mt-4">
              <DropdownMenu onOpenChange={setDropdownOpen}>
                <DropdownMenuTrigger asChild>
                  <Button variant="outline" className="flex w-full max-w-xs">
                    <div className="flex gap-1 items-center justify-center">
                      <AvatarDemo />
                      <p className="text-sm font-medium leading-6">
                        7dc12........976f
                      </p>
                      <ChevronDown
                        className={`h-4 w-4 transition-transform duration-200 ${
                          dropdownOpen ? "rotate-180" : ""
                        }`}
                      />
                    </div>
                  </Button>
                </DropdownMenuTrigger>
                <DropdownMenuContent className="w-56">
                  <DropdownMenuLabel>My Account</DropdownMenuLabel>
                  <DropdownMenuSeparator />

                  <DropdownMenuItem>
                    <span>Log out</span>
                    <DropdownMenuShortcut>⇧⌘Q</DropdownMenuShortcut>
                  </DropdownMenuItem>
                </DropdownMenuContent>
              </DropdownMenu>
            </div>
          </div>
        </div>
<<<<<<< HEAD
      )}
=======
        <div>
          {isInitialized ? (
            isLoggedIn ? (
              <button
                onClick={logout}
                className="bg-red-500 hover:bg-red-600 text-white px-4 py-1 rounded"
              >
                Logout
              </button>
            ) : (
              <button
                onClick={login}
                className="bg-blue-500 hover:bg-blue-600 text-white px-4 py-1 rounded"
              >
                Login
              </button>
            )
          ) : (
            <p>Loading...</p>
          )}
        </div>
        <nav className="flex space-x-4 mx-4">
          <a
            href="https://twitter.com/curatedotfun"
            target="_blank"
            rel="noopener noreferrer"
            className="text-xl hover:text-blue-500"
          >
            <FaTwitter />
          </a>
          <a
            href="https://docs.curate.fun"
            target="_blank"
            rel="noopener noreferrer"
            className="text-xl hover:text-blue-500"
          >
            <FaBook />
          </a>
          <a
            href="https://github.com/potlock/curatedotfun"
            target="_blank"
            rel="noopener noreferrer"
            className="text-xl hover:text-blue-500"
          >
            <FaGithub />
          </a>
          <a
            href="https://t.me/+UM70lvMnofk3YTVh"
            target="_blank"
            rel="noopener noreferrer"
            className="text-xl hover:text-blue-500"
          >
            <FaTelegram />
          </a>
        </nav>
      </header>
>>>>>>> 810bb9a3

      <Modal isOpen={showHowItWorks} onClose={() => setShowHowItWorks(false)}>
        <HowItWorks />
      </Modal>
    </>
  );
};

export default Header;<|MERGE_RESOLUTION|>--- conflicted
+++ resolved
@@ -1,136 +1,14 @@
-<<<<<<< HEAD
-// import { Link } from "@tanstack/react-router";
-// import { useState } from "react";
-// import { Modal } from "./Modal";
-// import { HowItWorks } from "./HowItWorks";
-// import { LeaderboardModal } from "./LeaderboardModal";
-// import { Button } from "./ui/button";
-// import {
-//   DropdownMenu,
-//   DropdownMenuContent,
-//   DropdownMenuItem,
-//   DropdownMenuLabel,
-//   DropdownMenuSeparator,
-//   DropdownMenuShortcut,
-//   DropdownMenuTrigger,
-// } from "./ui/dropdown-menu";
-// import { AvatarDemo } from "./Avatar";
-// import { ChevronDown } from "lucide-react";
-
-// const Header = () => {
-//   const [showHowItWorks, setShowHowItWorks] = useState(false);
-//   const [showLeaderboard, setShowLeaderboard] = useState(false);
-//   const [dropdownOpen, setDropdownOpen] = useState(false);
-
-//   return (
-//     <>
-//       <header className="sticky top-0 flex justify-between items-center px-[70px] py-3 border-b-2 border-[#D4d4d4] bg-white z-10">
-//         <div className="flex gap-16 flex-shrink-0">
-//           <Link
-//             to="/"
-//             className="flex items-center hover:opacity-80 transition-opacity"
-//           >
-//             <img
-//               src="/curatedotfuntransparenticon.png"
-//               alt="curate.fun Logo"
-//               className="h-8 w-8 mr-2"
-//             />
-//             <div className="flex">
-//               <h1 className="text-2xl h-8">curate.fun</h1>
-//             </div>
-//           </Link>
-//           <div className="flex gap-3 flex-shrink-0">
-//             <Link to="/explore">
-//               <Button variant={"ghost"}>Feeds</Button>
-//             </Link>
-//             <Link to="/">
-//               <Button variant={"ghost"}>Leaderboard</Button>
-//             </Link>
-//             <Link to="/test">
-//               <Button variant={"ghost"}>Submit Content</Button>
-//             </Link>
-//           </div>
-//         </div>
-
-//         <div>
-//           <DropdownMenu onOpenChange={setDropdownOpen}>
-//             <DropdownMenuTrigger asChild>
-//               <Button variant="outline" className="">
-//                 <div className="flex gap-1 items-center justify-center">
-//                   <AvatarDemo />
-//                   <p className="text-sm font-medium leading-6 pointer-events-none">
-//                     7dc12........976f
-//                   </p>
-//                   <ChevronDown
-//                     className={`h-4 w-4 transition-transform duration-200  ${
-//                       dropdownOpen ? "rotate-180" : ""
-//                     }`}
-//                   />
-//                 </div>
-//               </Button>
-//             </DropdownMenuTrigger>
-//             <DropdownMenuContent className="w-56">
-//               <DropdownMenuLabel>My Account</DropdownMenuLabel>
-//               <DropdownMenuSeparator />
-
-//               <DropdownMenuItem>
-//                 <span>Log out</span>
-//                 <DropdownMenuShortcut>⇧⌘Q</DropdownMenuShortcut>
-//               </DropdownMenuItem>
-//             </DropdownMenuContent>
-//           </DropdownMenu>
-//         </div>
-//       </header>
-
-//       <Modal isOpen={showHowItWorks} onClose={() => setShowHowItWorks(false)}>
-//         <HowItWorks />
-//       </Modal>
-
-//       <LeaderboardModal
-//         isOpen={showLeaderboard}
-//         onClose={() => setShowLeaderboard(false)}
-//       />
-//     </>
-//   );
-// };
-
-// export default Header;
-
-=======
 import { FaTwitter, FaBook, FaGithub, FaTelegram } from "react-icons/fa";
->>>>>>> 810bb9a3
 import { Link } from "@tanstack/react-router";
 import { useState } from "react";
 import { Modal } from "./Modal";
 import { HowItWorks } from "./HowItWorks";
-<<<<<<< HEAD
-import { LeaderboardModal } from "./LeaderboardModal";
-import { Button } from "./ui/button";
-import {
-  DropdownMenu,
-  DropdownMenuContent,
-  DropdownMenuItem,
-  DropdownMenuLabel,
-  DropdownMenuSeparator,
-  DropdownMenuShortcut,
-  DropdownMenuTrigger,
-} from "./ui/dropdown-menu";
-import { AvatarDemo } from "./Avatar";
-import { ChevronDown, Menu, X } from "lucide-react";
+import { useWeb3Auth } from "../hooks/use-web3-auth";
 
 const Header = () => {
   const [showHowItWorks, setShowHowItWorks] = useState(false);
-  const [showLeaderboard, setShowLeaderboard] = useState(false);
-  const [dropdownOpen, setDropdownOpen] = useState(false);
-  const [mobileMenuOpen, setMobileMenuOpen] = useState(false);
-=======
-import { useWeb3Auth } from "../hooks/use-web3-auth";
-
-const Header = () => {
-  const [showHowItWorks, setShowHowItWorks] = useState(false);
 
   const { isInitialized, isLoggedIn, login, logout } = useWeb3Auth();
->>>>>>> 810bb9a3
 
   return (
     <>
@@ -149,7 +27,6 @@
               <h1 className="text-xl md:text-2xl h-8">curate.fun</h1>
             </div>
           </Link>
-<<<<<<< HEAD
 
           {/* Desktop Navigation */}
           <div className="hidden md:flex gap-3 flex-shrink-0">
@@ -215,21 +92,6 @@
       {mobileMenuOpen && (
         <div className="fixed inset-0 top-0 left-0 z-50 bg-white flex flex-col">
           <div className="sticky top-0 flex justify-between items-center px-4 py-3 border-b-2 border-[#D4d4d4]">
-=======
-          <button
-            onClick={() => setShowHowItWorks(true)}
-            className="text-gray-600 hover:text-black transition-colors"
-          >
-            How It Works
-          </button>
-          <Link
-            to="/leaderboard"
-            className="text-gray-600 hover:text-black transition-colors"
-          >
-            Leaderboard
-          </Link>
-          {process.env.NODE_ENV === "development" && (
->>>>>>> 810bb9a3
             <Link
               to="/"
               className="flex items-center hover:opacity-80 transition-opacity"
@@ -325,9 +187,9 @@
             </div>
           </div>
         </div>
-<<<<<<< HEAD
+
       )}
-=======
+
         <div>
           {isInitialized ? (
             isLoggedIn ? (
@@ -384,7 +246,6 @@
           </a>
         </nav>
       </header>
->>>>>>> 810bb9a3
 
       <Modal isOpen={showHowItWorks} onClose={() => setShowHowItWorks(false)}>
         <HowItWorks />

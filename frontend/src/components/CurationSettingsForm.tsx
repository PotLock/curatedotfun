--- conflicted
+++ resolved
@@ -56,15 +56,9 @@
     id: 3,
     component: <ContentApprovers />,
   },
-<<<<<<< HEAD
-  {
-    title: "Submission Rules",
-    description: "Set requirements for content submissions to your feed",
-=======
   // {
   //   title: "Submission Rules",
   //   description: "Set requirements for content submissions to your feed",
->>>>>>> 1f543698
 
   //   id: 4,
   //   component: <SubmissionRules />,

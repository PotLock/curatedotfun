@import url("https://fonts.googleapis.com/css2?family=Roboto:wght@400;500;700&display=swap");
@import url("https://fonts.googleapis.com/css2?family=Geist:wght@100..900&family=Noto+Color+Emoji&display=swap");

@tailwind base;
@tailwind components;
@tailwind utilities;
@import "tailwindcss";

@plugin 'tailwindcss-animate';

@custom-variant dark (&:is(.dark *));

@font-face {
<<<<<<< HEAD
  font-family: "Londrina Solid";
  src: url("../public/fonts/LondrinaSolid-NNS.ttf") format("truetype");
=======
  font-family: 'Londrina Solid';
  src: url('@fonts/LondrinaSolid-NNS.ttf') format('truetype');
>>>>>>> b779eec5
  font-weight: normal;
  font-style: normal;
}

:root {
  --background: oklch(1 0 0);
  --foreground: oklch(0.145 0 0);
  --card: oklch(1 0 0);
  --card-foreground: oklch(0.145 0 0);
  --popover: oklch(1 0 0);
  --popover-foreground: oklch(0.145 0 0);
  --primary: oklch(0.205 0 0);
  --primary-foreground: oklch(0.985 0 0);
  --secondary: oklch(0.97 0 0);
  --secondary-foreground: oklch(0.205 0 0);
  --muted: oklch(0.97 0 0);
  --muted-foreground: oklch(0.556 0 0);
  --accent: oklch(0.97 0 0);
  --accent-foreground: oklch(0.205 0 0);
  --destructive: oklch(0.577 0.245 27.325);
  --destructive-foreground: oklch(0.577 0.245 27.325);
  --border: oklch(0.922 0 0);
  --input: oklch(0.922 0 0);
  --ring: oklch(0.708 0 0);
  --chart-1: oklch(0.646 0.222 41.116);
  --chart-2: oklch(0.6 0.118 184.704);
  --chart-3: oklch(0.398 0.07 227.392);
  --chart-4: oklch(0.828 0.189 84.429);
  --chart-5: oklch(0.769 0.188 70.08);
  --radius: 0.625rem;
  --sidebar: oklch(0.985 0 0);
  --sidebar-foreground: oklch(0.145 0 0);
  --sidebar-primary: oklch(0.205 0 0);
  --sidebar-primary-foreground: oklch(0.985 0 0);
  --sidebar-accent: oklch(0.97 0 0);
  --sidebar-accent-foreground: oklch(0.205 0 0);
  --sidebar-border: oklch(0.922 0 0);
  --sidebar-ring: oklch(0.708 0 0);
}

.dark {
  --background: oklch(0.145 0 0);
  --foreground: oklch(0.985 0 0);
  --card: oklch(0.145 0 0);
  --card-foreground: oklch(0.985 0 0);
  --popover: oklch(0.145 0 0);
  --popover-foreground: oklch(0.985 0 0);
  --primary: oklch(0.985 0 0);
  --primary-foreground: oklch(0.205 0 0);
  --secondary: oklch(0.269 0 0);
  --secondary-foreground: oklch(0.985 0 0);
  --muted: oklch(0.269 0 0);
  --muted-foreground: oklch(0.708 0 0);
  --accent: oklch(0.269 0 0);
  --accent-foreground: oklch(0.985 0 0);
  --destructive: oklch(0.396 0.141 25.723);
  --destructive-foreground: oklch(0.637 0.237 25.331);
  --border: oklch(0.269 0 0);
  --input: oklch(0.269 0 0);
  --ring: oklch(0.439 0 0);
  --chart-1: oklch(0.488 0.243 264.376);
  --chart-2: oklch(0.696 0.17 162.48);
  --chart-3: oklch(0.769 0.188 70.08);
  --chart-4: oklch(0.627 0.265 303.9);
  --chart-5: oklch(0.645 0.246 16.439);
  --sidebar: oklch(0.205 0 0);
  --sidebar-foreground: oklch(0.985 0 0);
  --sidebar-primary: oklch(0.488 0.243 264.376);
  --sidebar-primary-foreground: oklch(0.985 0 0);
  --sidebar-accent: oklch(0.269 0 0);
  --sidebar-accent-foreground: oklch(0.985 0 0);
  --sidebar-border: oklch(0.269 0 0);
  --sidebar-ring: oklch(0.439 0 0);
}

@theme inline {
  --color-background: var(--background);
  --color-foreground: var(--foreground);
  --color-card: var(--card);
  --color-card-foreground: var(--card-foreground);
  --color-popover: var(--popover);
  --color-popover-foreground: var(--popover-foreground);
  --color-primary: var(--primary);
  --color-primary-foreground: var(--primary-foreground);
  --color-secondary: var(--secondary);
  --color-secondary-foreground: var(--secondary-foreground);
  --color-muted: var(--muted);
  --color-muted-foreground: var(--muted-foreground);
  --color-accent: var(--accent);
  --color-accent-foreground: var(--accent-foreground);
  --color-destructive: var(--destructive);
  --color-destructive-foreground: var(--destructive-foreground);
  --color-border: var(--border);
  --color-input: var(--input);
  --color-ring: var(--ring);
  --color-chart-1: var(--chart-1);
  --color-chart-2: var(--chart-2);
  --color-chart-3: var(--chart-3);
  --color-chart-4: var(--chart-4);
  --color-chart-5: var(--chart-5);
  --radius-sm: calc(var(--radius) - 4px);
  --radius-md: calc(var(--radius) - 2px);
  --radius-lg: var(--radius);
  --radius-xl: calc(var(--radius) + 4px);
  --color-sidebar: var(--sidebar);
  --color-sidebar-foreground: var(--sidebar-foreground);
  --color-sidebar-primary: var(--sidebar-primary);
  --color-sidebar-primary-foreground: var(--sidebar-primary-foreground);
  --color-sidebar-accent: var(--sidebar-accent);
  --color-sidebar-accent-foreground: var(--sidebar-accent-foreground);
  --color-sidebar-border: var(--sidebar-border);
  --color-sidebar-ring: var(--sidebar-ring);
}

@layer base {
  body {
    @apply bg-white font-sans antialiased;
  }

  h1,
  h2,
  h3 {
    @apply font-londrina;
  }

  h1 {
    @apply text-4xl font-black;
  }

  h2 {
    @apply text-2xl font-black;
  }

  h3 {
    @apply text-xl font-black;
  }

  p,
  .text-base {
    @apply font-sans;
  }
}

@layer components {
  /* Card styles */
  .card {
    @apply bg-white p-4 sm:p-6 border-2 border-black shadow-sharp hover:shadow-sharp-hover transition-shadow duration-200 translate-x-0 translate-y-0 hover:-translate-x-0.5 hover:-translate-y-0.5 overflow-x-hidden max-w-full;
  }

  /* Button styles */
  .btn {
    @apply px-8 py-3 text-base font-mono text-white bg-blue-600 hover:bg-blue-700 transition-colors tracking-wide border-4 border-black;
  }

  /* Status badge styles */
  .status-badge {
    @apply px-2 py-1 text-sm font-semibold border-2 border-black;
  }

  /* Typography */
  .heading-1 {
    @apply text-4xl font-londrina;
  }

  .heading-2 {
    @apply text-2xl font-londrina;
  }

  .heading-3 {
    @apply text-xl font-londrina;
  }

  .body-text {
    @apply font-sans text-black;
  }

  /* Panel styles */
  .panel {
    @apply bg-white border-2 border-black overflow-y-auto;
  }
}

/* Scrollbar Styles */
@layer utilities {
  .overflow-wrap-anywhere {
    overflow-wrap: anywhere;
    word-break: break-word;
    hyphens: auto;
  }

  .custom-scrollbar {
    scrollbar-width: thin;
    scrollbar-color: black transparent;
  }

  .custom-scrollbar::-webkit-scrollbar {
    width: 12px;
  }

  .custom-scrollbar::-webkit-scrollbar-track {
    background: transparent;
  }

  .custom-scrollbar::-webkit-scrollbar-thumb {
    background-color: black;
    border-radius: 0;
    border: none;
  }
}<|MERGE_RESOLUTION|>--- conflicted
+++ resolved
@@ -11,13 +11,8 @@
 @custom-variant dark (&:is(.dark *));
 
 @font-face {
-<<<<<<< HEAD
-  font-family: "Londrina Solid";
-  src: url("../public/fonts/LondrinaSolid-NNS.ttf") format("truetype");
-=======
   font-family: 'Londrina Solid';
   src: url('@fonts/LondrinaSolid-NNS.ttf') format('truetype');
->>>>>>> b779eec5
   font-weight: normal;
   font-style: normal;
 }
